--- conflicted
+++ resolved
@@ -13,17 +13,12 @@
 topological-sort = "0.2"
 diff = "0.1"
 regex.workspace = true
-<<<<<<< HEAD
-chrono = "0.4"
+chrono.workspace = true
+libc.workspace = true
 dirs = "5.0.1"
 atty = "0.2.14"
-libc = "0.2.155"
 deunicode = "1.6.0"
 
-=======
-chrono.workspace = true
-libc.workspace = true
->>>>>>> 8e712a10
 
 [[bin]]
 name = "asa"
@@ -52,15 +47,6 @@
 [[bin]]
 name = "sort"
 path = "src/sort.rs"
-
-[[bin]]
-<<<<<<< HEAD
-name = "tr"
-path = "src/tr.rs"
-=======
-name = "unexpand"
-path = "src/unexpand.rs"
->>>>>>> 8e712a10
 
 [[bin]]
 name = "expand"
