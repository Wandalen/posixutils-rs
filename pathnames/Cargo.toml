[package]
name = "posixutils-pathnames"
version = "0.2.0"
edition = "2021"
authors = ["Jeff Garzik"]
license = "MIT"
repository = "https://github.com/rustcoreutils/posixutils-rs.git"

[dependencies]
plib = { path = "../plib" }
clap.workspace = true
gettext-rs.workspace = true
libc.workspace = true

[[bin]]
name = "basename"
path = "./basename.rs"

[[bin]]
name = "dirname"
path = "./dirname.rs"

[[bin]]
name = "pathchk"
path = "./pathchk.rs"

[[bin]]
<<<<<<< HEAD
name = "realpath_new"
path = "./realpath_new.rs"
=======
name = "realpath"
path = "./realpath.rs"
>>>>>>> ca8f2e66
<|MERGE_RESOLUTION|>--- conflicted
+++ resolved
@@ -25,10 +25,9 @@
 path = "./pathchk.rs"
 
 [[bin]]
-<<<<<<< HEAD
-name = "realpath_new"
-path = "./realpath_new.rs"
-=======
 name = "realpath"
 path = "./realpath.rs"
->>>>>>> ca8f2e66
+
+[[bin]]
+name = "realpath_new"
+path = "./realpath_new.rs"