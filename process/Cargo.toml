[package]
name = "posixutils-process"
version = "0.2.1"
edition = "2021"
authors = ["Jeff Garzik"]
license = "MIT"
repository = "https://github.com/rustcoreutils/posixutils-rs.git"

[dependencies]
plib = { path = "../plib" }
clap.workspace = true
gettext-rs.workspace = true
libc.workspace = true
dirs = "5.0"

[dev-dependencies]
<<<<<<< HEAD
sysinfo = "0.31"
=======
tokio = { version = "1.39", features = ["net", "macros", "rt"]}

[build-dependencies]
bindgen = { version = "0.70.0", features = ["runtime"] }

[[bin]]
name = "fuser"
path = "./fuser.rs"
>>>>>>> 2ca125f4

[[bin]]
name = "env"
path = "./env.rs"

[[bin]]
name = "kill"
path = "./kill.rs"

[[bin]]
name = "nice"
path = "./nice.rs"

[[bin]]
name = "nohup"
path = "./nohup.rs"

[[bin]]
name = "renice"
path = "./renice.rs"

[[bin]]
name = "timeout"
path = "./timeout.rs"

[[bin]]
name = "xargs"
path = "./xargs.rs"<|MERGE_RESOLUTION|>--- conflicted
+++ resolved
@@ -14,9 +14,7 @@
 dirs = "5.0"
 
 [dev-dependencies]
-<<<<<<< HEAD
 sysinfo = "0.31"
-=======
 tokio = { version = "1.39", features = ["net", "macros", "rt"]}
 
 [build-dependencies]
@@ -25,7 +23,6 @@
 [[bin]]
 name = "fuser"
 path = "./fuser.rs"
->>>>>>> 2ca125f4
 
 [[bin]]
 name = "env"
