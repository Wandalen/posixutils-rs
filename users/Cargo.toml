--- conflicted
+++ resolved
@@ -14,11 +14,7 @@
 libc.workspace = true
 chrono.workspace = true
 syslog = "6.1"
-<<<<<<< HEAD
 libcrypt-rs = "0.1"
-=======
-libcrypt-rs = "0.1.2"
->>>>>>> a121aa8b
 thiserror = "1.0"
 binrw = "0.14"
 
