--- conflicted
+++ resolved
@@ -9,11 +9,8 @@
 	"display",
 	"file",
 	"fs",
-<<<<<<< HEAD
 	"make",
-=======
 	"ftw",
->>>>>>> af6e4d2a
 	"m4",
 	"m4/test-manager",
 	"gettext-rs",
