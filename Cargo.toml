[workspace]
resolver = "2"

members = [
	"awk",
	"calc",
	"datetime",
	"dev",
	"display",
	"file",
	"fs",
	"ftw",
	"m4",
	"m4/test-manager",
	"gettext-rs",
	"misc",
	"pathnames",
	"plib",
	"process",
	"sccs",
	"screen",
	"sys",
	"text",
	"tree",
	"users",
	"xform",
	"i18n"
]

[workspace.dependencies]
atty = "0.2"
clap = { version = "4", default-features = false, features = ["std", "derive", "help", "usage", "error-context", "cargo"] }
chrono = { version = "0.4", default-features = false, features = ["clock"] }
libc = "0.2"
regex = "1.10"
<<<<<<< HEAD
thiserror = "1.0"
gettext-rs = { path = "./gettext-rs" }
=======
gettext-rs = { path = "./gettext-rs" }
errno = "0.3"
>>>>>>> b9c8a770
<|MERGE_RESOLUTION|>--- conflicted
+++ resolved
@@ -33,10 +33,6 @@
 chrono = { version = "0.4", default-features = false, features = ["clock"] }
 libc = "0.2"
 regex = "1.10"
-<<<<<<< HEAD
 thiserror = "1.0"
 gettext-rs = { path = "./gettext-rs" }
-=======
-gettext-rs = { path = "./gettext-rs" }
-errno = "0.3"
->>>>>>> b9c8a770
+errno = "0.3"