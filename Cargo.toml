[workspace]
resolver = "2"

members = [
	"awk",
	"calc",
	"cron",
	"datetime",
	"dev",
	"display",
	"file",
	"fs",
	"ftw",
	"make",
	"m4",
	"m4/test-manager",
	"gettext-rs",
	"misc",
	"pathnames",
	"plib",
	"process",
	"sccs",
	"screen",
	"sh",
	"sys",
	"text",
	"tree",
	"users",
	"xform",
	"i18n",
	"cron",
]

[workspace.package]
repository = "https://github.com/rustcoreutils/posixutils-rs"
license = "MIT"
edition = "2021"
rust-version = "1.84.0"

[workspace.dependencies]
clap = { version = "4", default-features = false, features = ["std", "derive", "help", "usage", "error-context", "cargo"] }
chrono = { version = "0.4", default-features = false, features = ["clock"] }
chrono-tz = "0.10.0"
libc = "0.2"
regex = "1.10"
gettext-rs = { path = "./gettext-rs" }
errno = "0.3"
<<<<<<< HEAD
tempfile = "3.14"
=======
chrono-tz = "0.10"
>>>>>>> 395c9c45

[workspace.lints]
<|MERGE_RESOLUTION|>--- conflicted
+++ resolved
@@ -45,10 +45,7 @@
 regex = "1.10"
 gettext-rs = { path = "./gettext-rs" }
 errno = "0.3"
-<<<<<<< HEAD
 tempfile = "3.14"
-=======
 chrono-tz = "0.10"
->>>>>>> 395c9c45
 
 [workspace.lints]
