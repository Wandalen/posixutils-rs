//
// Copyright (c) 2024 Hemi Labs, Inc.
//
// This file is part of the posixutils-rs project covered under
// the MIT License.  For the full license text, please see the LICENSE
// file in the root directory of this project.
// SPDX-License-Identifier: MIT
//

use pest::{iterators::Pair, Parser};
use pest_derive::Parser;
use text_production::{AtType, BsxType};
use thiserror::Error;
use types::{BdType, BfType, OffsetType, SmMode};

use crate::man_util::mdoc_macro::text_production::{
    BxType, DxType, FxType, NxType, OxType, StType,
};

use super::mdoc_macro::types::*;
use super::mdoc_macro::*;

use std::mem::discriminant;
use std::sync::LazyLock;

/// Rs submacros sorting order
static RS_SUBMACRO_ORDER: LazyLock<Vec<Macro>> = LazyLock::new(|| {
    vec![
        Macro::A,
        Macro::T,
        Macro::B,
        Macro::I,
        Macro::J,
        Macro::R,
        Macro::N,
        Macro::V,
        Macro::U,
        Macro::P,
        Macro::Q,
        Macro::C,
        Macro::D,
        Macro::O,
    ]
});

// static REGEX_WIDTH: once_cell::sync::Lazy<regex::Regex> = once_cell::sync::Lazy::new(|| {
//     regex::Regex::new(r"[+-]?[0-9]*.[0-9]*[:unit:]?").unwrap()
// });

static BLOCK_PARTIAL_IMPLICIT: &[&str] = &[
    "Aq", "Bq", "Brq", "D1", "Dl", "Dq",
    "En", "Op", "Pq", "Ql", "Qq", "Sq", "Vt",
];

static BLOCK_PARTIAL_EXPLICIT_CLOSE: &[&str] = &[
    "Ac", "Bc", "Brc", "Dc", "Fc", "Oc",
    "Pc", "Qc", "Re", "Sc", "Xc"
];

#[allow(unreachable_patterns)]
fn does_start_with_macro(word: &str) -> bool {
    match word {
        "Bd" | "Bf" | "Bk" | "Bl" |
        "Ed" | "Ef" | "Ek" | "El" |
        "It" | "Nd" | "Nm" | "Sh" | "Ss" |
        "Ac" | "Ao" | "Bc" | "Bo" |
        "Brc"| "Bro"| "Dc" | "Do" |
        "Ec" | "Eo" | "Fc" | "Fo" |
        "Oc" | "Oo" | "Pc" | "Po" |
        "Qc" | "Qo" | "Re" | "Rs" |
        "Sc" | "So" | "Xc" | "Xo" |
        "Aq" | "Bq" | "Brq"| "D1" |
        "Dl" | "Dq" | "En" | "Op" |
        "Pq" | "Ql" | "Qq" | "Sq" |
        "Vt" |
        "Ta" |
        "%A" | "%B" | "%C" | "%D" |
        "%I" | "%J" | "%N" | "%O" |
        "%P" | "%Q" | "%R" | "%T" |
        "%U" | "%V" |
        "Ad" | "An" | "Ap" | "Ar" | "At" |
        "Bsx"| "Bt" | "Bx" |
        "Cd" | "Cm" |
        "Db" | "Dd" | "Dt" | "Dv" | "Dx" |
        "Em" | "Er" | "Es" | "Ev" | "Ex" |
        "Fa" | "Fd" | "Fl" | "Fn" | "Fr" | "Ft" | "Fx" |
        "Hf" |
        "Ic" | "In" |
        "Lb" | "Li" | "Lk" | "Lp" |
        "Ms" | "Mt" |
        "Nm" |
        "No" | "Ns" | "Nx" |
        "Os" | "Ot" | "Ox" |
        "Pa" | "Pf" | "Pp" |
        "Rv" |
        "Sm" | "St" |
        "Sx" | "Sy" |
        "Tg" | "Tn" |
        "Ud" | "Ux" |
        "Va" | "Vt" |
        "Xr" => true,
        _ => false,
    }
}

fn correct_closing_macro_parsing(line: &mut String){
    let Some(macros) = line.split('c').next() else{
        return;
    };
    let Some(macros) = macros.strip_prefix(".") else{
        return;
    };
    let macros = macros.to_string() + "c"; 
    if BLOCK_PARTIAL_EXPLICIT_CLOSE.contains(&macros.as_str()){
        let next_non_whitespace = line.chars()
            .enumerate()
            .skip(macros.len() + 1)
            .skip_while(|(_, ch)|ch.is_whitespace())
            .next();
        if let Some((pos, '.')) = next_non_whitespace{
            line.replace_range(pos..(pos+1), "\\&.");
        }     
    }
}

pub fn prepare_document(text: &str) -> String {
    let mut is_bd_literal_block = false;

    text.lines()
<<<<<<< HEAD
        .map(|line| {
            let mut line = line.to_string(); 
            correct_closing_macro_parsing(&mut line);
=======
        .map(|l| {
            let line = if l.contains(".It") {
                l.replace('\t', &format!("{}", "\\~".repeat(4)))
                    .replace("    ", &format!("{}", "\\~".repeat(4)))
            } else {
                l.to_string()
            };
>>>>>>> 50d6bf33

            if line.contains(".Bd") && (line.contains("-literal") || line.contains("-unfilled")) {
                is_bd_literal_block = true;
            }

            if is_bd_literal_block && line.contains(".Ed") {
                is_bd_literal_block = false;
            }

            let transformed_line = if is_bd_literal_block {
                let mut leading_spaces = if line.is_empty() { 1 } else { 0 };
                let mut index = 0;
                for (i, ch) in line.char_indices() {
                    if !ch.is_whitespace() { break; }
                    leading_spaces += if ch == '\t' { 4 } else { 1 };
                    index = i + ch.len_utf8();
                }
    
                format!("{}{}", "\\~".repeat(leading_spaces), &line[index..])
            } else {
                line.clone()
            };

            let mut processed_line = if let Some(first_word) = line.split_whitespace().next() {
                if does_start_with_macro(first_word) {
                    format!("\\&{}", transformed_line)
                } else {
                    transformed_line
                }
            } else {
                transformed_line
            };

            let count_partials = processed_line
                .split_whitespace()
                .filter(|word| BLOCK_PARTIAL_IMPLICIT.contains(word))
                .count();

            if count_partials > 0 {
                processed_line.push_str(&"\n".repeat(count_partials));
            }

            processed_line
        })
        .collect::<Vec<_>>()
        .join("\n")
}

/// Mdoc files parser
#[derive(Parser)]
#[grammar = "./man_util/mdoc.pest"]
pub struct MdocParser;

/// Stores macro parameters and subnodes
#[derive(Debug, Clone, PartialEq)]
pub struct MacroNode {
    /// Macro type
    pub mdoc_macro: Macro,
    /// Sub nodes of current node
    pub nodes: Vec<Element>,
}

/// Mdoc language units
#[derive(Debug, Clone, PartialEq)]
pub enum Element {
    /// Text node
    Text(String),
    /// Macro node 
    Macro(MacroNode),
    /// "End of input" marker
    Eoi,
}

impl From<Element> for String {
    fn from(element: Element) -> Self {
        match element {
            Element::Text(text) => text,
            Element::Macro(macro_node) => format!("{:?}", macro_node),
            Element::Eoi => "EOI".to_string(),
        }
    }
}

impl From<String> for Element {
    fn from(value: String) -> Self {
        Element::Text(value)
    }
}

/// Stores full mdoc AST
#[derive(Debug, Clone, PartialEq)]
pub struct MdocDocument {
    pub elements: Vec<Element>,
}

/// Mdoc parsing errors
#[derive(Error, Debug, PartialEq)]
pub enum MdocError {
    /// Pest rules violation
    #[error("mdoc: {0}")]
    Pest(#[from] Box<pest::error::Error<Rule>>),
}

impl MdocParser {
    fn parse_element(pair: Pair<Rule>) -> Element {
        // println!("\"{:?}\"", pair.as_str());

        match pair.as_rule() {
            Rule::element => Self::parse_element(pair.into_inner().next().unwrap()),
            Rule::block_full_explicit => Self::parse_block_full_explicit(pair),
            Rule::block_full_implicit => Self::parse_block_full_implicit(pair),
            Rule::block_partial_implicit => Self::parse_block_partial_implicit(pair),
            Rule::partial_implicit_element => Self::parse_element(pair.into_inner().next().unwrap()),
            Rule::block_partial_explicit => Self::parse_block_partial_explicit(pair),
            Rule::inline => Self::parse_inline(pair),
            Rule::arg => Self::parse_arg(pair.into_inner().next().unwrap()),
            Rule::macro_arg => Self::parse_element(pair.into_inner().next().unwrap()),
            Rule::ta | Rule::ta_head => Self::parse_ta(pair),
            Rule::text_line | Rule::line => Element::Text(trim_quotes(
                pair
                .into_inner()
                .next()
                .unwrap()
                .as_str()
                .to_string()
            )),
            Rule::EOI => Element::Eoi,
            _ => Element::Text(trim_quotes(
                pair
                .as_str()
                .to_string()
            )),
        }
    }

    fn parse_arg(pair: Pair<Rule>) -> Element {
        match pair.as_rule() {
            Rule::text_arg => Element::Text(pair.as_str().to_string()),
            Rule::macro_arg => Self::parse_element(pair.into_inner().next().unwrap()),
            _ => unreachable!(),
        }
    }

    fn parse_ta(_pair: Pair<Rule>) -> Element {
        Element::Macro(MacroNode {
            mdoc_macro: Macro::Ta,
            nodes: vec![],
        })
    }

    /// Parses full mdoc file
    pub fn parse_mdoc(input: &str) -> Result<MdocDocument, MdocError> {
        let input = prepare_document(&input);

        for line in input.lines() {
            println!("{}", line);
        }

        let pairs = MdocParser::parse(Rule::mdoc, input.as_ref())
            .map_err(|err| MdocError::Pest(Box::new(err)))?;

        //println!("Pairs:\n{pairs:#?}\n\n");

        // Iterate each pair (macro or text element)
        let mut elements: Vec<Element> = pairs
            .flat_map(|p| {
                let inner_rules = p.into_inner();
                inner_rules.map(Self::parse_element)
            })
            .collect();

        if let Some(element) = elements.last(){
            if let Element::Eoi = element {
                elements.pop(); // Remove `Element::Eoi` element
            }
        }

        //println!("{:#?}", elements);

        // TODO: debug only
        // elements.iter().for_each(|e| println!("{e:?}"));

        let mdoc = MdocDocument { elements };

        Ok(mdoc)
    }
}

// Block full-explicit macros parsing
impl MdocParser {
    /// Parses (`Bd`)[https://man.openbsd.org/mdoc#Bd]:
    /// `Bd -type [-offset width] [-compact]`
    fn parse_bd_block(pair: Pair<Rule>) -> Element {

        // println!("340 | parser.rs: Bd block:\n{:#?}\n---------------", pair.clone());

        fn parse_bd_open(pair: Pair<Rule>) -> Macro {
            let mut inner = pair.into_inner();

            // -type
            let block_type = BdType::from(inner.next().unwrap());

            let mut offset: Option<OffsetType> = None;
            let mut compact = false;

            for opt_pair in inner {
                match opt_pair.as_rule() {
                    Rule::offset => offset = Some(OffsetType::from(opt_pair)),
                    Rule::compact => compact = true,
                    _ => unreachable!(),
                }
            }

            Macro::Bd {
                block_type,
                offset,
                compact,
            }
        }

        let mut pairs = pair.into_inner();

        let bd_macro = parse_bd_open(pairs.next().unwrap());

        let nodes = pairs
            .take_while(|p| p.as_rule() != Rule::ed_close)
            .map(Self::parse_element)
            .collect();
            // .map(|p| parse_bd_body(bd_macro.clone(), p))

        Element::Macro(MacroNode {
            mdoc_macro: bd_macro,
            nodes,
        })
    }

    /// Parses (`Bf`)[https://man.openbsd.org/mdoc#Bf]:
    /// `Bf -emphasis | -literal | -symbolic | Em | Li | Sy`
    fn parse_bf_block(pair: Pair<Rule>) -> Element {
        fn parse_bf_open(pair: Pair<Rule>) -> Macro {
            let mut inner = pair.into_inner();

            // -type
            let block_type = BfType::from(inner.next().unwrap());

            Macro::Bf(block_type)
        }

        let mut pairs = pair.into_inner();

        let bf_macro = parse_bf_open(pairs.next().unwrap());

        let nodes = pairs
            .take_while(|p| p.as_rule() != Rule::ef_close)
            .map(Self::parse_element)
            .collect();

        Element::Macro(MacroNode {
            mdoc_macro: bf_macro,
            nodes,
        })
    }

    /// Parses (`Bk`)[https://man.openbsd.org/mdoc#Bk]:
    /// `Bk -words`
    fn parse_bk_block(pair: Pair<Rule>) -> Element {
        let mut pairs = pair.into_inner();

        // `bk_open`
        let _ = pairs.next().unwrap();

        let nodes = pairs
            .take_while(|p| p.as_rule() != Rule::ek_close)
            .map(Self::parse_element)
            .collect();

        Element::Macro(MacroNode {
            mdoc_macro: Macro::Bk,
            nodes,
        })
    }

    // Parses (`Bl`)[https://man.openbsd.org/mdoc#Bl]
    // `Bl -type [-width val] [-offset val] [-compact] [col ...]`
    fn parse_bl_block(pair: Pair<Rule>) -> Element {
        fn parse_bl_parameter(
            pair: Pair<Rule>, 
            width: &mut Option<u8>,
            offset: &mut Option<OffsetType>,
            compact: &mut bool,
            columns: &mut Vec<String>, 
            count: &mut (usize, usize, usize)
        ) -> bool{
            match pair.as_rule(){
                Rule::bl_width => {
                    if count.0 > 0{
                        return true;
                    }
                    count.0 += 1;
                    let mut width_p = pair.into_inner()
                        .find(|p| Rule::text_arg == p.as_rule())
                        .map(|p| p.as_str().to_string())
                        .unwrap_or("".to_string());

                    if width_p.is_empty(){
                        *width = None;
                    }else if width_p.chars().next().unwrap().is_ascii_digit(){                        
                        width_p = width_p.chars()
                            .take_while(|ch| ch.is_ascii_digit())
                            .collect::<String>();
                        if let Ok(w) = str::parse::<u8>(&width_p){
                            *width = Some(w.saturating_add(2));
                        }
                    }else {
                        *width = match width_p.as_str(){
                            "Er" => Some(19),
                            "Ds" => Some(8),
                            "Ev" => Some(17),
                            _ => width_p.len().try_into().ok()
                        }
                    }
                },
                Rule::bl_offset => {
                    if count.1 > 0{
                        return true;
                    }
                    count.1 += 1;
                    let offset_p = pair.into_inner()
                        .find(|p| Rule::offset == p.as_rule())
                        .unwrap();
                    *offset = Some(OffsetType::from(offset_p));
                },
                Rule::compact => {
                    if count.2 > 0{
                        return true;
                    }
                    count.2 += 1;
                    *compact = true;
                },
                _ => columns.push(pair.as_str().to_string())
            }
            false
        }

        fn parse_bl_open(pair: Pair<Rule>) -> Macro {
            let mut inner = pair.into_inner();

            // -type
            let bl_type_pair = inner.next().unwrap();
            let list_type = BlType::from(bl_type_pair);

            let mut offset: Option<OffsetType> = None;
            let mut width: Option<u8> = None;
            let mut compact = false;
            let mut columns = vec![];
            let mut count = (0,0,0);

            for opt_pair in inner {
                match opt_pair.as_rule() {
                    Rule::bl_param => {
                        for parameter in opt_pair.into_inner() {
                            let has_repeat = parse_bl_parameter(
                                parameter.clone(),
                                &mut width,
                                &mut offset,
                                &mut compact,
                                &mut columns,
                                &mut count
                            );
                            
                            if has_repeat{
                                columns.extend(
                                    parameter.as_str().split(" ")
                                    .filter(|s| !s.is_empty())
                                    .map(|s|s.to_string())
                                    .collect::<Vec<_>>()
                                );
                                continue;
                            }
                        }
                    },
                    _ => columns.push(opt_pair.as_str().to_string())
                }
            }

            Macro::Bl {
                list_type,
                width,
                offset,
                compact,
                columns,
            }
        }

        let mut pairs = pair.into_inner();

        let bl_macro = parse_bl_open(pairs.next().unwrap());

        let nodes = pairs
            .take_while(|p| p.as_rule() != Rule::el_close)
            .map(Self::parse_it_block)
            .collect();

        Element::Macro(MacroNode {
            mdoc_macro: bl_macro,
            nodes,
        })
    }

    fn parse_block_full_explicit(pair: Pair<Rule>) -> Element {
        let pair = pair.into_inner().next().unwrap();
        match pair.as_rule() {
            Rule::bd_block => Self::parse_bd_block(pair),
            Rule::bf_block => Self::parse_bf_block(pair),
            Rule::bk_block => Self::parse_bk_block(pair),
            Rule::bl_block => Self::parse_bl_block(pair),
            _ => unreachable!(), 
        }
    }
}

// Block full-implicit macros parsing
impl MdocParser {
    // Parses (`It`)[https://man.openbsd.org/mdoc#It]
    // `It [head]`
    fn parse_it_block(pair: Pair<Rule>) -> Element {

        // println!("Pair:\n{:#?}", pair.clone());

        fn string_to_elements(input: &str) -> Vec<Element>{
            if let Ok(pairs) = MdocParser::parse(Rule::args, input){
                pairs
                    .flat_map(|p| {
                        let inner_rules = p.into_inner();
                        inner_rules.map(MdocParser::parse_element)
                    })
                    .filter(|el|{
                        !matches!(el, Element::Eoi)
                    })
                    .collect()
            }else{
                vec![]
            }  
        }
        
        let mut inner_pairs = pair.into_inner();

        let mut head: Vec<_> = inner_pairs
            .next()
            .unwrap()
            .into_inner()
            .map(Self::parse_element)
            .collect();
        
        let mut parse_buffer = String::new();
        let mut new_head = vec![];
        for element in head{
            match element{
                Element::Text(text) => {
                    parse_buffer.push_str(&(text + " "));
                },
                _ => {
                    new_head.extend(string_to_elements(&parse_buffer));
                    parse_buffer.clear();
                    new_head.push(element);
                }
            }
        }

        new_head.extend(string_to_elements(&parse_buffer));
        head = new_head;

        let nodes = inner_pairs
            .next()
            .unwrap()
            .into_inner()
            .map(Self::parse_element)
            .collect::<Vec<_>>();

        //println!("It\nhead:\n{:#?}\nbody:\n{:#?}", head, nodes);

        Element::Macro(MacroNode {
            mdoc_macro: Macro::It{
                head
            },
            nodes,
        })
    }

    // Parses (`Nd`)[https://man.openbsd.org/mdoc#Nd]
    // `Nd line`
    fn parse_nd(pair: Pair<Rule>) -> Element {
        let mut inner_nodes = pair.into_inner();

        let mut nodes: Vec<_> = inner_nodes
            .next()
            .unwrap()
            .into_inner()
            .map(Self::parse_element)
            .collect();

        for body in inner_nodes {
            let mut inner = body.into_inner();
            for pair in inner.by_ref() {
                nodes.push(Self::parse_element(pair));
            }
        }

        Element::Macro(MacroNode {
            mdoc_macro: Macro::Nd,
            nodes,
        })
    }

    // Parses (`Nm`)[https://man.openbsd.org/mdoc#Nm]
    // `Nm [name]`
    fn parse_nm(pair: Pair<Rule>) -> Element {
        let mut inner_pairs = pair.into_inner();

        let mut name = None;

        if let Some(val) = inner_pairs.next() {
            name = Some(val.as_str().to_string());
        }

        let nodes = inner_pairs.map(Self::parse_element).collect();

        Element::Macro(MacroNode {
            mdoc_macro: Macro::Nm { name },
            nodes,
        })
    }

    // Parses (`Sh`)[https://man.openbsd.org/mdoc#Sh]
    // `Sh TITLE LINE`
    fn parse_sh_block(pair: Pair<Rule>) -> Element {
        let mut inner = pair.into_inner();

        let title = inner
            .next() // `sh_block` -> `sh_open`
            .unwrap()
            .into_inner()
            .next() // `sh_open` -> `sh_title_line`
            .expect("Expected title for 'Sh' block")
            .as_str()
            .trim_end()
            .to_string();

        // Parse `sh_block_element`
        let nodes = inner
            .filter_map(|p| p.into_inner().next().map(Self::parse_element))
            .collect();

        Element::Macro(MacroNode {
            mdoc_macro: Macro::Sh { title },
            nodes,
        })
    }

    /// Parses (`Ss`)[https://man.openbsd.org/mdoc#Ss]:
    /// `Ss Title line`
    fn parse_ss_block(pair: Pair<Rule>) -> Element {
        let mut inner = pair.into_inner();

        let title = inner
            .next() // `ss_block` -> `ss_open`
            .unwrap()
            .into_inner()
            .next() // `ss_open` -> `ss_title_line`
            .expect("Expected title for 'Ss' block")
            .as_str()
            .trim_end()
            .to_string();

        // Parse `ss_block_element`
        let nodes = inner
            .filter_map(|p| p.into_inner().next().map(Self::parse_element))
            .collect();

        Element::Macro(MacroNode {
            mdoc_macro: Macro::Ss { title },
            nodes,
        })
    }

    fn parse_block_full_implicit(pair: Pair<Rule>) -> Element {
        let pair = pair.into_inner().next().unwrap();
        match pair.as_rule() {
            Rule::it_block => Self::parse_it_block(pair),
            Rule::nd_block => Self::parse_nd(pair),
            Rule::nm_block => Self::parse_nm(pair),
            Rule::sh_block => Self::parse_sh_block(pair),
            Rule::ss_block => Self::parse_ss_block(pair),
            _ => unreachable!(),
        }
    }
}

// Block partial-implicit macros parsing
impl MdocParser {
    // Parses (`Aq`)[https://man.openbsd.org/mdoc#Aq]:
    // `Aq line`
    fn parse_aq_block(pair: Pair<Rule>) -> Element {
        let nodes = pair.into_inner().map(Self::parse_element).collect();

        Element::Macro(MacroNode {
            mdoc_macro: Macro::Aq,
            nodes,
        })
    }

    // Parses (`Bq`)[https://man.openbsd.org/mdoc#Bq]:
    // `Bq line`
    fn parse_bq_block(pair: Pair<Rule>) -> Element {
        let nodes = pair.into_inner().map(Self::parse_element).collect();

        Element::Macro(MacroNode {
            mdoc_macro: Macro::Bq,
            nodes,
        })
    }

    // Parses (`Brq`)[https://man.openbsd.org/mdoc#Brq]:
    // `Brq line`
    fn parse_brq_block(pair: Pair<Rule>) -> Element {
        let nodes = pair.into_inner().map(Self::parse_element).collect();

        Element::Macro(MacroNode {
            mdoc_macro: Macro::Brq,
            nodes,
        })
    }

    // Parses (`D1`)[https://man.openbsd.org/mdoc#D1]:
    // `D1 line`
    fn parse_d1_block(pair: Pair<Rule>) -> Element {
        let nodes = pair.into_inner().map(Self::parse_element).collect();

        Element::Macro(MacroNode {
            mdoc_macro: Macro::D1,
            nodes,
        })
    }

    // Parses (`Dl`)[https://man.openbsd.org/mdoc#Dl]:
    // `Dl line`
    fn parse_dl_block(pair: Pair<Rule>) -> Element {
        let nodes = pair.into_inner().map(Self::parse_element).collect();

        Element::Macro(MacroNode {
            mdoc_macro: Macro::Dl,
            nodes,
        })
    }

    // Parses (`Dq`)[https://man.openbsd.org/mdoc#Dq]:
    // `Dq line`
    fn parse_dq_block(pair: Pair<Rule>) -> Element {
        let nodes = pair.into_inner().map(Self::parse_element).collect();

        Element::Macro(MacroNode {
            mdoc_macro: Macro::Dq,
            nodes,
        })
    }

    // Parses (`En`)[https://man.openbsd.org/mdoc#En]:
    // `En word ...`
    fn parse_en_block(pair: Pair<Rule>) -> Element {
        let nodes = pair.into_inner().map(Self::parse_element).collect();

        Element::Macro(MacroNode {
            mdoc_macro: Macro::En,
            nodes,
        })
    }

    // Parses (`Op`)[https://man.openbsd.org/mdoc#Op]:
    // `Op line`
    fn parse_op_block(pair: Pair<Rule>) -> Element {
        let nodes = pair.into_inner().map(Self::parse_element).collect();

        Element::Macro(MacroNode {
            mdoc_macro: Macro::Op,
            nodes,
        })
    }

    // Parses (`Pq`)[https://man.openbsd.org/mdoc#Pq]:
    // `Pq line`
    fn parse_pq_block(pair: Pair<Rule>) -> Element {
        let nodes = pair.into_inner().map(Self::parse_element).collect();

        Element::Macro(MacroNode {
            mdoc_macro: Macro::Pq,
            nodes,
        })
    }

    // Parses (`Ql`)[https://man.openbsd.org/mdoc#Ql]:
    // `Ql line`
    fn parse_ql_block(pair: Pair<Rule>) -> Element {
        let nodes = pair.into_inner().map(Self::parse_element).collect();

        Element::Macro(MacroNode {
            mdoc_macro: Macro::Ql,
            nodes,
        })
    }

    // Parses (`Qq`)[https://man.openbsd.org/mdoc#Qq]:
    // `Qq line`
    fn parse_qq_block(pair: Pair<Rule>) -> Element {
        let nodes = pair.into_inner().map(Self::parse_element).collect();

        Element::Macro(MacroNode {
            mdoc_macro: Macro::Qq,
            nodes,
        })
    }

    // Parses (`Sq`)[https://man.openbsd.org/mdoc#Sq]:
    // `Sq line`
    fn parse_sq_block(pair: Pair<Rule>) -> Element {
        let nodes = pair.into_inner().map(Self::parse_element).collect();

        Element::Macro(MacroNode {
            mdoc_macro: Macro::Sq,
            nodes,
        })
    }

    // Parses (`Vt`)[https://man.openbsd.org/mdoc#Vt]:
    // `Vt type [identifier] ...`
    fn parse_vt_block(pair: Pair<Rule>) -> Element {
        let nodes = pair.into_inner().map(Self::parse_element).collect();

        Element::Macro(MacroNode {
            mdoc_macro: Macro::Vt,
            nodes,
        })
    }

    fn parse_block_partial_implicit(pair: Pair<Rule>) -> Element {
        let pair = pair.into_inner().next().unwrap();
        match pair.as_rule() {
            Rule::aq_block => Self::parse_aq_block(pair),
            Rule::bq_block => Self::parse_bq_block(pair),
            Rule::brq_block => Self::parse_brq_block(pair),
            Rule::d1_block => Self::parse_d1_block(pair),
            Rule::dl_block => Self::parse_dl_block(pair),
            Rule::dq_block => Self::parse_dq_block(pair),
            Rule::en_block => Self::parse_en_block(pair),
            Rule::op_block => Self::parse_op_block(pair),
            Rule::pq_block => Self::parse_pq_block(pair),
            Rule::ql_block => Self::parse_ql_block(pair),
            Rule::qq_block => Self::parse_qq_block(pair),
            Rule::sq_block => Self::parse_sq_block(pair),
            Rule::vt_block => Self::parse_vt_block(pair),
            _ => unreachable!(),
        }
    }
}

// Block partial-explicit parsing
impl MdocParser {
    // Parses (`Ao`)[https://man.openbsd.org/mdoc#Ao]:
    // `Ao block`
    fn parse_ao_block(pair: Pair<Rule>) -> Element {
        let inner_pairs = pair.into_inner();
        let mut nodes: Vec<_> = inner_pairs
            .clone()
            .take_while(|p| p.as_rule() != Rule::ac)
            .flat_map(|p| p.into_inner().map(Self::parse_element).collect::<Vec<_>>())
            .collect();

        let ac = inner_pairs
            .skip_while(|p| p.as_rule() != Rule::ac)
            .map(Self::parse_ac);

        nodes.extend(ac);

        Element::Macro(MacroNode {
            mdoc_macro: Macro::Ao,
            nodes,
        })
    }

    // Parses (`Ac`)[https://man.openbsd.org/mdoc#Ac]:
    // `Ac`
    fn parse_ac(pair: Pair<Rule>) -> Element {
        let nodes = pair.into_inner().map(Self::parse_element).collect();

        Element::Macro(MacroNode {
            mdoc_macro: Macro::Ac,
            nodes,
        })
    }

    // Parses (`Bo`)[https://man.openbsd.org/mdoc#Bo]:
    // `Bo block`
    fn parse_bo_block(pair: Pair<Rule>) -> Element {
        let inner_pairs = pair.into_inner();
        let mut nodes: Vec<_> = inner_pairs
            .clone()
            .take_while(|p| p.as_rule() != Rule::bc)
            .flat_map(|p| p.into_inner().map(Self::parse_element).collect::<Vec<_>>())
            .collect();

        let bc = inner_pairs
            .skip_while(|p| p.as_rule() != Rule::bc)
            .map(Self::parse_bc);

        nodes.extend(bc);
        Element::Macro(MacroNode {
            mdoc_macro: Macro::Bo,
            nodes,
        })
    }

    // Parses (`Bc`)[https://man.openbsd.org/mdoc#Bc]:
    // `Bc`
    fn parse_bc(pair: Pair<Rule>) -> Element {
        let nodes = pair.into_inner().map(Self::parse_element).collect();

        Element::Macro(MacroNode {
            mdoc_macro: Macro::Bc,
            nodes,
        })
    }

    // Parses (`Bro`)[https://man.openbsd.org/mdoc#Bro]:
    // `Bro`
    fn parse_bro_block(pair: Pair<Rule>) -> Element {
        let inner_pairs = pair.into_inner();
        let mut nodes: Vec<_> = inner_pairs
            .clone()
            .take_while(|p| p.as_rule() != Rule::brc)
            .flat_map(|p| p.into_inner().map(Self::parse_element).collect::<Vec<_>>())
            .collect();

        let brc = inner_pairs
            .skip_while(|p| p.as_rule() != Rule::brc)
            .map(Self::parse_brc);

        nodes.extend(brc);

        Element::Macro(MacroNode {
            mdoc_macro: Macro::Bro,
            nodes,
        })
    }

    // Parses (`Brc`)[https://man.openbsd.org/mdoc#Brc]:
    // `Brc`
    fn parse_brc(pair: Pair<Rule>) -> Element {
        let nodes = pair.into_inner().map(Self::parse_element).collect();

        Element::Macro(MacroNode {
            mdoc_macro: Macro::Brc,
            nodes,
        })
    }

    // Parses (`Do`)[https://man.openbsd.org/mdoc#Do]:
    // `Do`
    fn parse_do_block(pair: Pair<Rule>) -> Element {
        let inner_pairs = pair.into_inner();
        let mut nodes: Vec<_> = inner_pairs
            .clone()
            .take_while(|p| p.as_rule() != Rule::dc)
            .flat_map(|p| p.into_inner().map(Self::parse_element).collect::<Vec<_>>())
            .collect();

        let dc = inner_pairs
            .skip_while(|p| p.as_rule() != Rule::dc)
            .map(Self::parse_dc);

        nodes.extend(dc);

        Element::Macro(MacroNode {
            mdoc_macro: Macro::Do,
            nodes,
        })
    }

    // Parses (`Dc`)[https://man.openbsd.org/mdoc#Dc]:
    // `Dc block`
    fn parse_dc(pair: Pair<Rule>) -> Element {
        let nodes = pair.into_inner().map(Self::parse_element).collect();

        Element::Macro(MacroNode {
            mdoc_macro: Macro::Dc,
            nodes
        })
    }

    // Parses (`Eo`)[https://man.openbsd.org/mdoc#Eo]:
    // `Eo block`
    fn parse_eo_block(pair: Pair<Rule>) -> Element {
        let mut inner_pairs = pair.into_inner();

        let head = inner_pairs.next().unwrap().into_inner();

        let mut nodes = Vec::new();
        let mut opening_delimiter = None;
        let mut closing_delimiter = None;

        for arg in head {
            if arg.as_rule() == Rule::opening_delimiter {
                opening_delimiter = Some(arg.as_str().parse::<char>().unwrap());
            } else {
                nodes.push(Self::parse_element(arg));
            }
        }

        let next_arg = inner_pairs.next().unwrap();
        match next_arg.as_rule() {
            Rule::ec => {
                if let Some(arg) = next_arg.into_inner().next() {
                    closing_delimiter = Some(arg.as_str().parse::<char>().unwrap());
                }
            }
            Rule::eo_body => {
                let iter = next_arg
                    .into_inner()
                    .take_while(|p| p.as_rule() != Rule::ec)
                    .map(Self::parse_element);

                nodes.extend(iter);

                if let Some(arg) = inner_pairs.next().unwrap().into_inner().next() {
                    closing_delimiter = Some(arg.as_str().parse::<char>().unwrap());
                }
            }
            _ => unreachable!(),
        }

        Element::Macro(MacroNode {
            mdoc_macro: Macro::Eo {
                opening_delimiter,
                closing_delimiter,
            },
            nodes,
        })
    }

    // Parses (`Ec`)[https://man.openbsd.org/mdoc#Ec]:
    // `Ec`
    fn parse_ec(pair: Pair<Rule>) -> Element {
        let nodes = pair.into_inner().map(Self::parse_element).collect();

        Element::Macro(MacroNode {
            mdoc_macro: Macro::Ec,
            nodes
        })
    }

    // Parses (`Fo`)[https://man.openbsd.org/mdoc#Fo]:
    // `Fo block`
    fn parse_fo_block(pair: Pair<Rule>) -> Element {
        let mut inner_pairs = pair.into_inner();
        let mut head = inner_pairs.next().unwrap().into_inner();

        let funcname = head.next().unwrap().as_str().to_string();
        let mut nodes: Vec<_> = head.map(Self::parse_element).collect();

        nodes.extend(inner_pairs
            // .take_while(|p| p.as_rule() != Rule::fc)
            .filter_map(|p| p.into_inner().next().map(Self::parse_element))
        );

        Element::Macro(MacroNode {
            mdoc_macro: Macro::Fo { funcname },
            nodes,
        })
    }

    // Parses (`Fc`)[https://man.openbsd.org/mdoc#Fc]:
    // `Fc`
    fn parse_fc(pair: Pair<Rule>) -> Element {
        let nodes = pair.into_inner().map(Self::parse_element).collect();

        Element::Macro(MacroNode {
            mdoc_macro: Macro::Fc,
            nodes
        })
    }

    // Parses (`Oo`)[https://man.openbsd.org/mdoc#Oo]:
    // `Oo block`
    fn parse_oo_block(pair: Pair<Rule>) -> Element {
        let inner_pairs = pair.into_inner();
        let mut nodes: Vec<_> = inner_pairs
            .clone()
            .take_while(|p| p.as_rule() != Rule::oc)
            .flat_map(|p| p.into_inner().map(Self::parse_element).collect::<Vec<_>>())
            .collect();

<<<<<<< HEAD
=======
        let oc = inner_pairs
            .skip_while(|p| p.as_rule() != Rule::oc)
            .map(Self::parse_oc);

        nodes.extend(oc);
>>>>>>> 50d6bf33

        Element::Macro(MacroNode {
            mdoc_macro: Macro::Oo,
            nodes,
        })
    }

    // Parses (`Oc`)[https://man.openbsd.org/mdoc#Oc]:
    // `Oc`
    fn parse_oc(pair: Pair<Rule>) -> Element {
        let nodes = pair.into_inner().map(Self::parse_element).collect();

        Element::Macro(MacroNode {
            mdoc_macro: Macro::Oc,
            nodes,
        })
    }


    // Parses (`Po`)[https://man.openbsd.org/mdoc#Po]:
    // `Po block`
    fn parse_po_block(pair: Pair<Rule>) -> Element {
        let inner_pairs = pair.into_inner();
        let mut nodes: Vec<_> = inner_pairs
            .clone()
            .take_while(|p| p.as_rule() != Rule::pc)
            .flat_map(|p| p.into_inner().map(Self::parse_element).collect::<Vec<_>>())
            .collect();

        let pc = inner_pairs
            .skip_while(|p| p.as_rule() != Rule::pc)
            .map(Self::parse_pc);

        nodes.extend(pc);

        Element::Macro(MacroNode {
            mdoc_macro: Macro::Po,
            nodes,
        })
    }

    // Parses (`Pc`)[https://man.openbsd.org/mdoc#Pc]:
    // `Pc`
    fn parse_pc(pair: Pair<Rule>) -> Element {
        let nodes = pair.into_inner().map(Self::parse_element).collect();

        Element::Macro(MacroNode {
            mdoc_macro: Macro::Pc,
            nodes
        })
    }

    // Parses (`Qo`)[https://man.openbsd.org/mdoc#Qo]:
    // `Qo block`
    fn parse_qo_block(pair: Pair<Rule>) -> Element {
        let inner_pairs = pair.into_inner();
        let mut nodes: Vec<_> = inner_pairs
            .clone()
            .take_while(|p| p.as_rule() != Rule::qc)
            .flat_map(|p| p.into_inner().map(Self::parse_element).collect::<Vec<_>>())
            .collect();

        let qc = inner_pairs
            .skip_while(|p| p.as_rule() != Rule::qc)
            .map(Self::parse_qc);

        nodes.extend(qc);

        Element::Macro(MacroNode {
            mdoc_macro: Macro::Qo,
            nodes,
        })
    }

    // Parses (`Qc`)[https://man.openbsd.org/mdoc#Qc]:
    // `Qc`
    fn parse_qc(pair: Pair<Rule>) -> Element {
        let nodes = pair.into_inner().map(Self::parse_element).collect();

        Element::Macro(MacroNode {
            mdoc_macro: Macro::Qc,
            nodes
        })
    }

    // Parses (`Rs`)[https://man.openbsd.org/mdoc#Rs]:
    // `Rs`
    fn parse_rs_block(pair: Pair<Rule>) -> Element {

        // println!("Rs block:\nNodes:\n{:#?}", pair);

        fn rs_submacro_cmp(a: &Element, b: &Element) -> std::cmp::Ordering {
            let get_macro_order_position = |n| {
                RS_SUBMACRO_ORDER
                    .iter()
                    .position(|m| discriminant(m) == discriminant(n))
                    .unwrap_or(RS_SUBMACRO_ORDER.len())
            };

            let Element::Macro(MacroNode {
                mdoc_macro: macro_a,
                ..
            }) = a
            else {
                return std::cmp::Ordering::Greater;
            };

            let Element::Macro(MacroNode {
                mdoc_macro: macro_b,
                ..
            }) = b
            else {
                return std::cmp::Ordering::Greater;
            };

            let a_pos = get_macro_order_position(macro_a);
            let b_pos = get_macro_order_position(macro_b);

            a_pos.cmp(&b_pos)
        }

        let mut nodes: Vec<_> = pair
            .into_inner()
            .skip_while(|p| p.as_rule() == Rule::rs_head)
            .take_while(|p| p.as_rule() != Rule::re)
            .filter_map(|p| p.into_inner().next().map(Self::parse_rs_submacro))
            .collect();

        nodes.sort_by(rs_submacro_cmp);

        // println!("Rs block:\nFormatted nodes:\n{:#?}", nodes);

        Element::Macro(MacroNode {
            mdoc_macro: Macro::Rs,
            nodes,
        })
    }

    // Parses (`Re`)[https://man.openbsd.org/mdoc#Re]:
    // `Re`
    fn parse_re(pair: Pair<Rule>) -> Element {
        let nodes = pair.into_inner().map(Self::parse_element).collect();

        Element::Macro(MacroNode {
            mdoc_macro: Macro::Re,
            nodes
        })
    }

    // Parses (`So`)[https://man.openbsd.org/mdoc#So]:
    // `So block`
    fn parse_so_block(pair: Pair<Rule>) -> Element {
        let inner_pairs = pair.into_inner();
        let mut nodes: Vec<_> = inner_pairs
            .clone()
            .take_while(|p| p.as_rule() != Rule::sc)
            .flat_map(|p| p.into_inner().map(Self::parse_element).collect::<Vec<_>>())
            .collect();

        let sc = inner_pairs
            .skip_while(|p| p.as_rule() != Rule::sc)
            .map(Self::parse_sc);

        nodes.extend(sc);

        Element::Macro(MacroNode {
            mdoc_macro: Macro::So,
            nodes,
        })
    }

    // Parses (`Sc`)[https://man.openbsd.org/mdoc#Sc]:
    // `Sc`
    fn parse_sc(pair: Pair<Rule>) -> Element {
        let nodes = pair.into_inner().map(Self::parse_element).collect();

        Element::Macro(MacroNode {
            mdoc_macro: Macro::Sc,
            nodes
        })
    }

    // Parses (`Xo`)[https://man.openbsd.org/mdoc#Xo]:
    // `Xo block`
    fn parse_xo_block(pair: Pair<Rule>) -> Element {
        let inner_pairs = pair.into_inner();
        let mut nodes: Vec<_> = inner_pairs
            .clone()
            .take_while(|p| p.as_rule() != Rule::xc)
            .flat_map(|p| p.into_inner().map(Self::parse_element).collect::<Vec<_>>())
            .collect();

        let xc = inner_pairs
            .skip_while(|p| p.as_rule() != Rule::xc)
            .map(Self::parse_xc);

        nodes.extend(xc);

        Element::Macro(MacroNode {
            mdoc_macro: Macro::Xo,
            nodes,
        })
    }

    // Parses (`Xc`)[https://man.openbsd.org/mdoc#Xc]:
    // `Xc`
    fn parse_xc(pair: Pair<Rule>) -> Element {
        let nodes = pair.into_inner().map(Self::parse_element).collect();
        
        Element::Macro(MacroNode {
            mdoc_macro: Macro::Xc,
            nodes
        })
    }

    fn parse_block_partial_explicit(pair: Pair<Rule>) -> Element {
        let pair = pair.into_inner().next().unwrap();

        // println!("Rule: {:?}", pair.as_rule());

        match pair.as_rule() {
            Rule::ao_block => Self::parse_ao_block(pair),
            Rule::bo_block => Self::parse_bo_block(pair),
            Rule::bro_block => Self::parse_bro_block(pair),
            Rule::do_block => Self::parse_do_block(pair),
            Rule::eo_block => Self::parse_eo_block(pair),
            Rule::fo_block => Self::parse_fo_block(pair),
            Rule::oo_block => Self::parse_oo_block(pair),
            Rule::po_block => Self::parse_po_block(pair),
            Rule::qo_block => Self::parse_qo_block(pair),
            Rule::rs_block => Self::parse_rs_block(pair),
            Rule::so_block => Self::parse_so_block(pair),
            Rule::xo_block => Self::parse_xo_block(pair),
            Rule::ac => Self::parse_ac(pair),
            Rule::bc => Self::parse_bc(pair),
            Rule::brc => Self::parse_brc(pair),
            Rule::dc => Self::parse_dc(pair),
            Rule::ec => Self::parse_ec(pair),
            Rule::fc => Self::parse_fc(pair),
            Rule::oc => Self::parse_oc(pair),
            Rule::pc => Self::parse_pc(pair),
            Rule::qc => Self::parse_qc(pair),
            Rule::re => Self::parse_re(pair),
            Rule::sc => Self::parse_sc(pair),
            Rule::xc => Self::parse_xc(pair),
            _ => unreachable!(),
        }
    }
}

/// Trim `"` quotes from [`String`]
pub fn trim_quotes(mut s: String) -> String{
    if let Some(stripped) = s.strip_prefix("\""){
        s = stripped.to_string();
    }
    if let Some(stripped) = s.strip_suffix("\""){
        s = stripped.to_string();
    }

    s
}

// In-line macros parsing
impl MdocParser {
    fn parse_rs_submacro(pair: Pair<Rule>) -> Element {
        // Parses (`%A`)[https://man.openbsd.org/mdoc#_A]:
        // `%A first_name ... last_name`
        fn parse_a(pair: Pair<Rule>) -> Element {
            let nodes = pair
                .into_inner()
                .next()
                .unwrap()
                .into_inner()
                .next()
                .unwrap()
                .into_inner()
                .map(MdocParser::parse_element)
                .collect();

            Element::Macro(MacroNode {
                mdoc_macro: Macro::A,
                nodes,
            })
        }

        // Parses (`%B`)[https://man.openbsd.org/mdoc#_B]:
        // `%B title`
        fn parse_b(pair: Pair<Rule>) -> Element {
            let nodes = pair
                .into_inner()
                .next()
                .unwrap()
                .into_inner()
                .next()
                .unwrap()
                .into_inner()
                .map(MdocParser::parse_element)
                .collect();

            Element::Macro(MacroNode {
                mdoc_macro: Macro::B,
                nodes,
            })
        }

        // Parses (`%C`)[https://man.openbsd.org/mdoc#_C]:
        // `%C location`
        fn parse_c(pair: Pair<'_, Rule>) -> Element {
            let nodes = pair
                .into_inner()
                .next()
                .unwrap()
                .into_inner()
                .next()
                .unwrap()
                .into_inner()
                .map(MdocParser::parse_element)
                .collect();

            Element::Macro(MacroNode {
                mdoc_macro: Macro::C,
                nodes,
            })
        }

        // Parses (`%D`)[https://man.openbsd.org/mdoc#_D]:
        // `%D [month day,] year`
        fn parse_d(pair: Pair<'_, Rule>) -> Element {
            let nodes = pair
                .into_inner()
                .next()
                .unwrap()
                .into_inner()
                .next()
                .unwrap()
                .into_inner()
                .map(MdocParser::parse_element)
                .collect();

            Element::Macro(MacroNode {
                mdoc_macro: Macro::D,
                nodes,
            })
        }

        // Parses (`%I`)[https://man.openbsd.org/mdoc#_I]:
        // `%I name`
        fn parse_i(pair: Pair<'_, Rule>) -> Element {
            let nodes = pair
                .into_inner()
                .next()
                .unwrap()
                .into_inner()
                .next()
                .unwrap()
                .into_inner()
                .map(MdocParser::parse_element)
                .collect();

            Element::Macro(MacroNode {
                mdoc_macro: Macro::I,
                nodes,
            })
        }

        // Parses (`%J`)[https://man.openbsd.org/mdoc#_J]:
        // `%J name`
        fn parse_j(pair: Pair<'_, Rule>) -> Element {
            let nodes = pair
                .into_inner()
                .next()
                .unwrap()
                .into_inner()
                .next()
                .unwrap()
                .into_inner()
                .map(MdocParser::parse_element)
                .collect();

            Element::Macro(MacroNode {
                mdoc_macro: Macro::J,
                nodes,
            })
        }

        // Parses (`%N`)[https://man.openbsd.org/mdoc#_N]:
        // `%N number`
        fn parse_n(pair: Pair<'_, Rule>) -> Element {
            let nodes = pair
                .into_inner()
                .next()
                .unwrap()
                .into_inner()
                .next()
                .unwrap()
                .into_inner()
                .map(MdocParser::parse_element)
                .collect();

            Element::Macro(MacroNode {
                mdoc_macro: Macro::N,
                nodes,
            })
        }

        // Parses (`%O`)[https://man.openbsd.org/mdoc#_O]:
        // `%O line`
        fn parse_o(pair: Pair<'_, Rule>) -> Element {
            let nodes = pair
                .into_inner()
                .next()
                .unwrap()
                .into_inner()
                .next()
                .unwrap()
                .into_inner()
                .map(MdocParser::parse_element)
                .collect();

            Element::Macro(MacroNode {
                mdoc_macro: Macro::O,
                nodes,
            })
        }

        // Parses (`%P`)[https://man.openbsd.org/mdoc#_P]:
        // `%P number`
        fn parse_p(pair: Pair<'_, Rule>) -> Element {
            let nodes = pair
                .into_inner()
                .next()
                .unwrap()
                .into_inner()
                .next()
                .unwrap()
                .into_inner()
                .map(MdocParser::parse_element)
                .collect();

            Element::Macro(MacroNode {
                mdoc_macro: Macro::P,
                nodes,
            })
        }

        // Parses (`%Q`)[https://man.openbsd.org/mdoc#_Q]:
        // `%Q name`
        fn parse_q(pair: Pair<'_, Rule>) -> Element {
            let nodes = pair
                .into_inner()
                .next()
                .unwrap()
                .into_inner()
                .next()
                .unwrap()
                .into_inner()
                .map(MdocParser::parse_element)
                .collect();

            Element::Macro(MacroNode {
                mdoc_macro: Macro::Q,
                nodes,
            })
        }

        // Parses (`%R`)[https://man.openbsd.org/mdoc#_R]:
        // `%R name`
        fn parse_r(pair: Pair<'_, Rule>) -> Element {
            let nodes = pair
                .into_inner()
                .next()
                .unwrap()
                .into_inner()
                .next()
                .unwrap()
                .into_inner()
                .map(MdocParser::parse_element)
                .collect();

            Element::Macro(MacroNode {
                mdoc_macro: Macro::R,
                nodes,
            })
        }

        // Parses (`%T`)[https://man.openbsd.org/mdoc#_T]:
        // `%T title`
        fn parse_t(pair: Pair<'_, Rule>) -> Element {
            let nodes = pair
                .into_inner()
                .next()
                .unwrap()
                .into_inner()
                .next()
                .unwrap()
                .into_inner()
                .map(MdocParser::parse_element)
                .collect();

            Element::Macro(MacroNode {
                mdoc_macro: Macro::T,
                nodes,
            })
        }

        // Parses (`%U`)[https://man.openbsd.org/mdoc#_U]:
        // `%U protocol://path`
        fn parse_u(pair: Pair<'_, Rule>) -> Element {
            let nodes = pair
                .into_inner()
                .next()
                .unwrap()
                .into_inner()
                .next()
                .unwrap()
                .into_inner()
                .map(MdocParser::parse_element)
                .collect();

            Element::Macro(MacroNode {
                mdoc_macro: Macro::U,
                nodes,
            })
        }

        // Parses (`%V`)[https://man.openbsd.org/mdoc#_V]:
        // `%V number`
        fn parse_v(pair: Pair<'_, Rule>) -> Element {
            let nodes = pair
                .into_inner()
                .next()
                .unwrap()
                .into_inner()
                .next()
                .unwrap()
                .into_inner()
                .map(MdocParser::parse_element)
                .collect();

            Element::Macro(MacroNode {
                mdoc_macro: Macro::V,
                nodes,
            })
        }

        let pair = pair.into_inner().next().unwrap();
        match pair.as_rule() {
            Rule::a => parse_a(pair),
            Rule::b => parse_b(pair),
            Rule::c => parse_c(pair),
            Rule::d => parse_d(pair),
            Rule::i => parse_i(pair),
            Rule::j => parse_j(pair),
            Rule::n => parse_n(pair),
            Rule::o => parse_o(pair),
            Rule::p => parse_p(pair),
            Rule::q => parse_q(pair),
            Rule::r => parse_r(pair),
            Rule::t => parse_t(pair),
            Rule::u => parse_u(pair),
            Rule::v => parse_v(pair),
            _ => unreachable!(),
        }
    }

    fn process_delimiters(
        inner: &[Pair<Rule>],
        mut i: usize,
        rule: Rule,
    ) -> (Vec<Element>, usize) {
        let mut nodes = Vec::new();
        while i < inner.len() && inner[i].as_rule() == rule {
            nodes.push(MdocParser::parse_element(inner[i].clone()));
            i += 1;
        }
        (nodes, i)
    }

    fn parse_text_production(pair: Pair<Rule>) -> Element {
        fn parse_x_args<F, D>(
            pair: Pair<Rule>,
            macro_value: Macro,
            format: F,
            format_default: D,
        ) -> Element
        where
            F: Fn(&str) -> String,
            D: Fn() -> String,
        {
            let inner: Vec<_> = pair.into_inner().collect();

            if inner.is_empty() {
                return Element::Macro(MacroNode {
                    mdoc_macro: macro_value,
                    nodes: vec![Element::Text(format_default())],
                });
            }

            let mut nodes = Vec::new();
            let mut i = 0;

            // Process opening delimiters.
            let (open_nodes, new_i) = MdocParser::process_delimiters(&inner, i, Rule::opening_delimiter);
            nodes.extend(open_nodes);
            i = new_i;

            // Process the middle argument if it exists.
            if i < inner.len() {
                match inner[i].as_rule() {
                    Rule::text_arg => {
                        nodes.push(Element::Text(format(inner[i].as_str())));
                        i += 1;
                    },
                    Rule::closing_delimiter => {
                        nodes.push(Element::Text(format_default()));
                        nodes.push(Element::Text(inner[i].as_str().to_string()));
                        i += 1;
                    }
                    _ => unreachable!(),
                }
            }

            // Process closing delimiters.
            let (close_nodes, new_i) = MdocParser::process_delimiters(&inner, i, Rule::closing_delimiter);
            nodes.extend(close_nodes);

            i = new_i;
            while i < inner.len() {
                nodes.push(MdocParser::parse_element(inner[i].clone()));
                i += 1;
            }

            Element::Macro(MacroNode {
                mdoc_macro: macro_value,
                nodes,
            })
        }

        // Parses (`At`)[https://man.openbsd.org/mdoc#At]:
        // `At [version]`
        fn parse_at(pair: Pair<Rule>) -> Element {
            // unsafe { 
            //     if PREV_ELEMENT_CONTAINS_NEWLINE {
            //         let text = pair
            //             .into_inner()
            //             .map(|p| p.as_str().to_string())
            //             .collect::<Vec<_>>()
            //             .join(" ");
            //         return Element::Text(format!("At {}", text))
            //     }
            // }

            let inner: Vec<_> = pair.into_inner().collect();

            if inner.is_empty() {
                return Element::Macro(MacroNode {
                    mdoc_macro: Macro::At,
                    nodes: vec![Element::Text(AtType::default().to_string())],
                });
            }

            let mut i = 0;
            let mut nodes = Vec::new();

            let (open_nodes, new_i) = MdocParser::process_delimiters(&inner, i, Rule::opening_delimiter);
            nodes.extend(open_nodes);
            i = new_i;

            if i < inner.len() {
                match inner[i].as_rule() {
                    Rule::text_arg => {
                        nodes.push(Element::Text(AtType::default().to_string()));
                        nodes.push(MdocParser::parse_element(inner[i].clone()));
                        i += 1;
                    }
                    Rule::at_type => {
                        nodes.push(Element::Text(AtType::from(inner[i].clone()).to_string()));
                        i += 1;
                    }
                    Rule::closing_delimiter => {
                        nodes.push(Element::Text(AtType::default().to_string()));
                    }
                    _ => unreachable!(),
                }
            }

            let (close_nodes, new_i) = MdocParser::process_delimiters(&inner, i, Rule::closing_delimiter);
            nodes.extend(close_nodes);

            i = new_i;
            while i < inner.len() {
                nodes.push(MdocParser::parse_element(inner[i].clone()));
                i += 1;
            }

            Element::Macro(MacroNode {
                mdoc_macro: Macro::At,
                nodes,
            })
        }

        // Parses (`Bsx`)[https://man.openbsd.org/mdoc#Bsx]:
        // `Bsx [version]`
        fn parse_bsx(pair: Pair<Rule>) -> Element {
            parse_x_args(
                pair,
                Macro::Bsx,
                BsxType::format,
                BsxType::format_default,
            )
        }

        // Parses (`Bx`)[https://man.openbsd.org/mdoc#Bx]:
        // `Bx [version [variant]]`
        fn parse_bx(pair: Pair<Rule>) -> Element {
            let inner: Vec<_> = pair.into_inner().collect();

            if inner.is_empty() {
                return Element::Macro(MacroNode {
                    mdoc_macro: Macro::Bx,
                    nodes: vec![Element::Text(BxType::format_default())],
                });
            }

            let mut nodes = Vec::new();
            let mut i = 0;

            let (open_nodes, new_i) = MdocParser::process_delimiters(&inner, i, Rule::opening_delimiter);
            nodes.extend(open_nodes);
            i = new_i;

            if i < inner.len() {
                match inner[i].as_rule() {
                    Rule::text_arg => {
                        let version = inner[i].as_str();

                        i += 1;

                        let variant = match i < inner.len() && inner[i].as_rule() == Rule::text_arg
                        {
                            true => {
                                let res = Some(inner[i].as_str());
                                i += 1;
                                res
                            }
                            false => None,
                        };

                        nodes.push(Element::Text(BxType::format(version, variant)));
                    }
                    Rule::closing_delimiter => nodes.push(Element::Text(BxType::format_default())),
                    _ => unreachable!(),
                }
            }

            let (close_nodes, new_i) = MdocParser::process_delimiters(&inner, i, Rule::closing_delimiter);
            nodes.extend(close_nodes);

            i = new_i;
            while i < inner.len() {
                nodes.push(MdocParser::parse_element(inner[i].clone()));
                i += 1;
            }

            Element::Macro(MacroNode {
                mdoc_macro: Macro::Bx,
                nodes,
            })
        }

        // Parses (`Dx`)[https://man.openbsd.org/mdoc#Dx]:
        // `Dx [version]`
        fn parse_dx(pair: Pair<Rule>) -> Element {
            parse_x_args(
                pair,
                Macro::Dx,
                DxType::format,
                DxType::format_default,
            )
        }

        // Parses (`Fx`)[https://man.openbsd.org/mdoc#Fx]:
        // `Fx [version]`
        fn parse_fx(pair: Pair<Rule>) -> Element {
            parse_x_args(
                pair,
                Macro::Fx,
                FxType::format,
                FxType::format_default,
            )
        }

        // Parses (`Ex`)[https://man.openbsd.org/mdoc#Ex]
        // .Ex VAR, ...
        fn parse_ex(pair: Pair<Rule>) -> Element {
            let nodes = pair.into_inner().map(MdocParser::parse_element).collect();

            Element::Macro(MacroNode {
                mdoc_macro: Macro::Ex,
                nodes,
            })
        }

        // Parses (`Nx`)[http://man.openbsd.org/mdoc#Nx]:
        // `Nx [version]`
        fn parse_nx(pair: Pair<Rule>) -> Element {
            parse_x_args(
                pair,
                Macro::Nx,
                NxType::format,
                NxType::format_default,
            )
        }

        // Parses (`Ox`)[https://man.openbsd.org/mdoc#Ox]:
        // `Ox [version]`
        fn parse_ox(pair: Pair<Rule>) -> Element {
            parse_x_args(
                pair,
                Macro::Ox,
                OxType::format,
                OxType::format_default,
            )
        }

        // Parses (`St`)[https://man.openbsd.org/mdoc#St]:
        // `St -abbreviation`
        fn parse_st(pair: Pair<Rule>) -> Element {
            let mut inner = pair.into_inner();

            let st_type = StType::from(inner.next().unwrap());
            let nodes: Vec<_> = inner.map(MdocParser::parse_element).collect();

            Element::Macro(MacroNode {
                mdoc_macro: Macro::St(st_type),
                nodes
            })
        }

        // Parses (`Rv`)[https://man.openbsd.org/mdoc#Rv]:
        // `Rv -std [function ...]`
        fn parse_rv(pair: Pair<Rule>) -> Element {
            let nodes = pair.into_inner().map(MdocParser::parse_element).collect();

            Element::Macro(MacroNode {
                mdoc_macro: Macro::Rv,
                nodes,
            })
        }

        let pair = pair.into_inner().next().unwrap();
        match pair.as_rule() {
            Rule::at => parse_at(pair),
            Rule::bsx => parse_bsx(pair),
            Rule::bx => parse_bx(pair),
            Rule::dx => parse_dx(pair),
            Rule::fx => parse_fx(pair),
            Rule::ex => parse_ex(pair),
            Rule::nx => parse_nx(pair),
            Rule::ox => parse_ox(pair),
            Rule::st => parse_st(pair),
            Rule::rv => parse_rv(pair),
            _ => unreachable!(),
        }
    }

    // Parses (`Ad`)[https://man.openbsd.org/mdoc#Ad]:
    // `Ad address`
    fn parse_ad(pair: Pair<Rule>) -> Element {
        let nodes = pair.into_inner().map(Self::parse_element).collect();

        Element::Macro(MacroNode {
            mdoc_macro: Macro::Ad,
            nodes,
        })
    }

    // Parses (`An`)[https://man.openbsd.org/mdoc#An]:
    // `An -split | -nosplit | first_name ... last_name`
    fn parse_an(pair: Pair<Rule>) -> Element {
        let an_arg = pair.into_inner().next().unwrap();
        let (author_name_type, nodes) = match an_arg.as_rule() {
            Rule::an_split => (AnType::Split, vec![]),
            Rule::an_no_split => (AnType::NoSplit, vec![]),
            Rule::an_name => (
                AnType::Name,
                an_arg.into_inner().map(Self::parse_element).collect(),
            ),
            _ => unreachable!(),
        };

        Element::Macro(MacroNode {
            mdoc_macro: Macro::An { author_name_type },
            nodes,
        })
    }

    // Parses (`Ap`)[https://man.openbsd.org/mdoc#Ap]:
    // `Ap`
    fn parse_ap(pair: Pair<Rule>) -> Element {
        let nodes = pair.into_inner().map(Self::parse_element).collect();

        Element::Macro(MacroNode {
            mdoc_macro: Macro::Ap,
            nodes
        })
    }

    // Parses (`Ar`)[https://man.openbsd.org/mdoc#Ar]:
    // `Ar [placeholder ...]`
    fn parse_ar(pair: Pair<Rule>) -> Element {
        let nodes = pair.into_inner().map(Self::parse_element).collect();

        Element::Macro(MacroNode {
            mdoc_macro: Macro::Ar,
            nodes,
        })
    }

    // Parses (`Bt`)[https://man.openbsd.org/mdoc#Bt]:
    // `Bt`
    fn parse_bt(_pair: Pair<Rule>) -> Element {
        Element::Macro(MacroNode {
            mdoc_macro: Macro::Bt,
            nodes: vec![],
        })
    }

    // Parses (`Cd`)[https://man.openbsd.org/mdoc#Cd]:
    // `Cd line`
    fn parse_cd(pair: Pair<Rule>) -> Element {
        let nodes = pair.into_inner().map(Self::parse_element).collect();

        Element::Macro(MacroNode {
            mdoc_macro: Macro::Cd,
            nodes,
        })
    }

    // Parses (`Cd`)[https://man.openbsd.org/mdoc#Cm]:
    // `Cm keyword ...`
    fn parse_cm(pair: Pair<Rule>) -> Element {
        let nodes = pair.into_inner().map(Self::parse_element).collect();

        Element::Macro(MacroNode {
            mdoc_macro: Macro::Cm,
            nodes,
        })
    }

    // Parses (`Db`)[https://man.openbsd.org/mdoc#Db]
    // Obsolete
    fn parse_db(pair: Pair<Rule>) -> Element {
        let nodes = pair.into_inner().map(Self::parse_element).collect();

        Element::Macro(MacroNode {
            mdoc_macro: Macro::Db,
            nodes,
        })
    }

    // Parses (`Dd`)[https://man.openbsd.org/mdoc#Dd]
    // `Dd [date]`
    fn parse_dd(pair: Pair<Rule>) -> Element {
        let mut inner = pair.into_inner();

        let nodes = match inner.next() {
            Some(line) => vec![Element::Text(line.as_str().to_string())],
            None => Vec::new()
        };

        Element::Macro(MacroNode {
            mdoc_macro: Macro::Dd,
            nodes
        })
    }

    // Parses (`Dt`)[https://man.openbsd.org/mdoc#Dt]
    fn parse_dt(pair: Pair<Rule>) -> Element {
        let mut inner = pair.into_inner();

        let (title, section) = if let Some(arg) = inner.next() {
            if matches!(arg.as_rule(), Rule::title) {
                let title = Some(arg.as_str().to_string());
                let section = inner.next().unwrap().as_str().to_string();

                (title, section)
            } else {
                let section = arg.as_str().to_string();

                (None, section)
            }
        } else {
            unreachable!()
        };

        let arch = inner
            .next()
            .map(|arch| arch.as_str().trim().to_string());

        Element::Macro(MacroNode {
            mdoc_macro: Macro::Dt {
                title,
                section,
                arch,
            },
            nodes: vec![],
        })
    }

    // Parses (`Dv`)[https://man.openbsd.org/mdoc#Dv]
    fn parse_dv(pair: Pair<Rule>) -> Element {
        let nodes = pair.into_inner().map(Self::parse_element).collect();

        Element::Macro(MacroNode {
            mdoc_macro: Macro::Dv,
            nodes,
        })
    }

    // Parses (`Em`)[https://man.openbsd.org/mdoc#Em]
    // .Em word ...
    fn parse_em(pair: Pair<Rule>) -> Element {
        let nodes = pair.into_inner().map(Self::parse_element).collect();

        Element::Macro(MacroNode {
            mdoc_macro: Macro::Em,
            nodes,
        })
    }

    // Parses (`Er`)[https://man.openbsd.org/mdoc#Er]
    // .Er CONSTANT ...
    fn parse_er(pair: Pair<Rule>) -> Element {
        let nodes = pair.into_inner().map(Self::parse_element).collect();

        Element::Macro(MacroNode {
            mdoc_macro: Macro::Er,
            nodes,
        })
    }

    // Parses (`Es`)[https://man.openbsd.org/mdoc#Es]
    // .Es opening_delimiter closing_delimiter
    fn parse_es(pair: Pair<Rule>) -> Element {
        let mut inner_pairs = pair.into_inner();

        let opening_delimiter = inner_pairs
            .next()
            .unwrap()
            .as_str()
            .parse::<char>()
            .unwrap();
        let closing_delimiter = inner_pairs
            .next()
            .unwrap()
            .as_str()
            .parse::<char>()
            .expect("Macro Es expected closing delimiter as the second argument");

        let nodes = inner_pairs.map(Self::parse_element).collect();

        Element::Macro(MacroNode {
            mdoc_macro: Macro::Es {
                opening_delimiter,
                closing_delimiter,
            },
            nodes
        })
    }

    // Parses (`Ev`)[https://man.openbsd.org/mdoc#Ev]
    // .Ev VAR, ...
    fn parse_ev(pair: Pair<Rule>) -> Element {
        let nodes = pair.into_inner().map(Self::parse_element).collect();

        Element::Macro(MacroNode {
            mdoc_macro: Macro::Ev,
            nodes,
        })
    }

    // Parses (`Fa`)[https://man.openbsd.org/mdoc#Fa]
    // .Fa [args]
    fn parse_fa(pair: Pair<Rule>) -> Element {
        let nodes = pair.into_inner().map(Self::parse_element).collect();

        Element::Macro(MacroNode {
            mdoc_macro: Macro::Fa,
            nodes,
        })
    }

    // Parses (`Fd`)[https://man.openbsd.org/mdoc#Fd]
    // .Fd directive [args]
    fn parse_fd(pair: Pair<Rule>) -> Element {
        let mut inner = pair.into_inner();

        let directive = inner.next().unwrap().as_str().to_string();

        let mut args = vec![];

        for arg in inner {
            args.push(arg.as_str().to_string());
        }

        Element::Macro(MacroNode {
            mdoc_macro: Macro::Fd {
                directive,
                arguments: args,
            },
            nodes: vec![],
        })
    }

    // Parses (`Fl`)[https://man.openbsd.org/mdoc#Fl]
    fn parse_fl(pair: Pair<Rule>) -> Element {
        let nodes = pair.into_inner().map(Self::parse_element).collect();

        Element::Macro(MacroNode {
            mdoc_macro: Macro::Fl,
            nodes,
        })
    }

    // Parses (`Fn`)[https://man.openbsd.org/mdoc#Fn]

    fn parse_fn(pair: Pair<Rule>) -> Element {
        let mut inner_nodes = pair.into_inner();
        let mut funcname = String::new();
        let arg = inner_nodes.next().unwrap();

        match arg.as_rule() {
            Rule::opening_delimiter => {
                funcname.push_str(arg.as_str());
                let name = inner_nodes.next().unwrap();
                funcname.push_str(name.as_str());
            }
            Rule::text_arg => funcname.push_str(arg.as_str()),
            _ => unreachable!()
        };

        let nodes = inner_nodes.map(|n| {
            if n.as_rule() == Rule::text_arg {
                return Element::Text(trim_quotes(n.as_str().to_string()))
            }
            Self::parse_element(n)
        }).collect();

        Element::Macro(MacroNode {
            mdoc_macro: Macro::Fn { funcname },
            nodes,
        })
    }

    // Parses (`Fr`)[https://man.openbsd.org/mdoc#Fr]
    // Obsolete
    // .Fr num
    fn parse_fr(pair: Pair<Rule>) -> Element {
        let nodes = pair.into_inner().map(MdocParser::parse_element).collect();

        Element::Macro(MacroNode {
            mdoc_macro: Macro::Fr,
            nodes,
        })
    }

    // Parses (`Ft`)[https://man.openbsd.org/mdoc#Ft]
    fn parse_ft(pair: Pair<Rule>) -> Element {
        let nodes = pair.into_inner().map(Self::parse_element).collect();

        Element::Macro(MacroNode {
            mdoc_macro: Macro::Ft,
            nodes,
        })
    }

    // Parses (`Hf`)[https://man.openbsd.org/mdoc#Hf]
    // .Hf filename
    fn parse_hf(pair: Pair<Rule>) -> Element {
        let nodes = pair.into_inner().map(MdocParser::parse_element).collect();

        Element::Macro(MacroNode {
            mdoc_macro: Macro::Hf,
            nodes,
        })
    }

    // Parses (`Ic`)[https://man.openbsd.org/mdoc#Ic]
    // .Ic keyword
    fn parse_ic(pair: Pair<Rule>) -> Element {
        let nodes = pair.into_inner().map(MdocParser::parse_element).collect();

        Element::Macro(MacroNode {
            mdoc_macro: Macro::Ic,
            nodes,
        })
    }

    // Parses (`In`)[https://man.openbsd.org/mdoc#In]
    // .In filename
    fn parse_in(pair: Pair<Rule>) -> Element {
        let mut inner_pairs = pair.into_inner();
        // let mut filename =  String::new();
        // let mut nodes = Vec::new();
        let arg = inner_pairs.next().unwrap();

        let filename = match arg.as_rule() {
            Rule::opening_delimiter => {
                // nodes.push(Element::Text(arg.as_str().to_string()));
                let name = inner_pairs.next().unwrap().as_str();
                // filename.push_str(name);
                format!("{}{}", arg.as_str(), name)
            },
            Rule::word => arg.as_str().to_string(),
            _ => unreachable!()
        };

        // let iter = inner_pairs.map(Self::parse_element);
        // nodes.extend(iter);
        let nodes = inner_pairs.map(Self::parse_element).collect();

        Element::Macro(MacroNode {
            mdoc_macro: Macro::In { filename },
            nodes
        })
    }

    // Parses (`Lb`)[https://man.openbsd.org/mdoc#Lb]
    // .Lb libname
    fn parse_lb(pair: Pair<Rule>) -> Element {
        let mut inner_pairs = pair.into_inner();
        let mut lib_name =  String::new();
        let mut nodes = Vec::new();
        let arg = inner_pairs.next().unwrap();

        match arg.as_rule() {
            Rule::opening_delimiter => {
                nodes.push(Element::Text(arg.as_str().to_string()));
                let name = inner_pairs.next().unwrap().as_str();
                lib_name.push_str(name);
            },
            Rule::word => lib_name.push_str(arg.as_str()),
            _ => unreachable!()
        }

        if let Some(del) = inner_pairs.next() {
            nodes.push(Element::Text(del.as_str().to_string()));
        }

        Element::Macro(MacroNode {
            mdoc_macro: Macro::Lb { lib_name},
            nodes,
        })
    }

    // Parses (`Li`)[https://man.openbsd.org/mdoc#Li]
    // .Li word ...
    fn parse_li(pair: Pair<Rule>) -> Element {
        let nodes = pair.into_inner().map(Self::parse_element).collect();

        Element::Macro(MacroNode {
            mdoc_macro: Macro::Li,
            nodes,
        })
    }

    // Parses (`Lk`)[https://man.openbsd.org/mdoc#Lk]
    // .Lk link [display_name]
    fn parse_lk(pair: Pair<Rule>) -> Element {
        let mut inner = pair.into_inner();

        let uri = inner.next().unwrap().as_str().to_string();
        let nodes = inner.map(MdocParser::parse_element).collect();

        Element::Macro(MacroNode {
            mdoc_macro: Macro::Lk { uri },
            nodes,
        })
    }

    // Parses (`Lp`)[https://man.openbsd.org/mdoc#Lp]
    // Deprecated
    fn parse_lp(_pair: Pair<Rule>) -> Element {
        Element::Macro(MacroNode {
            mdoc_macro: Macro::Lp,
            nodes: vec![],
        })
    }

    // ---------------------------------------------------------------------------

    // Parses (`Ms`)[https://man.openbsd.org/mdoc#Ms]:
    // `Ms name`
    fn parse_ms(pair: Pair<Rule>) -> Element {
        let nodes = pair
            .into_inner()
            .take_while(|p| p.as_rule() == Rule::text_arg)
            .map(Self::parse_element)
            .collect();

        Element::Macro(MacroNode {
            mdoc_macro: Macro::Ms,
            nodes,
        })
    }

    // Parses (`Mt`)[https://man.openbsd.org/mdoc#Mt]:
    // `Mt localpart@domain`
    fn parse_mt(pair: Pair<Rule>) -> Element {
        let nodes = pair.into_inner().map(Self::parse_element).collect();

        Element::Macro(MacroNode {
            mdoc_macro: Macro::Mt,
            nodes,
        })
    }

    // Parses (`No`)[https://man.openbsd.org/mdoc#No]:
    // `No word ...`

    fn parse_no(pair: Pair<Rule>) -> Element {
        let nodes = pair.into_inner().map(Self::parse_element).collect();

        Element::Macro(MacroNode {
            mdoc_macro: Macro::No,
            nodes
        })
    }

    // Parses (`Ns`)[https://man.openbsd.org/mdoc#Ns]:
    // `Ns`
    fn parse_ns(pair: Pair<Rule>) -> Element {
        let nodes = pair.into_inner().map(Self::parse_element).collect();
        
        Element::Macro(MacroNode {
            mdoc_macro: Macro::Ns,
            nodes
        })
    }

    // Parses (`Os`)[https://man.openbsd.org/mdoc#Os]:
    // `Os [footer text]`
    fn parse_os(pair: Pair<Rule>) -> Element {
        let nodes = pair.into_inner().map(MdocParser::parse_element).collect();

        Element::Macro(MacroNode {
            mdoc_macro: Macro::Os,
            nodes,
        })
    }

    // Parses (`Ot`)[https://man.openbsd.org/mdoc#Ot]:
    // `Ot functype`
    fn parse_ot(pair: Pair<Rule>) -> Element {
        let nodes = pair
            .into_inner()
            .take_while(|p| p.as_rule() == Rule::text_arg)
            .map(Self::parse_element)
            .collect();

        Element::Macro(MacroNode {
            mdoc_macro: Macro::Ft,
            nodes,
        })
    }

    // Parses (`Pa`)[https://man.openbsd.org/mdoc#Pa]:
    // `Pa name ...`
    fn parse_pa(pair: Pair<Rule>) -> Element {
        let nodes = pair
            .into_inner()
            .take_while(|p| p.as_rule() == Rule::text_arg)
            .map(Self::parse_element)
            .collect();

        Element::Macro(MacroNode {
            mdoc_macro: Macro::Pa,
            nodes,
        })
    }

    // Parses (`Pf`)[https://man.openbsd.org/mdoc#Pf]:
    // `Pf prefix macro [argument ...]`
    fn parse_pf(pair: Pair<Rule>) -> Element {
        let mut inner_pairs = pair.into_inner();

        let prefix = inner_pairs.next().unwrap().as_str().to_string();
        // let prefix = match first_arg {
        //     "(" | "[" | ")" | "]" | "!" | "?" | "." | "," | ":" | ";" => {
        //         let prefix = inner_pairs.next().unwrap().as_str();
        //         format!("{}{}", first_arg, prefix)
        //     }
        //     _ => first_arg.to_string()
        // };

        let nodes = inner_pairs.map(Self::parse_element).collect();

        Element::Macro(MacroNode {
            mdoc_macro: Macro::Pf { prefix },
            nodes
        })
    }

    // Parses (`Pp`)[https://man.openbsd.org/mdoc#Pp]:
    // `Pp`
    fn parse_pp(pair: Pair<Rule>) -> Element {
        let nodes = pair.into_inner().map(MdocParser::parse_element).collect();

        Element::Macro(MacroNode {
            mdoc_macro: Macro::Pp,
            nodes,
        })
    }

    // Parses (`Sm`)[https://man.openbsd.org/mdoc#Sm]:
    // `Sm [on | off]`
    fn parse_sm(pair: Pair<Rule>) -> Element {
        fn parse_spacing_mode(pair: Pair<Rule>) -> SmMode {
            match pair.as_rule() {
                Rule::sm_on => SmMode::On,
                Rule::sm_off => SmMode::Off,
                _ => unreachable!(),
            }
        }

        let mut inner = pair.into_inner();

        let spacing_mode = if let Some(sm_arg) = inner.next() {
            match sm_arg.as_rule() {
                Rule::spacing_mode => {
                    let sm_arg = sm_arg.into_inner().next().unwrap();
                    Some(parse_spacing_mode(sm_arg))
                }
                _ => None,
            }
        } else {
            None
        };

        let nodes = inner.map(Self::parse_element).collect();

        Element::Macro(MacroNode {
            mdoc_macro: Macro::Sm(spacing_mode),
            nodes,
        })
    }

    // Parses (`Sx`)[https://man.openbsd.org/mdoc#Sx]:
    // `Sx Title line`
    fn parse_sx(pair: Pair<Rule>) -> Element {
        let nodes = pair.into_inner().map(Self::parse_element).collect();

        Element::Macro(MacroNode {
            mdoc_macro: Macro::Sx,
            nodes
        })
    }

    // Parses (`Sy`)[https://man.openbsd.org/mdoc#Sy]:
    // `Sy word ...`
    fn parse_sy(pair: Pair<Rule>) -> Element {
        // let words = pair
        //     .into_inner()
        //     .take_while(|p| p.as_rule() == Rule::text_arg)
        //     .map(|p| p.as_str().to_string())
        //     .collect::<Vec<_>>()
        //     .join(" ");
        let nodes = pair.into_inner().map(Self::parse_element).collect();

        Element::Macro(MacroNode {
            mdoc_macro: Macro::Sy,
            nodes
        })
    }

    // Parses (`Tg`)[https://man.openbsd.org/mdoc#Tg]:
    // `Tg [term]`
    fn parse_tg(pair: Pair<Rule>) -> Element {
        let mut nodes = pair.into_inner().map(Self::parse_element);

        let term = match nodes.next() {
            Some(Element::Text(term)) => {
                if term.is_empty() {
                    None
                } else {
                    Some(term)
                }
            }
            None => None,
            _ => unreachable!(),
        };

        Element::Macro(MacroNode {
            mdoc_macro: Macro::Tg { term },
            nodes: vec![],
        })
    }

    // Parses (`Tn`)[https://man.openbsd.org/mdoc#Tn]:
    // `Tn word ...`

    fn parse_tn(pair: Pair<Rule>) -> Element {
        let nodes = pair.into_inner().map(Self::parse_element).collect();

        Element::Macro(MacroNode {
            mdoc_macro: Macro::Tn,
            nodes
        })
    }

    // Parses (`Ud`)[https://man.openbsd.org/mdoc#Ud]:
    // `Ud`
    fn parse_ud(_pair: Pair<Rule>) -> Element {
        Element::Macro(MacroNode {
            mdoc_macro: Macro::Ud,
            nodes: vec![],
        })
    }

    // Parses (`Ux`)[https://man.openbsd.org/mdoc#Ux]:
    // `Ux`
    fn parse_ux(pair: Pair<Rule>) -> Element {
        let nodes = pair.into_inner().map(Self::parse_element).collect();

        Element::Macro(MacroNode {
            mdoc_macro: Macro::Ux,
            nodes,
        })
    }

    // Parses (`Va`)[https://man.openbsd.org/mdoc#Va]:
    // `Va [type] identifier ...`

    fn parse_va(pair: Pair<Rule>) -> Element {
        let nodes = pair.into_inner().map(Self::parse_element).collect();

        Element::Macro(MacroNode {
            mdoc_macro: Macro::Va,
            nodes,
        })
    }

    // Parses (`Xr`)[https://man.openbsd.org/mdoc#Xr]:
    // `Xr name section`
    fn parse_xr(pair: Pair<Rule>) -> Element {
        let mut inner = pair.into_inner();

        let name = inner.next().unwrap();
        let name = match name.as_rule() {
            Rule::text_arg => name.as_str().to_string(),
            _ => unreachable!(),
        };

        let section = inner.next().unwrap();
        let section = match section.as_rule() {
            Rule::text_arg => section.as_str().to_string(),
            _ => unreachable!(),
        };

        let nodes = inner.map(Self::parse_element).collect();

        Element::Macro(MacroNode {
            mdoc_macro: Macro::Xr { name, section },
            nodes,
        })
    }

    fn parse_inline(pair: Pair<Rule>) -> Element {
        let pair = pair.into_inner().next().unwrap();
        match pair.as_rule() {
            Rule::rs_submacro => Self::parse_rs_submacro(pair),
            Rule::text_production => Self::parse_text_production(pair),
            Rule::ad => Self::parse_ad(pair),
            Rule::an => Self::parse_an(pair),
            Rule::ap => Self::parse_ap(pair),
            Rule::ar => Self::parse_ar(pair),
            Rule::bt => Self::parse_bt(pair),
            Rule::cd => Self::parse_cd(pair),
            Rule::cm => Self::parse_cm(pair),
            Rule::db => Self::parse_db(pair),
            Rule::dd => Self::parse_dd(pair),
            Rule::dt => Self::parse_dt(pair),
            Rule::dv => Self::parse_dv(pair),
            Rule::em => Self::parse_em(pair),
            Rule::er => Self::parse_er(pair),
            Rule::es => Self::parse_es(pair),
            Rule::ev => Self::parse_ev(pair),
            Rule::fa => Self::parse_fa(pair),
            Rule::fd => Self::parse_fd(pair),
            Rule::fl => Self::parse_fl(pair),
            Rule::Fn => Self::parse_fn(pair),
            Rule::fr => Self::parse_fr(pair),
            Rule::ft => Self::parse_ft(pair),
            Rule::hf => Self::parse_hf(pair),
            Rule::ic => Self::parse_ic(pair),
            Rule::In => Self::parse_in(pair),
            Rule::lb => Self::parse_lb(pair),
            Rule::li => Self::parse_li(pair),
            Rule::lk => Self::parse_lk(pair),
            Rule::lp => Self::parse_lp(pair),
            Rule::ms => Self::parse_ms(pair),
            Rule::mt => Self::parse_mt(pair),
            Rule::no => Self::parse_no(pair),
            Rule::ns => Self::parse_ns(pair),
            Rule::os => Self::parse_os(pair),
            Rule::ot => Self::parse_ot(pair),
            Rule::pa => Self::parse_pa(pair),
            Rule::pf => Self::parse_pf(pair),
            Rule::pp => Self::parse_pp(pair),
            Rule::sm => Self::parse_sm(pair),
            Rule::sx => Self::parse_sx(pair),
            Rule::sy => Self::parse_sy(pair),
            Rule::tg => Self::parse_tg(pair),
            Rule::tn => Self::parse_tn(pair),
            Rule::ud => Self::parse_ud(pair),
            Rule::ux => Self::parse_ux(pair),
            Rule::va => Self::parse_va(pair),
            Rule::xr => Self::parse_xr(pair),
            _ => unreachable!(),
        }
    }
}

#[cfg(test)]
mod tests {
    use crate::man_util::parser::*;

    #[test]
    fn text_line() {
        let content = "Line 1\nLine 2\nLine 3\n";
        let elements = vec![
            Element::Text("Line 1".to_string()),
            Element::Text("Line 2".to_string()),
            Element::Text("Line 3".to_string()),
        ];

        let mdoc = MdocParser::parse_mdoc(content).unwrap();
        assert_eq!(mdoc.elements, elements);
    }

    mod block_full_explicit {
        use std::collections::HashMap;

        use crate::man_util::parser::*;

        #[test]
        fn bd() {
            let content = ".Bd -literal -offset indent -compact\nLine 1\nLine 2\n.Ed";

            let elements = vec![Element::Macro(MacroNode {
                mdoc_macro: Macro::Bd {
                    block_type: BdType::Literal,
                    offset: Some(OffsetType::Indent),
                    compact: true,
                },
                nodes: vec![
                    Element::Text("Line 1".to_string()),
                    Element::Text("Line 2".to_string()),
                ],
            })];

            let mdoc = MdocParser::parse_mdoc(content).unwrap();
            assert_eq!(mdoc.elements, elements);
        }

        #[test]
        fn bd_no_closing_macro() {
            let input = ".Bd -literal -offset indent -compact\nLine 1\nLine 2\n";
            assert_eq!(MdocParser::parse_mdoc(input).unwrap().elements, vec![]);
        }

        #[test]
        fn bd_foreign_closing_macros() {
            let closing_macros = vec![".Ef", ".Ek", ".El"];
            let content = ".Bd -literal -offset indent -compact\nLine 1\nLine 2\n";

            for closing_macro in closing_macros {
                let input = format!("{content}.{closing_macro}");
                assert_eq!(MdocParser::parse_mdoc(&input).unwrap().elements, vec![]);
            }
        }

        #[test]
        fn bd_no_body() {
            let content = ".Bd -literal\n.Ed";
            let elements = vec![Element::Macro(MacroNode {
                mdoc_macro: Macro::Bd {
                    block_type: BdType::Literal,
                    offset: None,
                    compact: false,
                },
                nodes: vec![],
            })];

            let mdoc = MdocParser::parse_mdoc(content).unwrap();
            assert_eq!(mdoc.elements, elements);
        }

        #[test]
        fn bd_type() {
            let mut bd_types: HashMap<&str, BdType> = Default::default();
            bd_types.insert("-centered", BdType::Centered);
            bd_types.insert("-filled", BdType::Filled);
            bd_types.insert("-literal", BdType::Literal);
            bd_types.insert("-ragged", BdType::Ragged);
            bd_types.insert("-unfilled", BdType::Unfilled);

            for (str_type, enum_type) in bd_types {
                let content = format!(".Bd {str_type}\n.Ed");
                let elements = vec![Element::Macro(MacroNode {
                    mdoc_macro: Macro::Bd {
                        block_type: enum_type,
                        offset: None,
                        compact: false,
                    },
                    nodes: vec![],
                })];

                let mdoc = MdocParser::parse_mdoc(&content).unwrap();
                assert_eq!(mdoc.elements, elements, "Bd type: {str_type}");
            }
        }

        #[test]
        fn bd_offset() {
            let mut offset_types: HashMap<&str, OffsetType> = Default::default();
            offset_types.insert("indent", OffsetType::Indent);
            offset_types.insert("indent-two", OffsetType::IndentTwo);
            offset_types.insert("left", OffsetType::Left);
            offset_types.insert("right", OffsetType::Right);

            for (str_type, enum_type) in offset_types {
                let content = format!(".Bd -literal -offset {str_type}\n.Ed");
                let elements = vec![Element::Macro(MacroNode {
                    mdoc_macro: Macro::Bd {
                        block_type: BdType::Literal,
                        offset: Some(enum_type),
                        compact: false,
                    },
                    nodes: vec![],
                })];

                let mdoc = MdocParser::parse_mdoc(&content).unwrap();
                assert_eq!(mdoc.elements, elements, "Bd offset: {str_type}");
            }
        }

        #[test]
        fn bd_invalid_offset() {
            let input = ".Bd -literal -offset invalid_offset\n.Ed";
            assert_eq!(MdocParser::parse_mdoc(input).unwrap().elements, vec![]);
        }

        #[test]
        fn bd_compact() {
            let content = ".Bd -literal -compact\n.Ed";
            let elements = vec![Element::Macro(MacroNode {
                mdoc_macro: Macro::Bd {
                    block_type: BdType::Literal,
                    offset: None,
                    compact: true,
                },
                nodes: vec![],
            })];

            let mdoc = MdocParser::parse_mdoc(content).unwrap();
            assert_eq!(mdoc.elements, elements);
        }

        #[test]
        fn bd_not_parsed() {
            let input = ".Bd -literal -compact Ad addr1\n.Ed";
            assert_eq!(MdocParser::parse_mdoc(input).unwrap().elements, vec![]);
        }

        #[test]
        fn bd_not_callable() {
            let input = ".Ad addr1 Bd -literal\n.Ed";
            let elements = vec![Element::Macro(MacroNode {
                mdoc_macro: Macro::Ad,
                nodes: vec![
                    Element::Text("addr1".to_string()), 
                    Element::Text("Bd".to_string()), 
                    Element::Text("-literal".to_string())
                ],
            })];

            let mdoc = MdocParser::parse_mdoc(input).unwrap();
            assert_eq!(mdoc.elements, elements);
        }

        #[test]
        fn bf() {
            let content = ".Bf -emphasis\nLine 1\nLine 2\n.Ef";
            let elements = vec![Element::Macro(MacroNode {
                mdoc_macro: Macro::Bf(BfType::Emphasis),
                nodes: vec![
                    Element::Text("Line 1".to_string()),
                    Element::Text("Line 2".to_string()),
                ],
            })];

            let mdoc = MdocParser::parse_mdoc(content).unwrap();
            assert_eq!(mdoc.elements, elements);
        }

        #[test]
        fn bf_no_closing_macro() {
            let input = ".Bf -emphasis\nLine 1\nLine 2\n";
            assert_eq!(MdocParser::parse_mdoc(input).unwrap().elements, vec![]);
        }

        #[test]
        fn bf_foreign_closing_macros() {
            let closing_macros = vec![".Ed", ".Ek", ".El"];
            let content = ".Bf -emphasis\nLine 1\nLine 2\n";

            for closing_macro in closing_macros {
                let input = format!("{content}.{closing_macro}");
                assert_eq!(MdocParser::parse_mdoc(&input).unwrap().elements, vec![]);
            }
        }

        #[test]
        fn bf_type() {
            let mut bf_types: HashMap<&str, BfType> = Default::default();
            bf_types.insert("-emphasis", BfType::Emphasis);
            bf_types.insert("Em", BfType::Emphasis);
            bf_types.insert("-literal", BfType::Literal);
            bf_types.insert("Li", BfType::Literal);
            bf_types.insert("-symbolic", BfType::Symbolic);
            bf_types.insert("Sy", BfType::Symbolic);

            for (str_type, enum_type) in bf_types {
                let content = format!(".Bf {str_type}\n.Ef");
                let elements = vec![Element::Macro(MacroNode {
                    mdoc_macro: Macro::Bf(enum_type),
                    nodes: vec![],
                })];

                let mdoc = MdocParser::parse_mdoc(&content).unwrap();
                assert_eq!(mdoc.elements, elements, "Bf type: {str_type}");
            }
        }

        #[test]
        fn bf_invalid_type() {
            let input = ".Bf -invalid\n.Ef";
            assert_eq!(MdocParser::parse_mdoc(input).unwrap().elements, vec![]);
        }

        #[test]
        fn bf_not_parsed() {
            // TODO: Format and compare pest errors??
            let input = ".Bf Em Ad addr1\n.Ef";
            assert_eq!(MdocParser::parse_mdoc(input).unwrap().elements, vec![]);
        }

        #[test]
        fn bf_not_callable() {
            let input = ".Ad addr1 Bf Em\n.Ef";
            let elements = vec![Element::Macro(MacroNode {
                mdoc_macro: Macro::Ad,
                nodes: vec![
                    Element::Text("addr1".to_string()), 
                    Element::Text("Bf".to_string()), 
                    Element::Text("Em".to_string())
                ],
            })];

            let mdoc = MdocParser::parse_mdoc(input).unwrap();
            assert_eq!(mdoc.elements, elements);
        }

        #[test]
        fn bk() {
            let content = ".Bk -words\nLine 1\nLine 2\n.Ek";
            let elements = vec![Element::Macro(MacroNode {
                mdoc_macro: Macro::Bk,
                nodes: vec![
                    Element::Text("Line 1".to_string()),
                    Element::Text("Line 2".to_string()),
                ],
            })];

            let mdoc = MdocParser::parse_mdoc(content).unwrap();
            assert_eq!(mdoc.elements, elements);
        }

        #[test]
        fn bk_no_body() {
            let content = ".Bk -words\n.Ek";
            let elements = vec![Element::Macro(MacroNode {
                mdoc_macro: Macro::Bk,
                nodes: vec![],
            })];

            let mdoc = MdocParser::parse_mdoc(content).unwrap();
            assert_eq!(mdoc.elements, elements);
        }

        #[test]
        fn bk_no_words() {
            let input = ".Bk\n.Ek";
            assert_eq!(MdocParser::parse_mdoc(input).unwrap().elements, vec![]);
        }

        #[test]
        fn bk_not_parsed() {
            // Ignore callable macro as argument
            let content = ".Bk -words Ad\n.Ek";
            let elements = vec![Element::Macro(MacroNode {
                mdoc_macro: Macro::Bk,
                nodes: vec![],
            })];

            let mdoc = MdocParser::parse_mdoc(content).unwrap();
            assert_eq!(mdoc.elements, elements);
        }

        #[test]
        fn bk_not_callable() {
            let input = ".Ad addr1 Bk -words\n.Ek";
            let elements = vec![Element::Macro(MacroNode {
                mdoc_macro: Macro::Ad,
                nodes: vec![
                    Element::Text("addr1".to_string()), 
                    Element::Text("Bk".to_string()), 
                    Element::Text("-words".to_string())
                ],
            })];

            let mdoc = MdocParser::parse_mdoc(input).unwrap();
            assert_eq!(mdoc.elements, elements);
        }

        #[test]
        fn bl() {
            let content = r#".Bl -bullet -width 15 -offset indent-two -compact col1 col2 col3
.It Line 1
.It Line 2
.El"#;
            let elements = vec![Element::Macro(MacroNode {
                mdoc_macro: Macro::Bl {
                    list_type: BlType::Bullet,
                    width: Some(15),
                    offset: Some(OffsetType::IndentTwo),
                    compact: true,
                    columns: vec!["col1".to_string(), "col2".to_string(), "col3".to_string()],
                },
                nodes: vec![ 
                    Element::Macro(MacroNode {
                        mdoc_macro: Macro::It{ 
                            head: vec![
                                Element::Text("Line".to_string()),
                                Element::Text("1".to_string()),
                            ]
                        },
                        nodes: vec![],
                    }),
                    Element::Macro(MacroNode {
                        mdoc_macro: Macro::It{
                            head: vec![
                                Element::Text("Line".to_string()),
                                Element::Text("2".to_string()),
                            ]
                        },
                        nodes: vec![],
                    }),
                ],
            })];

            let mdoc = MdocParser::parse_mdoc(content).unwrap();
            assert_eq!(mdoc.elements, elements);
        }

        #[test]
        fn bl_no_closing_macro() {
            let input = ".Bl -bullet\nLine 1\nLine 2\n";
            assert_eq!(MdocParser::parse_mdoc(input).unwrap().elements, vec![]);
        }

        #[test]
        fn bl_foreign_closing_macros() {
            let closing_macros = vec![".Ed", ".Ef", ".Ek"];
            let content = ".Bl -bullet\nLine 1\nLine 2\n";

            for closing_macro in closing_macros {
                let input = format!("{content}.{closing_macro}");
                assert_eq!(MdocParser::parse_mdoc(&input).unwrap().elements, vec![]);
            }
        }

        #[test]
        fn bl_no_body() {
            let content = ".Bl -bullet\n.El";
            let elements = vec![Element::Macro(MacroNode {
                mdoc_macro: Macro::Bl {
                    list_type: BlType::Bullet,
                    width: None,
                    offset: None,
                    compact: false,
                    columns: vec![],
                },
                nodes: vec![],
            })];

            let mdoc = MdocParser::parse_mdoc(content).unwrap();
            assert_eq!(mdoc.elements, elements);
        }

        #[test]
        fn bl_types() {
            let mut macro_types: HashMap<&str, BlType> = Default::default();
            macro_types.insert("-bullet", BlType::Bullet);
            macro_types.insert("-column", BlType::Column);
            macro_types.insert("-dash", BlType::Dash);
            macro_types.insert("-hyphen", BlType::Dash);
            macro_types.insert("-diag", BlType::Diag);
            macro_types.insert("-enum", BlType::Enum);
            macro_types.insert("-hang", BlType::Hang);
            macro_types.insert("-inset", BlType::Inset);
            macro_types.insert("-item", BlType::Item);
            macro_types.insert("-ohang", BlType::Ohang);
            macro_types.insert("-tag", BlType::Tag);

            for (str_type, enum_type) in macro_types {
                let content = format!(".Bl {str_type}\n.El");
                let elements = vec![Element::Macro(MacroNode {
                    mdoc_macro: Macro::Bl {
                        list_type: enum_type,
                        width: None,
                        offset: None,
                        compact: false,
                        columns: vec![],
                    },
                    nodes: vec![],
                })];

                let mdoc = MdocParser::parse_mdoc(&content).unwrap();
                assert_eq!(mdoc.elements, elements, "Bl type: {str_type}");
            }
        }

        #[test]
        fn bl_width() {
            let mut width_types: HashMap<&str, Option<u8>> = Default::default();
            width_types.insert("15", Some(15));
            width_types.insert("300", None);
            width_types.insert("left", Some(4));

            for (str_type, width_result) in width_types {
                let content = format!(".Bl -bullet -width {str_type}\n.El");
                let elements = vec![Element::Macro(MacroNode {
                    mdoc_macro: Macro::Bl {
                        list_type: BlType::Bullet,
                        width: width_result,
                        offset: None,
                        compact: false,
                        columns: vec![],
                    },
                    nodes: vec![],
                })];

                let mdoc = MdocParser::parse_mdoc(&content).unwrap();
                assert_eq!(mdoc.elements, elements, "Bl width: {str_type}");
            }
        }

        #[test]
        fn bl_offset() {
            let mut offset_types: HashMap<&str, OffsetType> = Default::default();
            offset_types.insert("indent", OffsetType::Indent);
            offset_types.insert("indent-two", OffsetType::IndentTwo);
            offset_types.insert("left", OffsetType::Left);
            offset_types.insert("right", OffsetType::Right);

            for (str_type, enum_type) in offset_types {
                let content = format!(".Bl -bullet -offset {str_type}\n.El");
                let elements = vec![Element::Macro(MacroNode {
                    mdoc_macro: Macro::Bl {
                        list_type: BlType::Bullet,
                        width: None,
                        offset: Some(enum_type),
                        compact: false,
                        columns: vec![],
                    },
                    nodes: vec![],
                })];

                let mdoc = MdocParser::parse_mdoc(&content).unwrap();
                assert_eq!(mdoc.elements, elements, "Bl offset: {str_type}");
            }
        }

        #[test]
        fn bl_invalid_offset() {
            // Because of invalid offset, it is considered as column
            let content = ".Bl -bullet -offset invalid_offset\n.El";
            let elements = vec![Element::Macro(MacroNode {
                mdoc_macro: Macro::Bl {
                    list_type: BlType::Bullet,
                    width: None,
                    offset: None,
                    compact: false,
                    columns: vec!["-offset".to_string(), "invalid_offset".to_string()],
                },
                nodes: vec![],
            })];

            let mdoc = MdocParser::parse_mdoc(content).unwrap();
            assert_eq!(mdoc.elements, elements);
        }

        #[test]
        fn bl_compact() {
            let content = format!(".Bl -bullet -compact\n.El");
            let elements = vec![Element::Macro(MacroNode {
                mdoc_macro: Macro::Bl {
                    list_type: BlType::Bullet,
                    width: None,
                    offset: None,
                    compact: true,
                    columns: vec![],
                },
                nodes: vec![],
            })];

            let mdoc = MdocParser::parse_mdoc(&content).unwrap();
            assert_eq!(mdoc.elements, elements);
        }

        #[test]
        fn bl_columns() {
            let content = format!(".Bl -bullet col1 col2 col3\n.El");
            let elements = vec![Element::Macro(MacroNode {
                mdoc_macro: Macro::Bl {
                    list_type: BlType::Bullet,
                    width: None,
                    offset: None,
                    compact: false,
                    columns: vec!["col1".to_string(), "col2".to_string(), "col3".to_string()],
                },
                nodes: vec![],
            })];

            let mdoc = MdocParser::parse_mdoc(&content).unwrap();
            assert_eq!(mdoc.elements, elements);
        }

        #[test]
        fn bl_parameters() {
            let mut parameters_cases: HashMap<&str, (Option<u8>, Option<OffsetType>, bool, Vec<String>)> = Default::default();
            parameters_cases.insert(
                "-width 15 -offset indent-two -compact col1 col2", 
                (Some(15), Some(OffsetType::IndentTwo), true, vec!["col1".to_string(), "col2".to_string()])
            );
            parameters_cases.insert(
                "-width 15 -compact -offset indent-two col1 col2", 
                (Some(15), Some(OffsetType::IndentTwo), true, vec!["col1".to_string(), "col2".to_string()])
            );
            parameters_cases.insert(
                "-offset indent-two -width 15 -compact col1 col2", 
                (Some(15), Some(OffsetType::IndentTwo), true, vec!["col1".to_string(), "col2".to_string()])
            );
            parameters_cases.insert(
                "-offset indent-two -compact -width 15 col1 col2", 
                (Some(15), Some(OffsetType::IndentTwo), true, vec!["col1".to_string(), "col2".to_string()])
            );
            parameters_cases.insert(
                "-compact -width 15 -offset indent-two col1 col2", 
                (Some(15), Some(OffsetType::IndentTwo), true, vec!["col1".to_string(), "col2".to_string()])
            );
            parameters_cases.insert(
                "-compact -offset indent-two -width 15 col1 col2", 
                (Some(15), Some(OffsetType::IndentTwo), true, vec!["col1".to_string(), "col2".to_string()])
            );
            parameters_cases.insert(
                "-width 15 -offset indent-two col1 col2", 
                (Some(15), Some(OffsetType::IndentTwo), false, vec!["col1".to_string(), "col2".to_string()])
            );
            parameters_cases.insert(
                "-width 15 -compact col1 col2", 
                (Some(15), None, true, vec!["col1".to_string(), "col2".to_string()])
            );
            parameters_cases.insert(
                "-offset indent-two -width 15 col1 col2", 
                (Some(15), Some(OffsetType::IndentTwo), false, vec!["col1".to_string(), "col2".to_string()])
            );
            parameters_cases.insert(
                "-offset indent-two -compact col1 col2", 
                (None, Some(OffsetType::IndentTwo), true, vec!["col1".to_string(), "col2".to_string()])
            );
            parameters_cases.insert(
                "-compact -offset indent-two col1 col2", 
                (None, Some(OffsetType::IndentTwo), true, vec!["col1".to_string(), "col2".to_string()])
            );
            parameters_cases.insert(
                "-compact -width 15 col1 col2", 
                (Some(15), None, true, vec!["col1".to_string(), "col2".to_string()])
            );
            parameters_cases.insert(
                "-width 15 col1 col2", 
                (Some(15), None, false, vec!["col1".to_string(), "col2".to_string()])
            );
            parameters_cases.insert(
                "-offset indent-two col1 col2", 
                (None, Some(OffsetType::IndentTwo), false, vec!["col1".to_string(), "col2".to_string()])
            );
            parameters_cases.insert(
                "-compact col1 col2", 
                (None, None, true, vec!["col1".to_string(), "col2".to_string()])
            );
            parameters_cases.insert(
                "-width 8 -compact", 
                (Some(8), None, true, vec![])
            );
            

            for (input, output) in parameters_cases {
                let (width, offset, compact, columns) = output;
                let content = format!(".Bl -bullet {input}\n.El");
                let elements = vec![Element::Macro(MacroNode {
                    mdoc_macro: Macro::Bl {
                        list_type: BlType::Bullet,
                        width,
                        offset,
                        compact,
                        columns,
                    },
                    nodes: vec![],
                })];

                let mdoc = MdocParser::parse_mdoc(&content).unwrap();
                assert_eq!(mdoc.elements, elements, "Bl parameters: {input}");
            }
        }

        #[test]
        fn bl_invalid_parameters() {
            let mut parameters_cases: HashMap<&str, (Option<u8>, Option<OffsetType>, bool, Vec<&str>)> = Default::default();
            parameters_cases.insert(
                "-width 15 -width 15 -offset indent", 
                (Some(15), Some(OffsetType::Indent), false, "-width 15".split(" ").collect::<Vec<_>>())
            );
            parameters_cases.insert(
                "-offset indent -offset indent -compact", 
                (None, Some(OffsetType::Indent), true, "-offset indent".split(" ").collect::<Vec<_>>())
            );
            parameters_cases.insert(
                "-width 15 word -width 15 -offset indent", 
                (Some(15), Some(OffsetType::Indent), false, "word -width 15".split(" ").collect::<Vec<_>>())
            );
            parameters_cases.insert(
                "-compact -width 15 -offset indent -width 15", 
                (Some(15), Some(OffsetType::Indent), true, "-width 15".split(" ").collect::<Vec<_>>())
            );
            parameters_cases.insert(
                "-compact -compact -width 15", 
                (Some(15), None, true, "-compact".split(" ").collect::<Vec<_>>())
            );
            parameters_cases.insert(
                "-compact word -width 15", 
                (Some(15), None, true, "word".split(" ").collect::<Vec<_>>())
            );

            for (input, output) in parameters_cases {
                let (width, offset, compact, columns) = output;
                let content = format!(".Bl -bullet {input}\n.El");
                let elements = vec![Element::Macro(MacroNode {
                    mdoc_macro: Macro::Bl {
                        list_type: BlType::Bullet,
                        width,
                        offset,
                        compact,
                        columns: columns.iter().map(|s|s.to_string()).collect::<Vec<_>>(),
                    },
                    nodes: vec![],
                })];

                let mdoc = MdocParser::parse_mdoc(&content).unwrap();
                assert_eq!(mdoc.elements, elements, "Bl parameters: {input}");
            }
        }

        #[test]
        fn bl_not_parsed() {
            // Callable macro as opaque text
            let content = ".Bl -bullet Ad\n.El";
            let elements = vec![Element::Macro(MacroNode {
                mdoc_macro: Macro::Bl {
                    list_type: BlType::Bullet,
                    width: None,
                    offset: None,
                    compact: false,
                    columns: vec!["Ad".to_string()],
                },
                nodes: vec![],
            })];

            let mdoc = MdocParser::parse_mdoc(content).unwrap();
            assert_eq!(mdoc.elements, elements);
        }

        #[test]
        fn bl_not_callable() {
            let content = ".Ad addr1 Bl Em\n.El";
            let elements = vec![Element::Macro(MacroNode {
                mdoc_macro: Macro::Ad,
                nodes: vec![
                    Element::Text("addr1".to_string()), 
                    Element::Text("Bl".to_string()), 
                    Element::Text("Em".to_string())
                ],
            })];

            let mdoc = MdocParser::parse_mdoc(content).unwrap();
            assert_eq!(mdoc.elements, elements);
        }
    }

    mod block_full_implicit {
        use crate::man_util::parser::*;

        #[test]
        fn it_first_variant() {
            let input = r#".Bl -hang
.It arg Ad addr1
Some text
.It arg1 arg2
.Ad addr
Some text
.El
"#;
            let elements = vec![Element::Macro(MacroNode {
                mdoc_macro: Macro::Bl {
                    list_type: BlType::Hang,
                    width: None,
                    offset: None,
                    compact: false,
                    columns: vec![],
                },
                nodes: vec![
                    Element::Macro(MacroNode {
                        mdoc_macro: Macro::It{
                            head: vec![
                                Element::Text("arg".to_string()),
                                Element::Macro(MacroNode {
                                    mdoc_macro: Macro::Ad,
                                    nodes: vec![Element::Text("addr1".to_string())],
                                }),
                            ]
                        },
                        nodes: vec![
                            Element::Text("Some text".to_string()),
                        ],
                    }),
                    Element::Macro(MacroNode {
                        mdoc_macro: Macro::It{
                            head: vec![
                                Element::Text("arg1".to_string()),
                                Element::Text("arg2".to_string()),
                            ]
                        },
                        nodes: vec![
                            Element::Macro(MacroNode {
                                mdoc_macro: Macro::Ad,
                                nodes: vec![Element::Text("addr".to_string())],
                            }),
                            Element::Text("Some text".to_string()),
                        ],
                    }),
                ],
            })];

            let mdoc = MdocParser::parse_mdoc(input).unwrap();
            assert_eq!(mdoc.elements, elements)
        }

        #[test]
        fn it_second_variant() {
            let input = r#".Bl -bullet
.It
Line
.It
.Ad addr Ad addr
.El
"#;
            let elements = vec![Element::Macro(MacroNode {
                mdoc_macro: Macro::Bl {
                    list_type: BlType::Bullet,
                    width: None,
                    offset: None,
                    compact: false,
                    columns: vec![],
                },
                nodes: vec![
                    Element::Macro(MacroNode {
                        mdoc_macro: Macro::It{
                            head: vec![]
                        },
                        nodes: vec![Element::Text("Line".to_string())],
                    }),
                    Element::Macro(MacroNode {
                        mdoc_macro: Macro::It{
                            head: vec![]
                        },
                        nodes: vec![
                            Element::Macro(MacroNode {
                                mdoc_macro: Macro::Ad,
                                nodes: vec![Element::Text("addr".to_string())],
                            }),
                            Element::Macro(MacroNode {
                                mdoc_macro: Macro::Ad,
                                nodes: vec![Element::Text("addr".to_string())],
                            }),
                        ],
                    }),
                ],
            })];

            let mdoc = MdocParser::parse_mdoc(input).unwrap();
            assert_eq!(mdoc.elements, elements)
        }

        #[test]
        fn it_column_variant() {
            let input = r#".Bl -column
.It Em Command Ta Em External Ta Ad addr
.El"#;

            let elements = vec![Element::Macro(MacroNode {
                mdoc_macro: Macro::Bl {
                    list_type: BlType::Column,
                    width: None,
                    offset: None,
                    compact: false,
                    columns: vec![],
                },
                nodes: vec![Element::Macro(MacroNode {
                    mdoc_macro: Macro::It{
                        head: vec![
                            Element::Macro(MacroNode {
                                mdoc_macro: Macro::Em,
                                nodes: vec![Element::Text("Command".to_string())],
                            }),
                            Element::Macro(MacroNode {
                                mdoc_macro: Macro::Ta,
                                nodes: vec![],
                            }),
                            Element::Macro(MacroNode {
                                mdoc_macro: Macro::Em,
                                nodes: vec![Element::Text("External".to_string())],
                            }),
                            Element::Macro(MacroNode {
                                mdoc_macro: Macro::Ta,
                                nodes: vec![],
                            }),
                            Element::Macro(MacroNode {
                                mdoc_macro: Macro::Ad,
                                nodes: vec![Element::Text("addr".to_string())],
                            }),
                        ]
                    },
                    nodes: vec![

                    ],
                })],
            })];

            let mdoc = MdocParser::parse_mdoc(input).unwrap();
            assert_eq!(mdoc.elements, elements)
        }

        #[test]
        fn nd() {
            let content = ".Nd short description";
            let elements = vec![Element::Macro(MacroNode {
                mdoc_macro: Macro::Nd,
                nodes: vec![
                    Element::Text("short".to_string()),
                    Element::Text("description".to_string())
                ],
            })];

            let mdoc = MdocParser::parse_mdoc(content).unwrap();
            assert_eq!(mdoc.elements, elements);
        }

        #[test]
        fn nd_with_line_whitespaces_and_tabs() {
            let content = ".Nd short description\t    \t";
            let elements = vec![Element::Macro(MacroNode {
                mdoc_macro: Macro::Nd,
                nodes: vec![
                    Element::Text("short".to_string()),
                    Element::Text("description".to_string())
                ],
            })];

            let mdoc = MdocParser::parse_mdoc(content).unwrap();
            assert_eq!(mdoc.elements, elements);
        }

        #[test]
        fn nd_surrounded_by_text() {
            let content = "Line 1\n.Nd short description\nLine 2\n";
            let elements = vec![
                Element::Text("Line 1".to_string()),
                Element::Macro(MacroNode {
                    mdoc_macro: Macro::Nd,
                    nodes: vec![
                        Element::Text("short".to_string()),
                        Element::Text("description".to_string()),
                        Element::Text("Line 2".to_string())
                    ],
                }),
            ];

            let mdoc = MdocParser::parse_mdoc(content).unwrap();
            assert_eq!(mdoc.elements, elements);
        }

        #[test]
        fn nd_with_sh_closure() {
            let content = ".Nd short description\nLine 1\nLine 2\n.Sh SECTION";
            let elements = vec![
                Element::Macro(MacroNode {
                    mdoc_macro: Macro::Nd,
                    nodes: vec![
                        Element::Text("short".to_string()),
                        Element::Text("description".to_string()),
                        Element::Text("Line 1".to_string()),
                        Element::Text("Line 2".to_string())
                    ],
                }),
                Element::Macro(MacroNode {
                    mdoc_macro: Macro::Sh {
                        title: "SECTION".to_string(),
                    },
                    nodes: vec![],
                }),
            ];

            let mdoc = MdocParser::parse_mdoc(content).unwrap();
            assert_eq!(mdoc.elements, elements);
        }

        // #[test]
        // fn nd_macro_in_body() {
        //     let content = ".Nd name description\n.Nm name1 name2";
        //     let elements = vec![
        //         Element::Macro(MacroNode {
        //             mdoc_macro: Macro::Nd,
        //             nodes: vec![
        //                 Element::Text("name".to_string()),
        //                 Element::Text("description".to_string()),
        //                 Element::Macro(MacroNode {
        //                     mdoc_macro: Macro::Nm,
        //                     nodes: vec![
        //                         Element::Text("name1".to_string()),
        //                         Element::Text("name2".to_string())
        //                     ],
        //                 })
        //             ],
        //         })
        //     ];

        //     let mdoc = MdocParser::parse_mdoc(content).unwrap();
        //     assert_eq!(mdoc.elements, elements);
        // }

        #[test]
        fn nd_not_parsed() {
            let content = ".Nd name Ad addr1";
            let elements = vec![
                Element::Macro(MacroNode {
                    mdoc_macro: Macro::Nd,
                    nodes: vec![
                        Element::Text("name".to_string())
                    ],
                }),
                Element::Macro(MacroNode {
                    mdoc_macro: Macro::Ad,
                    nodes: vec![
                        Element::Text("addr1".to_string())
                    ],
                }),
            ];

            let mdoc = MdocParser::parse_mdoc(content).unwrap();
            assert_eq!(mdoc.elements, elements);
        }

        #[test]
        fn nd_not_callable() {
            let content = ".Ad addr1 Nd name description";
            let elements = vec![Element::Macro(MacroNode {
                mdoc_macro: Macro::Ad,
                nodes: vec![
                    Element::Text("addr1".to_string()),
                    Element::Text("Nd".to_string()),
                    Element::Text("name".to_string()),
                    Element::Text("description".to_string()),
                ],
            })];

            let mdoc = MdocParser::parse_mdoc(content).unwrap();
            assert_eq!(mdoc.elements, elements);
        }

        // #[test]
        // fn nm() {
        //     let content = ".Nm command_name";
        //     let elements = vec![Element::Macro(MacroNode {
        //         mdoc_macro: Macro::Nm,
        //         nodes: vec![Element::Text("command_name".to_string())],
        //     })];

        //     let mdoc = MdocParser::parse_mdoc(content).unwrap();
        //     assert_eq!(mdoc.elements, elements);
        // }

        // #[test]
        // fn nm_multiple_names() {
        //     let content = ".Nm command few name parts";
        //     let elements = vec![Element::Macro(MacroNode {
        //         mdoc_macro: Macro::Nm,
        //         nodes: vec![
        //             Element::Text("command".to_string()),
        //             Element::Text("few".to_string()),
        //             Element::Text("name".to_string()),
        //             Element::Text("parts".to_string()),
        //         ],
        //     })];

        //     let mdoc = MdocParser::parse_mdoc(content).unwrap();
        //     assert_eq!(mdoc.elements, elements);
        // }

        // #[test]
        // fn nm_with_line_whitespaces_and_tabs() {
        //     let content = ".Nm command few   name\t\tparts    \t";
        //     let elements = vec![Element::Macro(MacroNode {
        //         mdoc_macro: Macro::Nm,
        //         nodes: vec![
        //             Element::Text("command".to_string()),
        //             Element::Text("few".to_string()),
        //             Element::Text("name".to_string()),
        //             Element::Text("parts".to_string()),
        //         ],
        //     })];

        //     let mdoc = MdocParser::parse_mdoc(content).unwrap();
        //     assert_eq!(mdoc.elements, elements);
        // }

        // #[test]
        // fn nm_no_name() {
        //     let content = ".Nm";
        //     let elements = vec![Element::Macro(MacroNode {
        //         mdoc_macro: Macro::Nm,
        //         nodes: vec![],
        //     })];

        //     let mdoc = MdocParser::parse_mdoc(content).unwrap();
        //     assert_eq!(mdoc.elements, elements);
        // }

        // #[test]
        // fn nm_enclosing() {
        //     let content_eof = ".Nm name 1\nLine 1\n.Nm name 2\nLine 2\n";
        //     let content_sh = ".Nm name 1\nLine 1\n.Sh SECTION\nLine 2\n";
        //     let content_ss = ".Nm name 1\nLine 1\n.Ss SUBSECTION\nLine 2\n";
        //     let element = Element::Macro(MacroNode {
        //         mdoc_macro: Macro::Nm,
        //         nodes: vec![
        //             Element::Text("name".to_string()),
        //             Element::Text("1".to_string()),
        //         ],
        //     });

        //     let mdoc_eof = MdocParser::parse_mdoc(content_eof).unwrap();
        //     assert_eq!(*mdoc_eof.elements.get(0).unwrap(), element);
        //     let mdoc_sh = MdocParser::parse_mdoc(content_sh).unwrap();
        //     assert_eq!(*mdoc_sh.elements.get(0).unwrap(), element);
        //     let mdoc_ss = MdocParser::parse_mdoc(content_ss).unwrap();
        //     assert_eq!(*mdoc_ss.elements.get(0).unwrap(), element);
        // }

        // #[test]
        // fn nm_remember_name_skip_before_defining() {
        //     let content = ".Nm\n.Nm name 1";
        //     let elements = vec![
        //         Element::Macro(MacroNode {
        //             mdoc_macro: Macro::Nm,
        //             nodes: vec![],
        //         }),
        //         Element::Macro(MacroNode {
        //             mdoc_macro: Macro::Nm,
        //             nodes: vec![
        //                 Element::Text("name".to_string()),
        //                 Element::Text("1".to_string()),
        //             ],
        //         }),
        //     ];

        //     let mdoc = MdocParser::parse_mdoc(content).unwrap();
        //     assert_eq!(mdoc.elements, elements);
        // }

        // #[test]
        // fn nm_remember_use_defined() {
        //     let content = ".Nm name 1\n.Nm";
        //     let elements = vec![
        //         Element::Macro(MacroNode {
        //             mdoc_macro: Macro::Nm,
        //             nodes: vec![
        //                 Element::Text("name".to_string()),
        //                 Element::Text("1".to_string()),
        //             ],
        //         }),
        //         Element::Macro(MacroNode {
        //             mdoc_macro: Macro::Nm,
        //             nodes: vec![
        //                 Element::Text("name".to_string()),
        //                 Element::Text("1".to_string()),
        //             ],
        //         }),
        //     ];

        //     let mdoc = MdocParser::parse_mdoc(content).unwrap();
        //     assert_eq!(mdoc.elements, elements);
        // }

        // #[test]
        // fn nm_remember_use_defined_with_local_overring() {
        //     let content = ".Nm name 1\n.Nm\n.Nm name 2";
        //     let elements = vec![
        //         Element::Macro(MacroNode {
        //             mdoc_macro: Macro::Nm,
        //             nodes: vec![
        //                 Element::Text("name".to_string()),
        //                 Element::Text("1".to_string()),
        //             ],
        //         }),
        //         Element::Macro(MacroNode {
        //             mdoc_macro: Macro::Nm,
        //             nodes: vec![
        //                 Element::Text("name".to_string()),
        //                 Element::Text("1".to_string()),
        //             ],
        //         }),
        //         Element::Macro(MacroNode {
        //             mdoc_macro: Macro::Nm,
        //             nodes: vec![
        //                 Element::Text("name".to_string()),
        //                 Element::Text("2".to_string()),
        //             ],
        //         }),
        //     ];

        //     let mdoc = MdocParser::parse_mdoc(content).unwrap();
        //     assert_eq!(mdoc.elements, elements);
        // }

        // #[test]
        // fn nm_macro_in_body() {
        //     let content = ".Nm name1 name2\n.Nd name description";
        //     let elements = vec![
        //         Element::Macro(MacroNode {
        //             mdoc_macro: Macro::Nm,
        //             nodes: vec![
        //                 Element::Text("name1".to_string()),
        //                 Element::Text("name2".to_string()),
        //             ],
        //         }),
        //         Element::Macro(MacroNode {
        //             mdoc_macro: Macro::Nd,
        //             nodes: vec![
        //                 Element::Text("name".to_string()),
        //                 Element::Text("description".to_string())
        //             ],
        //         })
        //     ];

        //     let mdoc = MdocParser::parse_mdoc(content).unwrap();
        //     assert_eq!(mdoc.elements, elements);
        // }

        // #[test]
        // fn nm_parsed() {
        //     let content = ".Nm name1 name2 Ad addr1";
        //     let elements = vec![
        //         Element::Macro(MacroNode {
        //             mdoc_macro: Macro::Nm,
        //             nodes: vec![
        //                 Element::Text("name1".to_string()),
        //                 Element::Text("name2".to_string()),
        //             ],
        //         }),
        //         Element::Macro(MacroNode {
        //             mdoc_macro: Macro::Ad,
        //             nodes: vec![Element::Text("addr1".to_string())],
        //         }),
        //     ];

        //     let mdoc = MdocParser::parse_mdoc(content).unwrap();
        //     assert_eq!(mdoc.elements, elements);
        // }

        // #[test]
        // fn nm_not_callable() {
        //     let content = ".Ad addr1 Nm name1 name2";
        //     let elements = vec![Element::Macro(MacroNode {
        //         mdoc_macro: Macro::Ad,
        //         nodes: vec![
        //             Element::Text("addr1".to_string()),
        //             Element::Text("Nm".to_string()),
        //             Element::Text("name1".to_string()),
        //             Element::Text("name2".to_string()),
        //         ],
        //     })];

        //     let mdoc = MdocParser::parse_mdoc(content).unwrap();
        //     assert_eq!(mdoc.elements, elements);
        // }

        #[test]
        fn sh() {
            let content = 
".Sh SECTION
This is the SECTION section.";
            let elements = vec![Element::Macro(MacroNode {
                mdoc_macro: Macro::Sh {
                    title: "SECTION".to_string(),
                },
                nodes: vec![Element::Text("This is the SECTION section.".to_string())],
            })];

            let mdoc = MdocParser::parse_mdoc(content).unwrap();
            assert_eq!(mdoc.elements, elements);
        }

        #[test]
        fn sh_with_multiple_lines() {
            let content = ".Sh SECTION\nLine 1\nLine 2\nLine 3\n";
            let elements = vec![Element::Macro(MacroNode {
                mdoc_macro: Macro::Sh {
                    title: "SECTION".to_string(),
                },
                nodes: vec![
                    Element::Text("Line 1".to_string()),
                    Element::Text("Line 2".to_string()),
                    Element::Text("Line 3".to_string()),
                ],
            })];

            let mdoc = MdocParser::parse_mdoc(content).unwrap();
            assert_eq!(mdoc.elements, elements);
        }

        #[test]
        fn sh_without_title() {
            assert_eq!(MdocParser::parse_mdoc(".Sh\nLine 1\n").unwrap().elements, vec![]);
        }

        #[test]
        fn sh_without_body() {
            let content = ".Sh SECTION";
            let elements = vec![Element::Macro(MacroNode {
                mdoc_macro: Macro::Sh {
                    title: "SECTION".to_string(),
                },
                nodes: vec![],
            })];

            let mdoc = MdocParser::parse_mdoc(content).unwrap();
            assert_eq!(mdoc.elements, elements);
        }

        #[test]
        fn sh_title_line() {
            let content = ".Sh TITLE LINE\nLine 1\n";
            let elements = vec![Element::Macro(MacroNode {
                mdoc_macro: Macro::Sh {
                    title: "TITLE LINE".to_string(),
                },
                nodes: vec![Element::Text("Line 1".to_string())],
            })];

            let mdoc = MdocParser::parse_mdoc(content).unwrap();
            assert_eq!(mdoc.elements, elements);
        }

        #[test]
        fn sh_with_multiple_chapters() {
            let content = ".Sh SECTION 1\nLine 1\n.Sh SECTION 2\nLine 2\n";
            let elements = vec![
                Element::Macro(MacroNode {
                    mdoc_macro: Macro::Sh {
                        title: "SECTION 1".to_string(),
                    },
                    nodes: vec![Element::Text("Line 1".to_string())],
                }),
                Element::Macro(MacroNode {
                    mdoc_macro: Macro::Sh {
                        title: "SECTION 2".to_string(),
                    },
                    nodes: vec![Element::Text("Line 2".to_string())],
                }),
            ];

            let mdoc = MdocParser::parse_mdoc(content).unwrap();
            assert_eq!(mdoc.elements, elements);
        }

        // #[test]
        // fn sh_duplicating_section_names() {
        //     let content = ".Sh SECTION\nLine 1\n.Sh NEW_SECTION\nLine 2\n.Sh SECTION\nLine 3\n";

        //     let mdoc = MdocParser::parse_mdoc(content);
        //     assert_eq!(
        //         mdoc,
        //         Err(MdocError::Validation(
        //             "Duplicate .Sh title found: SECTION".to_string()
        //         ))
        //     );
        // }

        // #[test]
        // fn sh_name_without_nd() {
        //     let content = ".Sh NAME\nLine 1\n";

        //     let mdoc = MdocParser::parse_mdoc(content);
        //     assert_eq!(
        //         mdoc,
        //         Err(MdocError::Validation(
        //             ".Sh NAME must end with .Nd".to_string()
        //         ))
        //     );
        // }

        #[test]
        fn sh_name_with_nd() {
            let content = ".Sh NAME\nLine 1\n.Nd short description";
            let elements = vec![Element::Macro(MacroNode {
                mdoc_macro: Macro::Sh {
                    title: "NAME".to_string(),
                },
                nodes: vec![
                    Element::Text("Line 1".to_string()),
                    Element::Macro(MacroNode {
                        mdoc_macro: Macro::Nd,
                        nodes: vec![
                            Element::Text("short".to_string()),
                            Element::Text("description".to_string()),
                        ],
                    }),
                ],
            })];

            let mdoc = MdocParser::parse_mdoc(content).unwrap();
            assert_eq!(mdoc.elements, elements);
        }

        // #[test]
        // fn sh_name_with_nd_in_nm() {
        //     let content = ".Sh NAME\nLine 1\n.Nm utility\n.Nd short description";
        //     let elements = vec![Element::Macro(MacroNode {
        //         mdoc_macro: Macro::Sh {
        //             title: "NAME".to_string(),
        //         },
        //         nodes: vec![
        //             Element::Text("Line 1".to_string()),
        //             Element::Macro(MacroNode {
        //                 mdoc_macro: Macro::Nm,
        //                 nodes: vec![Element::Text("utility".to_string())],
        //             }),
        //             Element::Macro(MacroNode {
        //                 mdoc_macro: Macro::Nd,
        //                 nodes: vec![                            
        //                     Element::Text("short".to_string()),
        //                     Element::Text("description".to_string())
        //                 ],
        //             })
        //         ],
        //     })];

        //     let mdoc = MdocParser::parse_mdoc(content).unwrap();
        //     assert_eq!(mdoc.elements, elements);
        // }

        #[test]
        fn sh_parsed() {
            // Although this macro is parsed, it should not consist of child
            // node or it may not be linked with Sx.
            let content = ".Sh SECTION Ad addr1";
            let elements = vec![Element::Macro(MacroNode {
                mdoc_macro: Macro::Sh {
                    title: "SECTION Ad addr1".to_string(),
                },
                nodes: vec![],
            })];

            let mdoc = MdocParser::parse_mdoc(content).unwrap();
            assert_eq!(mdoc.elements, elements);
        }

        #[test]
        fn sh_not_callable() {
            let content = ".Ad addr1 Sh SECTION";
            let elements = vec![Element::Macro(MacroNode {
                mdoc_macro: Macro::Ad,
                nodes: vec![
                    Element::Text("addr1".to_string()),
                    Element::Text("Sh".to_string()),
                    Element::Text("SECTION".to_string()),
                ],
            })];

            let mdoc = MdocParser::parse_mdoc(content).unwrap();
            assert_eq!(mdoc.elements, elements);
        }

        #[test]
        fn ss() {
            let content = ".Ss Options\nThese are the available options.";
            let elements = vec![Element::Macro(MacroNode {
                mdoc_macro: Macro::Ss {
                    title: "Options".to_string(),
                },
                nodes: vec![Element::Text(
                    "These are the available options.".to_string(),
                )],
            })];

            let mdoc = MdocParser::parse_mdoc(content).unwrap();
            assert_eq!(mdoc.elements, elements);
        }

        #[test]
        fn ss_with_multiple_lines() {
            let content = ".Ss Options\nLine 1\nLine 2\nLine 3\n";
            let elements = vec![Element::Macro(MacroNode {
                mdoc_macro: Macro::Ss {
                    title: "Options".to_string(),
                },
                nodes: vec![
                    Element::Text("Line 1".to_string()),
                    Element::Text("Line 2".to_string()),
                    Element::Text("Line 3".to_string()),
                ],
            })];

            let mdoc = MdocParser::parse_mdoc(content).unwrap();
            assert_eq!(mdoc.elements, elements);
        }

        #[test]
        fn ss_without_title() {
            assert_eq!(MdocParser::parse_mdoc(".Ss\nLine 1").unwrap().elements, vec![]);
        }

        #[test]
        fn ss_without_body() {
            let content = ".Ss Options";
            let elements = vec![Element::Macro(MacroNode {
                mdoc_macro: Macro::Ss {
                    title: "Options".to_string(),
                },
                nodes: vec![],
            })];

            let mdoc = MdocParser::parse_mdoc(content).unwrap();
            assert_eq!(mdoc.elements, elements);
        }

        #[test]
        fn ss_title_line() {
            let content = ".Ss TITLE LINE\nLine 1\n";
            let elements = vec![Element::Macro(MacroNode {
                mdoc_macro: Macro::Ss {
                    title: "TITLE LINE".to_string(),
                },
                nodes: vec![Element::Text("Line 1".to_string())],
            })];

            let mdoc = MdocParser::parse_mdoc(content).unwrap();
            assert_eq!(mdoc.elements, elements);
        }

        #[test]
        fn ss_nested_in_sh() {
            let content = ".Sh SECTION\n.Ss Subsection\nLine 1\n";
            let elements = vec![Element::Macro(MacroNode {
                mdoc_macro: Macro::Sh {
                    title: "SECTION".to_string(),
                },
                nodes: vec![Element::Macro(MacroNode {
                    mdoc_macro: Macro::Ss {
                        title: "Subsection".to_string(),
                    },
                    nodes: vec![Element::Text("Line 1".to_string())],
                })],
            })];

            let mdoc = MdocParser::parse_mdoc(content).unwrap();
            assert_eq!(mdoc.elements, elements);
        }

        #[test]
        fn ss_with_multiple_subchapters() {
            let content = ".Ss Subchapter 1\nLine 1\n.Ss Subchapter 2\nLine 2\n";
            let elements = vec![
                Element::Macro(MacroNode {
                    mdoc_macro: Macro::Ss {
                        title: "Subchapter 1".to_string(),
                    },
                    nodes: vec![Element::Text("Line 1".to_string())],
                }),
                Element::Macro(MacroNode {
                    mdoc_macro: Macro::Ss {
                        title: "Subchapter 2".to_string(),
                    },
                    nodes: vec![Element::Text("Line 2".to_string())],
                }),
            ];

            let mdoc = MdocParser::parse_mdoc(content).unwrap();
            assert_eq!(mdoc.elements, elements);
        }

        // #[test]
        // fn ss_with_duplicate_titles() {
        //     let content = ".Ss Subchapter 1\n.Ss Subchapter 2\nLine 2\n.Ss Subchapter 1\nLine 3\n";

        //     let mdoc = MdocParser::parse_mdoc(content);
        //     assert_eq!(
        //         mdoc,
        //         Err(MdocError::Validation(
        //             "Duplicate .Ss title found: Subchapter 1".to_string()
        //         ))
        //     );
        // }

        // #[test]
        // fn ss_macro_in_body() {
        //     let content = ".Ss Subchapter\n.Nm name1 name2";
        //     let elements = vec![Element::Macro(MacroNode {
        //         mdoc_macro: Macro::Ss {
        //             title: "Subchapter".to_string(),
        //         },
        //         nodes: vec![Element::Macro(MacroNode {
        //             mdoc_macro: Macro::Nm,
        //             nodes: vec![
        //                 Element::Text("name1".to_string()),
        //                 Element::Text("name2".to_string()),
        //             ],
        //         })],
        //     })];

        //     let mdoc = MdocParser::parse_mdoc(content).unwrap();
        //     assert_eq!(mdoc.elements, elements);
        // }

        #[test]
        fn ss_parsed() {
            // Although this macro is parsed, it should not consist of child
            // node or it may not be linked with Sx.
            let content = ".Ss Subchapter Ad addr1";
            let elements = vec![Element::Macro(MacroNode {
                mdoc_macro: Macro::Ss {
                    title: "Subchapter Ad addr1".to_string(),
                },
                nodes: vec![],
            })];

            let mdoc = MdocParser::parse_mdoc(content).unwrap();
            assert_eq!(mdoc.elements, elements);
        }

        #[test]
        fn ss_not_callable() {
            let content = ".Ad addr1 Ss Subchapter";
            let elements = vec![Element::Macro(MacroNode {
                mdoc_macro: Macro::Ad,
                nodes: vec![
                    Element::Text("addr1".to_string()),
                    Element::Text("Ss".to_string()),
                    Element::Text("Subchapter".to_string()),
                ],
            })];

            let mdoc = MdocParser::parse_mdoc(content).unwrap();
            assert_eq!(mdoc.elements, elements);
        }
    }

    mod block_partial_implicit {
        use crate::man_util::parser::*;

        #[test]
        fn aq_empty() {
            let content = ".Aq";
            let elements = vec![Element::Macro(MacroNode {
                mdoc_macro: Macro::Aq,
                nodes: vec![],
            })];

            let mdoc = MdocParser::parse_mdoc(content).unwrap();
            assert_eq!(mdoc.elements, elements);
        }

        #[test]
        fn aq_text_line() {
            let content = ".Aq Line 1";
            let elements = vec![Element::Macro(MacroNode {
                mdoc_macro: Macro::Aq,
                nodes: vec![
                    Element::Text("Line".to_string()),
                    Element::Text("1".to_string()),
                ],
            })];

            let mdoc = MdocParser::parse_mdoc(content).unwrap();
            assert_eq!(mdoc.elements, elements);
        }

        #[test]
        fn aq_parsed() {
            let content = ".Aq Text Ad addr1 addr2 Ad addr1 addr2";

            let elements = vec![Element::Macro(MacroNode {
                mdoc_macro: Macro::Aq,
                nodes: vec![
                    Element::Text("Text".to_string()),
                    Element::Macro(MacroNode {
                        mdoc_macro: Macro::Ad,
                        nodes: vec![
                            Element::Text("addr1".to_string()),
                            Element::Text("addr2".to_string()),
                        ],
                    }),
                    Element::Macro(MacroNode {
                        mdoc_macro: Macro::Ad,
                        nodes: vec![
                            Element::Text("addr1".to_string()),
                            Element::Text("addr2".to_string()),
                        ],
                    }),
                ],
            })];

            let mdoc = MdocParser::parse_mdoc(content).unwrap();
            assert_eq!(mdoc.elements, elements);
        }

        #[test]
        fn aq_callable() {
            let content = ".Ad addr1 Aq addr2";
            let elements = vec![
                Element::Macro(MacroNode {
                    mdoc_macro: Macro::Ad,
                    nodes: vec![Element::Text("addr1".to_string())],
                }),
                Element::Macro(MacroNode {
                    mdoc_macro: Macro::Aq,
                    nodes: vec![Element::Text("addr2".to_string())],
                }),
            ];

            let mdoc = MdocParser::parse_mdoc(content).unwrap();
            assert_eq!(mdoc.elements, elements);
        }

        #[test]
        fn bq_empty() {
            let content = ".Bq";
            let elements = vec![Element::Macro(MacroNode {
                mdoc_macro: Macro::Bq,
                nodes: vec![],
            })];

            let mdoc = MdocParser::parse_mdoc(content).unwrap();
            assert_eq!(mdoc.elements, elements);
        }

        #[test]
        fn bq_text_line() {
            let content = ".Bq Line 1";
            let elements = vec![Element::Macro(MacroNode {
                mdoc_macro: Macro::Bq,
                nodes: vec![
                    Element::Text("Line".to_string()),
                    Element::Text("1".to_string()),
                ],
            })];

            let mdoc = MdocParser::parse_mdoc(content).unwrap();
            assert_eq!(mdoc.elements, elements);
        }

        #[test]
        fn bq_parsed() {
            let content = ".Bq Text Ad addr1 addr2";

            let elements = vec![Element::Macro(MacroNode {
                mdoc_macro: Macro::Bq,
                nodes: vec![
                    Element::Text("Text".to_string()),
                    Element::Macro(MacroNode {
                        mdoc_macro: Macro::Ad,
                        nodes: vec![
                            Element::Text("addr1".to_string()),
                            Element::Text("addr2".to_string()),
                        ],
                    }),
                ],
            })];

            let mdoc = MdocParser::parse_mdoc(content).unwrap();
            assert_eq!(mdoc.elements, elements);
        }

        #[test]
        fn bq_callable() {
            let content = ".Ad addr1 Bq addr2";
            let elements = vec![
                Element::Macro(MacroNode {
                    mdoc_macro: Macro::Ad,
                    nodes: vec![Element::Text("addr1".to_string())],
                }),
                Element::Macro(MacroNode {
                    mdoc_macro: Macro::Bq,
                    nodes: vec![Element::Text("addr2".to_string())],
                }),
            ];

            let mdoc = MdocParser::parse_mdoc(content).unwrap();
            assert_eq!(mdoc.elements, elements);
        }

        #[test]
        fn brq_empty() {
            let content = ".Brq";
            let elements = vec![Element::Macro(MacroNode {
                mdoc_macro: Macro::Brq,
                nodes: vec![],
            })];

            let mdoc = MdocParser::parse_mdoc(content).unwrap();
            assert_eq!(mdoc.elements, elements);
        }

        #[test]
        fn brq_text_line() {
            let content = ".Brq Line 1";
            let elements = vec![Element::Macro(MacroNode {
                mdoc_macro: Macro::Brq,
                nodes: vec![
                    Element::Text("Line".to_string()),
                    Element::Text("1".to_string()),
                ],
            })];

            let mdoc = MdocParser::parse_mdoc(content).unwrap();
            assert_eq!(mdoc.elements, elements);
        }

        #[test]
        fn brq_parsed() {
            let content = ".Brq Text Ad addr1 addr2";

            let elements = vec![Element::Macro(MacroNode {
                mdoc_macro: Macro::Brq,
                nodes: vec![
                    Element::Text("Text".to_string()),
                    Element::Macro(MacroNode {
                        mdoc_macro: Macro::Ad,
                        nodes: vec![
                            Element::Text("addr1".to_string()),
                            Element::Text("addr2".to_string()),
                        ],
                    }),
                ],
            })];

            let mdoc = MdocParser::parse_mdoc(content).unwrap();
            assert_eq!(mdoc.elements, elements);
        }

        #[test]
        fn brq_callable() {
            let content = ".Ad addr1 Brq addr2";
            let elements = vec![
                Element::Macro(MacroNode {
                    mdoc_macro: Macro::Ad,
                    nodes: vec![Element::Text("addr1".to_string())],
                }),
                Element::Macro(MacroNode {
                    mdoc_macro: Macro::Brq,
                    nodes: vec![Element::Text("addr2".to_string())],
                }),
            ];

            let mdoc = MdocParser::parse_mdoc(content).unwrap();
            assert_eq!(mdoc.elements, elements);
        }

        #[test]
        fn d1_empty() {
            let content = ".D1";
            let elements = vec![Element::Macro(MacroNode {
                mdoc_macro: Macro::D1,
                nodes: vec![],
            })];

            let mdoc = MdocParser::parse_mdoc(content).unwrap();
            assert_eq!(mdoc.elements, elements);
        }

        #[test]
        fn d1_text_line() {
            let content = ".D1 Line 1";
            let elements = vec![Element::Macro(MacroNode {
                mdoc_macro: Macro::D1,
                nodes: vec![
                    Element::Text("Line".to_string()),
                    Element::Text("1".to_string()),
                ],
            })];

            let mdoc = MdocParser::parse_mdoc(content).unwrap();
            assert_eq!(mdoc.elements, elements);
        }

        #[test]
        fn d1_parsed() {
            let content = ".D1 Text Ad addr1 addr2";

            let elements = vec![Element::Macro(MacroNode {
                mdoc_macro: Macro::D1,
                nodes: vec![
                    Element::Text("Text".to_string()),
                    Element::Macro(MacroNode {
                        mdoc_macro: Macro::Ad,
                        nodes: vec![
                            Element::Text("addr1".to_string()),
                            Element::Text("addr2".to_string()),
                        ],
                    }),
                ],
            })];

            let mdoc = MdocParser::parse_mdoc(content).unwrap();
            assert_eq!(mdoc.elements, elements);
        }

        #[test]
        fn d1_not_callable() {
            let content = ".Ad addr1 D1 addr2";
            let elements = vec![Element::Macro(MacroNode {
                mdoc_macro: Macro::Ad,
                nodes: vec![
                    Element::Text("addr1".to_string()),
                    Element::Text("D1".to_string()),
                    Element::Text("addr2".to_string()),
                ],
            })];

            let mdoc = MdocParser::parse_mdoc(content).unwrap();
            assert_eq!(mdoc.elements, elements);
        }

        #[test]
        fn dl_empty() {
            let content = ".Dl";
            let elements = vec![Element::Macro(MacroNode {
                mdoc_macro: Macro::Dl,
                nodes: vec![],
            })];

            let mdoc = MdocParser::parse_mdoc(content).unwrap();
            assert_eq!(mdoc.elements, elements);
        }

        #[test]
        fn dl_text_line() {
            let content = ".Dl Line 1";
            let elements = vec![Element::Macro(MacroNode {
                mdoc_macro: Macro::Dl,
                nodes: vec![
                    Element::Text("Line".to_string()),
                    Element::Text("1".to_string()),
                ],
            })];

            let mdoc = MdocParser::parse_mdoc(content).unwrap();
            assert_eq!(mdoc.elements, elements);
        }

        #[test]
        fn dl_parsed() {
            let content = ".Dl Text Ad addr1 addr2";

            let elements = vec![Element::Macro(MacroNode {
                mdoc_macro: Macro::Dl,
                nodes: vec![
                    Element::Text("Text".to_string()),
                    Element::Macro(MacroNode {
                        mdoc_macro: Macro::Ad,
                        nodes: vec![
                            Element::Text("addr1".to_string()),
                            Element::Text("addr2".to_string()),
                        ],
                    }),
                ],
            })];

            let mdoc = MdocParser::parse_mdoc(content).unwrap();
            assert_eq!(mdoc.elements, elements);
        }

        #[test]
        fn dl_not_callable() {
            let content = ".Ad addr1 Dl addr2";
            let elements = vec![Element::Macro(MacroNode {
                mdoc_macro: Macro::Ad,
                nodes: vec![
                    Element::Text("addr1".to_string()),
                    Element::Text("Dl".to_string()),
                    Element::Text("addr2".to_string()),
                ],
            })];

            let mdoc = MdocParser::parse_mdoc(content).unwrap();
            assert_eq!(mdoc.elements, elements);
        }

        #[test]
        fn dq_empty() {
            let content = ".Dq";
            let elements = vec![Element::Macro(MacroNode {
                mdoc_macro: Macro::Dq,
                nodes: vec![],
            })];

            let mdoc = MdocParser::parse_mdoc(content).unwrap();
            assert_eq!(mdoc.elements, elements);
        }

        #[test]
        fn dq_text_line() {
            let content = ".Dq Line 1";
            let elements = vec![Element::Macro(MacroNode {
                mdoc_macro: Macro::Dq,
                nodes: vec![
                    Element::Text("Line".to_string()),
                    Element::Text("1".to_string()),
                ],
            })];

            let mdoc = MdocParser::parse_mdoc(content).unwrap();
            assert_eq!(mdoc.elements, elements);
        }

        #[test]
        fn dq_parsed() {
            let content = ".Dq Text Ad addr1 addr2";

            let elements = vec![Element::Macro(MacroNode {
                mdoc_macro: Macro::Dq,
                nodes: vec![
                    Element::Text("Text".to_string()),
                    Element::Macro(MacroNode {
                        mdoc_macro: Macro::Ad,
                        nodes: vec![
                            Element::Text("addr1".to_string()),
                            Element::Text("addr2".to_string()),
                        ],
                    }),
                ],
            })];

            let mdoc = MdocParser::parse_mdoc(content).unwrap();
            assert_eq!(mdoc.elements, elements);
        }

        #[test]
        fn dq_callable() {
            let content = ".Ad addr1 Dq addr2";
            let elements = vec![
                Element::Macro(MacroNode {
                    mdoc_macro: Macro::Ad,
                    nodes: vec![Element::Text("addr1".to_string())],
                }),
                Element::Macro(MacroNode {
                    mdoc_macro: Macro::Dq,
                    nodes: vec![Element::Text("addr2".to_string())],
                }),
            ];

            let mdoc = MdocParser::parse_mdoc(content).unwrap();
            assert_eq!(mdoc.elements, elements);
        }

        #[test]
        fn en() {
            let content = ".En word1 word2 word3";
            let elements = vec![Element::Macro(MacroNode {
                mdoc_macro: Macro::En,
                nodes: vec![
                    Element::Text("word1".to_string()),
                    Element::Text("word2".to_string()),
                    Element::Text("word3".to_string()),
                ],
            })];

            let mdoc = MdocParser::parse_mdoc(content).unwrap();
            assert_eq!(mdoc.elements, elements);
        }

        #[test]
        fn en_no_words() {
            assert_eq!(MdocParser::parse_mdoc(".En").unwrap().elements, vec![]);
        }

        #[test]
        fn en_parsed() {
            let content = ".En Text Ad addr1 addr2";

            let elements = vec![Element::Macro(MacroNode {
                mdoc_macro: Macro::En,
                nodes: vec![
                    Element::Text("Text".to_string()),
                    Element::Macro(MacroNode {
                        mdoc_macro: Macro::Ad,
                        nodes: vec![
                            Element::Text("addr1".to_string()),
                            Element::Text("addr2".to_string()),
                        ],
                    }),
                ],
            })];

            let mdoc = MdocParser::parse_mdoc(content).unwrap();
            assert_eq!(mdoc.elements, elements);
        }

        #[test]
        fn en_callable() {
            let content = ".Ad addr1 En addr2";
            let elements = vec![
                Element::Macro(MacroNode {
                    mdoc_macro: Macro::Ad,
                    nodes: vec![Element::Text("addr1".to_string())],
                }),
                Element::Macro(MacroNode {
                    mdoc_macro: Macro::En,
                    nodes: vec![Element::Text("addr2".to_string())],
                }),
            ];

            let mdoc = MdocParser::parse_mdoc(content).unwrap();
            assert_eq!(mdoc.elements, elements);
        }

        #[test]
        fn op_empty() {
            let content = ".Op";
            let elements = vec![Element::Macro(MacroNode {
                mdoc_macro: Macro::Op,
                nodes: vec![],
            })];

            let mdoc = MdocParser::parse_mdoc(content).unwrap();
            assert_eq!(mdoc.elements, elements);
        }

        #[test]
        fn op_text_line() {
            let content = ".Op Line 1";
            let elements = vec![Element::Macro(MacroNode {
                mdoc_macro: Macro::Op,
                nodes: vec![
                    Element::Text("Line".to_string()),
                    Element::Text("1".to_string()),
                ],
            })];

            let mdoc = MdocParser::parse_mdoc(content).unwrap();
            assert_eq!(mdoc.elements, elements);
        }

        #[test]
        fn op_parsed() {
            let content = ".Op Text Ad addr1 addr2";

            let elements = vec![Element::Macro(MacroNode {
                mdoc_macro: Macro::Op,
                nodes: vec![
                    Element::Text("Text".to_string()),
                    Element::Macro(MacroNode {
                        mdoc_macro: Macro::Ad,
                        nodes: vec![
                            Element::Text("addr1".to_string()),
                            Element::Text("addr2".to_string()),
                        ],
                    }),
                ],
            })];

            let mdoc = MdocParser::parse_mdoc(content).unwrap();
            assert_eq!(mdoc.elements, elements);
        }

        #[test]
        fn op_callable() {
            let content = ".Ad addr1 Op addr2";
            let elements = vec![
                Element::Macro(MacroNode {
                    mdoc_macro: Macro::Ad,
                    nodes: vec![Element::Text("addr1".to_string())],
                }),
                Element::Macro(MacroNode {
                    mdoc_macro: Macro::Op,
                    nodes: vec![Element::Text("addr2".to_string())],
                }),
            ];

            let mdoc = MdocParser::parse_mdoc(content).unwrap();
            assert_eq!(mdoc.elements, elements);
        }

        #[test]
        fn pq_empty() {
            let content = ".Pq";
            let elements = vec![Element::Macro(MacroNode {
                mdoc_macro: Macro::Pq,
                nodes: vec![],
            })];

            let mdoc = MdocParser::parse_mdoc(content).unwrap();
            assert_eq!(mdoc.elements, elements);
        }

        #[test]
        fn pq_text_line() {
            let content = ".Pq Line 1";
            let elements = vec![Element::Macro(MacroNode {
                mdoc_macro: Macro::Pq,
                nodes: vec![
                    Element::Text("Line".to_string()),
                    Element::Text("1".to_string()),
                ],
            })];

            let mdoc = MdocParser::parse_mdoc(content).unwrap();
            assert_eq!(mdoc.elements, elements);
        }

        #[test]
        fn pq_parsed() {
            let content = ".Pq Text Ad addr1 addr2";

            let elements = vec![Element::Macro(MacroNode {
                mdoc_macro: Macro::Pq,
                nodes: vec![
                    Element::Text("Text".to_string()),
                    Element::Macro(MacroNode {
                        mdoc_macro: Macro::Ad,
                        nodes: vec![
                            Element::Text("addr1".to_string()),
                            Element::Text("addr2".to_string()),
                        ],
                    }),
                ],
            })];

            let mdoc = MdocParser::parse_mdoc(content).unwrap();
            assert_eq!(mdoc.elements, elements);
        }

        #[test]
        fn pq_callable() {
            let content = ".Ad addr1 Pq addr2";
            let elements = vec![
                Element::Macro(MacroNode {
                    mdoc_macro: Macro::Ad,
                    nodes: vec![Element::Text("addr1".to_string())],
                }),
                Element::Macro(MacroNode {
                    mdoc_macro: Macro::Pq,
                    nodes: vec![Element::Text("addr2".to_string())],
                }),
            ];

            let mdoc = MdocParser::parse_mdoc(content).unwrap();
            assert_eq!(mdoc.elements, elements);
        }

        #[test]
        fn ql_empty() {
            let content = ".Ql";
            let elements = vec![Element::Macro(MacroNode {
                mdoc_macro: Macro::Ql,
                nodes: vec![],
            })];

            let mdoc = MdocParser::parse_mdoc(content).unwrap();
            assert_eq!(mdoc.elements, elements);
        }

        #[test]
        fn ql_text_line() {
            let content = ".Ql Line 1";
            let elements = vec![Element::Macro(MacroNode {
                mdoc_macro: Macro::Ql,
                nodes: vec![
                    Element::Text("Line".to_string()),
                    Element::Text("1".to_string()),
                ],
            })];

            let mdoc = MdocParser::parse_mdoc(content).unwrap();
            assert_eq!(mdoc.elements, elements);
        }

        #[test]
        fn ql_parsed() {
            let content = ".Ql Text Ad addr1 addr2";

            let elements = vec![Element::Macro(MacroNode {
                mdoc_macro: Macro::Ql,
                nodes: vec![
                    Element::Text("Text".to_string()),
                    Element::Macro(MacroNode {
                        mdoc_macro: Macro::Ad,
                        nodes: vec![
                            Element::Text("addr1".to_string()),
                            Element::Text("addr2".to_string()),
                        ],
                    }),
                ],
            })];

            let mdoc = MdocParser::parse_mdoc(content).unwrap();
            assert_eq!(mdoc.elements, elements);
        }

        #[test]
        fn ql_callable() {
            let content = ".Ad addr1 Ql addr2";
            let elements = vec![
                Element::Macro(MacroNode {
                    mdoc_macro: Macro::Ad,
                    nodes: vec![Element::Text("addr1".to_string())],
                }),
                Element::Macro(MacroNode {
                    mdoc_macro: Macro::Ql,
                    nodes: vec![Element::Text("addr2".to_string())],
                }),
            ];

            let mdoc = MdocParser::parse_mdoc(content).unwrap();
            assert_eq!(mdoc.elements, elements);
        }

        #[test]
        fn qq_empty() {
            let content = ".Qq";
            let elements = vec![Element::Macro(MacroNode {
                mdoc_macro: Macro::Qq,
                nodes: vec![],
            })];

            let mdoc = MdocParser::parse_mdoc(content).unwrap();
            assert_eq!(mdoc.elements, elements);
        }

        #[test]
        fn qq_text_line() {
            let content = ".Qq Line 1";
            let elements = vec![Element::Macro(MacroNode {
                mdoc_macro: Macro::Qq,
                nodes: vec![
                    Element::Text("Line".to_string()),
                    Element::Text("1".to_string()),
                ],
            })];

            let mdoc = MdocParser::parse_mdoc(content).unwrap();
            assert_eq!(mdoc.elements, elements);
        }

        #[test]
        fn qq_parsed() {
            let content = ".Qq Text Ad addr1 addr2";

            let elements = vec![Element::Macro(MacroNode {
                mdoc_macro: Macro::Qq,
                nodes: vec![
                    Element::Text("Text".to_string()),
                    Element::Macro(MacroNode {
                        mdoc_macro: Macro::Ad,
                        nodes: vec![
                            Element::Text("addr1".to_string()),
                            Element::Text("addr2".to_string()),
                        ],
                    }),
                ],
            })];

            let mdoc = MdocParser::parse_mdoc(content).unwrap();
            assert_eq!(mdoc.elements, elements);
        }

        #[test]
        fn qq_callable() {
            let content = ".Ad addr1 Qq addr2";
            let elements = vec![
                Element::Macro(MacroNode {
                    mdoc_macro: Macro::Ad,
                    nodes: vec![Element::Text("addr1".to_string())],
                }),
                Element::Macro(MacroNode {
                    mdoc_macro: Macro::Qq,
                    nodes: vec![Element::Text("addr2".to_string())],
                }),
            ];

            let mdoc = MdocParser::parse_mdoc(content).unwrap();
            assert_eq!(mdoc.elements, elements);
        }

        #[test]
        fn sq_empty() {
            let content = ".Sq";
            let elements = vec![Element::Macro(MacroNode {
                mdoc_macro: Macro::Sq,
                nodes: vec![],
            })];

            let mdoc = MdocParser::parse_mdoc(content).unwrap();
            assert_eq!(mdoc.elements, elements);
        }

        #[test]
        fn sq_text_line() {
            let content = ".Sq Line 1";
            let elements = vec![Element::Macro(MacroNode {
                mdoc_macro: Macro::Sq,
                nodes: vec![
                    Element::Text("Line".to_string()),
                    Element::Text("1".to_string()),
                ],
            })];

            let mdoc = MdocParser::parse_mdoc(content).unwrap();
            assert_eq!(mdoc.elements, elements);
        }

        #[test]
        fn sq_parsed() {
            let content = ".Sq Text Ad addr1 addr2";

            let elements = vec![Element::Macro(MacroNode {
                mdoc_macro: Macro::Sq,
                nodes: vec![
                    Element::Text("Text".to_string()),
                    Element::Macro(MacroNode {
                        mdoc_macro: Macro::Ad,
                        nodes: vec![
                            Element::Text("addr1".to_string()),
                            Element::Text("addr2".to_string()),
                        ],
                    }),
                ],
            })];

            let mdoc = MdocParser::parse_mdoc(content).unwrap();
            assert_eq!(mdoc.elements, elements);
        }

        #[test]
        fn sq_callable() {
            let content = ".Ad addr1 Sq addr2";
            let elements = vec![
                Element::Macro(MacroNode {
                    mdoc_macro: Macro::Ad,
                    nodes: vec![Element::Text("addr1".to_string())],
                }),
                Element::Macro(MacroNode {
                    mdoc_macro: Macro::Sq,
                    nodes: vec![Element::Text("addr2".to_string())],
                }),
            ];

            let mdoc = MdocParser::parse_mdoc(content).unwrap();
            assert_eq!(mdoc.elements, elements);
        }

        #[test]
        fn vt() {
            let content = ".Vt type some identifier";
            let elements = vec![Element::Macro(MacroNode {
                mdoc_macro: Macro::Vt,
                nodes: vec![
                    Element::Text("type".to_string()),
                    Element::Text("some".to_string()),
                    Element::Text("identifier".to_string()),
                ],
            })];

            let mdoc = MdocParser::parse_mdoc(content).unwrap();
            assert_eq!(mdoc.elements, elements);
        }

        #[test]
        fn vt_empty() {
            assert_eq!(MdocParser::parse_mdoc(".Vt").unwrap().elements, vec![]);
        }

        #[test]
        fn vt_only_type() {
            let content = ".Vt type";
            let elements = vec![Element::Macro(MacroNode {
                mdoc_macro: Macro::Vt,
                nodes: vec![Element::Text("type".to_string())],
            })];

            let mdoc = MdocParser::parse_mdoc(content).unwrap();
            assert_eq!(mdoc.elements, elements);
        }

        #[test]
        fn vt_parsed() {
            let content = ".Vt Text Ad addr1 addr2";

            let elements = vec![Element::Macro(MacroNode {
                mdoc_macro: Macro::Vt,
                nodes: vec![
                    Element::Text("Text".to_string()),
                    Element::Macro(MacroNode {
                        mdoc_macro: Macro::Ad,
                        nodes: vec![
                            Element::Text("addr1".to_string()),
                            Element::Text("addr2".to_string()),
                        ],
                    }),
                ],
            })];

            let mdoc = MdocParser::parse_mdoc(content).unwrap();
            assert_eq!(mdoc.elements, elements);
        }

        #[test]
        fn vt_callable() {
            let content = ".Ad addr1 Vt addr2";
            let elements = vec![
                Element::Macro(MacroNode {
                    mdoc_macro: Macro::Ad,
                    nodes: vec![Element::Text("addr1".to_string())],
                }),
                Element::Macro(MacroNode {
                    mdoc_macro: Macro::Vt,
                    nodes: vec![Element::Text("addr2".to_string())],
                }),
            ];

            let mdoc = MdocParser::parse_mdoc(content).unwrap();
            assert_eq!(mdoc.elements, elements);
        }
    }

    mod block_partial_explicit {
        use crate::man_util::parser::*;

        #[test]
        fn ao() {
            let input = r#".Ao
Line1
Line2
.Ac
.Ao arg
arg Ac
.Ac
.Ao El1 El2 El3 Ac
.Ao arg Ac
.Ao
.Dv ARG
.Ac
.Ao arg
.Dv ARG Ac
.Ao Dv ARG Ac
.Ao
Line
.Ac
"#;
            let elements = vec![
                Element::Macro(MacroNode {
                    mdoc_macro: Macro::Ao,
                    nodes: vec![
                        Element::Text("Line1".to_string()),
                        Element::Text("Line2".to_string()),
                    ],
                }),
                Element::Macro(MacroNode {
                    mdoc_macro: Macro::Ao,
                    nodes: vec![
                        Element::Text("arg".to_string()),
                        Element::Text("arg Ac".to_string()),
                    ],
                }),
                Element::Macro(MacroNode {
                    mdoc_macro: Macro::Ao,
                    nodes: vec![
                        Element::Text("El1".to_string()),
                        Element::Text("El2".to_string()),
                        Element::Text("El3".to_string()),
                    ],
                }),
                Element::Macro(MacroNode {
                    mdoc_macro: Macro::Ao,
                    nodes: vec![Element::Text("arg".to_string())],
                }),
                Element::Macro(MacroNode {
                    mdoc_macro: Macro::Ao,
                    nodes: vec![Element::Macro(MacroNode {
                        mdoc_macro: Macro::Dv,
                        nodes: vec![Element::Text("ARG".to_string())],
                    })],
                }),
                Element::Macro(MacroNode {
                    mdoc_macro: Macro::Ao,
                    nodes: vec![
                        Element::Text("arg".to_string()),
                        Element::Macro(MacroNode {
                            mdoc_macro: Macro::Dv,
                            nodes: vec![Element::Text("ARG".to_string())],
                        }),
                    ],
                }),
                Element::Macro(MacroNode {
                    mdoc_macro: Macro::Ao,
                    nodes: vec![Element::Macro(MacroNode {
                        mdoc_macro: Macro::Dv,
                        nodes: vec![Element::Text("ARG".to_string())],
                    })],
                }),
                Element::Macro(MacroNode {
                    mdoc_macro: Macro::Ao,
                    nodes: vec![Element::Text("Line".to_string())],
                }),
            ];

            let mdoc = MdocParser::parse_mdoc(input).unwrap();
            assert_eq!(mdoc.elements, elements);
        }

        #[test]
        fn ao_not_args() {
            let input = r#".Ao Ac
.Ao
.Ac"#;
            let elements = vec![
                Element::Macro(MacroNode {
                    mdoc_macro: Macro::Ao,
                    nodes: vec![],
                }),
                Element::Macro(MacroNode {
                    mdoc_macro: Macro::Ao,
                    nodes: vec![],
                }),
            ];

            let mdoc = MdocParser::parse_mdoc(input).unwrap();
            assert_eq!(mdoc.elements, elements);
        }
        #[test]
        fn ao_callable() {
            let input = ".Ao Ao arg Ac\n.Ac";
            let elements = vec![Element::Macro(MacroNode {
                mdoc_macro: Macro::Ao,
                nodes: vec![Element::Macro(MacroNode {
                    mdoc_macro: Macro::Ao,
                    nodes: vec![Element::Text("arg".to_string())],
                })],
            })];

            let mdoc = MdocParser::parse_mdoc(input).unwrap();
            assert_eq!(mdoc.elements, elements);
        }

        #[test]
        fn bo() {
            let input = r#".Bo
Line1
Line2
.Bc
.Bo arg
arg Bc
.Bc
.Bo El1 El2 El3 Bc
.Bo arg Bc
.Bo
.Dv ARG
.Bc
.Bo arg
.Dv ARG Bc
.Bo Dv ARG Bc
.Bo
Line
.Bc"#;
            let elements = vec![
                Element::Macro(MacroNode {
                    mdoc_macro: Macro::Bo,
                    nodes: vec![
                        Element::Text("Line1".to_string()),
                        Element::Text("Line2".to_string()),
                    ],
                }),
                Element::Macro(MacroNode {
                    mdoc_macro: Macro::Bo,
                    nodes: vec![
                        Element::Text("arg".to_string()),
                        Element::Text("arg Bc".to_string()),
                    ],
                }),
                Element::Macro(MacroNode {
                    mdoc_macro: Macro::Bo,
                    nodes: vec![
                        Element::Text("El1".to_string()),
                        Element::Text("El2".to_string()),
                        Element::Text("El3".to_string()),
                    ],
                }),
                Element::Macro(MacroNode {
                    mdoc_macro: Macro::Bo,
                    nodes: vec![Element::Text("arg".to_string())],
                }),
                Element::Macro(MacroNode {
                    mdoc_macro: Macro::Bo,
                    nodes: vec![Element::Macro(MacroNode {
                        mdoc_macro: Macro::Dv,
                        nodes: vec![Element::Text("ARG".to_string())],
                    })],
                }),
                Element::Macro(MacroNode {
                    mdoc_macro: Macro::Bo,
                    nodes: vec![
                        Element::Text("arg".to_string()),
                        Element::Macro(MacroNode {
                            mdoc_macro: Macro::Dv,
                            nodes: vec![Element::Text("ARG".to_string())],
                        }),
                    ],
                }),
                Element::Macro(MacroNode {
                    mdoc_macro: Macro::Bo,
                    nodes: vec![Element::Macro(MacroNode {
                        mdoc_macro: Macro::Dv,
                        nodes: vec![Element::Text("ARG".to_string())],
                    })],
                }),
                Element::Macro(MacroNode {
                    mdoc_macro: Macro::Bo,
                    nodes: vec![Element::Text("Line".to_string())],
                }),
            ];

            let mdoc = MdocParser::parse_mdoc(input).unwrap();
            assert_eq!(mdoc.elements, elements);
        }

        #[test]
        fn bo_not_args() {
            let input = r#".Bo Bc
.Bo
.Bc"#;
            let elements = vec![
                Element::Macro(MacroNode {
                    mdoc_macro: Macro::Bo,
                    nodes: vec![],
                }),
                Element::Macro(MacroNode {
                    mdoc_macro: Macro::Bo,
                    nodes: vec![],
                }),
            ];

            let mdoc = MdocParser::parse_mdoc(input).unwrap();
            assert_eq!(mdoc.elements, elements);
        }

        #[test]
        fn bo_callable() {
            let input = ".Bo Bo arg Bc\n.Bc";
            let elements = vec![Element::Macro(MacroNode {
                mdoc_macro: Macro::Bo,
                nodes: vec![Element::Macro(MacroNode {
                    mdoc_macro: Macro::Bo,
                    nodes: vec![Element::Text("arg".to_string())],
                })],
            })];

            let mdoc = MdocParser::parse_mdoc(input).unwrap();
            assert_eq!(mdoc.elements, elements);
        }

        #[test]
        fn bro() {
            let input = r#".Bro
Line1
Line2
.Brc
.Bro arg
arg Brc
.Brc
.Bro El1 El2 El3 Brc
.Bro arg Brc
.Bro
.Dv ARG
.Brc
.Bro arg
.Dv ARG Brc
.Bro Dv ARG Brc
.Bro
Line
.Brc"#;
            let elements = vec![
                Element::Macro(MacroNode {
                    mdoc_macro: Macro::Bro,
                    nodes: vec![
                        Element::Text("Line1".to_string()),
                        Element::Text("Line2".to_string()),
                    ],
                }),
                Element::Macro(MacroNode {
                    mdoc_macro: Macro::Bro,
                    nodes: vec![
                        Element::Text("arg".to_string()),
                        Element::Text("arg Brc".to_string()),
                    ],
                }),
                Element::Macro(MacroNode {
                    mdoc_macro: Macro::Bro,
                    nodes: vec![
                        Element::Text("El1".to_string()),
                        Element::Text("El2".to_string()),
                        Element::Text("El3".to_string()),
                    ],
                }),
                Element::Macro(MacroNode {
                    mdoc_macro: Macro::Bro,
                    nodes: vec![Element::Text("arg".to_string())],
                }),
                Element::Macro(MacroNode {
                    mdoc_macro: Macro::Bro,
                    nodes: vec![Element::Macro(MacroNode {
                        mdoc_macro: Macro::Dv,
                        nodes: vec![Element::Text("ARG".to_string())],
                    })],
                }),
                Element::Macro(MacroNode {
                    mdoc_macro: Macro::Bro,
                    nodes: vec![
                        Element::Text("arg".to_string()),
                        Element::Macro(MacroNode {
                            mdoc_macro: Macro::Dv,
                            nodes: vec![Element::Text("ARG".to_string())],
                        }),
                    ],
                }),
                Element::Macro(MacroNode {
                    mdoc_macro: Macro::Bro,
                    nodes: vec![Element::Macro(MacroNode {
                        mdoc_macro: Macro::Dv,
                        nodes: vec![Element::Text("ARG".to_string())],
                    })],
                }),
                Element::Macro(MacroNode {
                    mdoc_macro: Macro::Bro,
                    nodes: vec![Element::Text("Line".to_string())],
                }),
            ];

            let mdoc = MdocParser::parse_mdoc(input).unwrap();
            assert_eq!(mdoc.elements, elements);
        }

        #[test]
        fn bro_not_args() {
            let input = r#".Bro Brc
.Bro
.Brc"#;
            let elements = vec![
                Element::Macro(MacroNode {
                    mdoc_macro: Macro::Bro,
                    nodes: vec![],
                }),
                Element::Macro(MacroNode {
                    mdoc_macro: Macro::Bro,
                    nodes: vec![],
                }),
            ];

            let mdoc = MdocParser::parse_mdoc(input).unwrap();
            assert_eq!(mdoc.elements, elements);
        }

        #[test]
        fn bro_callable() {
            let input = ".Bo Bro arg Brc\n.Bc";
            let elements = vec![Element::Macro(MacroNode {
                mdoc_macro: Macro::Bo,
                nodes: vec![Element::Macro(MacroNode {
                    mdoc_macro: Macro::Bro,
                    nodes: vec![Element::Text("arg".to_string())],
                })],
            })];

            let mdoc = MdocParser::parse_mdoc(input).unwrap();
            assert_eq!(mdoc.elements, elements);
        }

        #[test]
        fn r#do() {
            let input = r#".Do
Line1
Line2
.Dc
.Do arg
arg Dc
.Dc
.Do El1 El2 El3 Dc
.Do arg Dc
.Do
.Dv ARG
.Dc
.Do arg
.Dv ARG Dc
.Do Dv ARG Dc
.Do
Line
.Dc"#;
            let elements = vec![
                Element::Macro(MacroNode {
                    mdoc_macro: Macro::Do,
                    nodes: vec![
                        Element::Text("Line1".to_string()),
                        Element::Text("Line2".to_string()),
                    ],
                }),
                Element::Macro(MacroNode {
                    mdoc_macro: Macro::Do,
                    nodes: vec![
                        Element::Text("arg".to_string()),
                        Element::Text("arg Dc".to_string()),
                    ],
                }),
                Element::Macro(MacroNode {
                    mdoc_macro: Macro::Do,
                    nodes: vec![
                        Element::Text("El1".to_string()),
                        Element::Text("El2".to_string()),
                        Element::Text("El3".to_string()),
                    ],
                }),
                Element::Macro(MacroNode {
                    mdoc_macro: Macro::Do,
                    nodes: vec![Element::Text("arg".to_string())],
                }),
                Element::Macro(MacroNode {
                    mdoc_macro: Macro::Do,
                    nodes: vec![Element::Macro(MacroNode {
                        mdoc_macro: Macro::Dv,
                        nodes: vec![Element::Text("ARG".to_string())],
                    })],
                }),
                Element::Macro(MacroNode {
                    mdoc_macro: Macro::Do,
                    nodes: vec![
                        Element::Text("arg".to_string()),
                        Element::Macro(MacroNode {
                            mdoc_macro: Macro::Dv,
                            nodes: vec![Element::Text("ARG".to_string())],
                        }),
                    ],
                }),
                Element::Macro(MacroNode {
                    mdoc_macro: Macro::Do,
                    nodes: vec![Element::Macro(MacroNode {
                        mdoc_macro: Macro::Dv,
                        nodes: vec![Element::Text("ARG".to_string())],
                    })],
                }),
                Element::Macro(MacroNode {
                    mdoc_macro: Macro::Do,
                    nodes: vec![Element::Text("Line".to_string())],
                }),
            ];

            let mdoc = MdocParser::parse_mdoc(input).unwrap();
            assert_eq!(mdoc.elements, elements);
        }

        #[test]
        fn do_not_args() {
            let input = r#".Do Dc
.Do Dc
.Do
.Dc"#;
            let elements = vec![
                Element::Macro(MacroNode {
                    mdoc_macro: Macro::Do,
                    nodes: vec![],
                }),
                Element::Macro(MacroNode {
                    mdoc_macro: Macro::Do,
                    nodes: vec![],
                }),
                Element::Macro(MacroNode {
                    mdoc_macro: Macro::Do,
                    nodes: vec![],
                }),
            ];

            let mdoc = MdocParser::parse_mdoc(input).unwrap();
            assert_eq!(mdoc.elements, elements);
        }

        #[test]
        fn do_callable() {
            let input = ".Bo Do arg Dc\n.Bc";
            let elements = vec![Element::Macro(MacroNode {
                mdoc_macro: Macro::Bo,
                nodes: vec![Element::Macro(MacroNode {
                    mdoc_macro: Macro::Do,
                    nodes: vec![Element::Text("arg".to_string())],
                })],
            })];

            let mdoc = MdocParser::parse_mdoc(input).unwrap();
            assert_eq!(mdoc.elements, elements);
        }

        #[test]
        fn eo() {
            let input = r#".Eo
Line
.Ec
.Eo [
Line
.Ec ]
.Eo
Line
.Ec .
.Eo [ arg1 arg2 Ec ]
.Eo arg1 arg2 Ec
.Eo arg1 arg2 Ec .
.Eo [ arg1
.Ec ]
.Eo
Line
.Ec
"#;

            let elements = vec![
                Element::Macro(MacroNode {
                    mdoc_macro: Macro::Eo {
                        opening_delimiter: None,
                        closing_delimiter: None,
                    },
                    nodes: vec![Element::Text("Line".to_string())],
                }),
                Element::Macro(MacroNode {
                    mdoc_macro: Macro::Eo {
                        opening_delimiter: Some('['),
                        closing_delimiter: Some(']'),
                    },
                    nodes: vec![Element::Text("Line".to_string())],
                }),
                Element::Macro(MacroNode {
                    mdoc_macro: Macro::Eo {
                        opening_delimiter: None,
                        closing_delimiter: Some('.'),
                    },
                    nodes: vec![Element::Text("Line".to_string())],
                }),
                Element::Macro(MacroNode {
                    mdoc_macro: Macro::Eo {
                        opening_delimiter: Some('['),
                        closing_delimiter: Some(']'),
                    },
                    nodes: vec![
                        Element::Text("arg1".to_string()),
                        Element::Text("arg2".to_string()),
                    ],
                }),
                Element::Macro(MacroNode {
                    mdoc_macro: Macro::Eo {
                        opening_delimiter: None,
                        closing_delimiter: None,
                    },
                    nodes: vec![
                        Element::Text("arg1".to_string()),
                        Element::Text("arg2".to_string()),
                    ],
                }),
                Element::Macro(MacroNode {
                    mdoc_macro: Macro::Eo {
                        opening_delimiter: None,
                        closing_delimiter: Some('.'),
                    },
                    nodes: vec![
                        Element::Text("arg1".to_string()),
                        Element::Text("arg2".to_string()),
                    ],
                }),
                Element::Macro(MacroNode {
                    mdoc_macro: Macro::Eo {
                        opening_delimiter: Some('['),
                        closing_delimiter: Some(']'),
                    },
                    nodes: vec![Element::Text("arg1".to_string())],
                }),
                Element::Macro(MacroNode {
                    mdoc_macro: Macro::Eo {
                        opening_delimiter: None,
                        closing_delimiter: None,
                    },
                    nodes: vec![Element::Text("Line".to_string())],
                }),
            ];

            let mdoc = MdocParser::parse_mdoc(input).unwrap();
            assert_eq!(mdoc.elements, elements);
        }

        #[test]
        fn eo_not_args() {
            let input = ".Eo Ec";
            let elements = vec![Element::Macro(MacroNode {
                mdoc_macro: Macro::Eo {
                    opening_delimiter: None,
                    closing_delimiter: None,
                },
                nodes: vec![],
            })];

            let mdoc = MdocParser::parse_mdoc(input).unwrap();
            assert_eq!(mdoc.elements, elements);
        }

        #[test]
        fn eo_parsed() {
            let input = r#".Eo
.Dv ARG
.Ec
.Eo
.Dv ARG
.Ec .
.Eo [
.Dv ARG
.Ec ]
.Eo Dv ARG
.Ec
.Eo Dv ARG
.Ec .
.Eo [ Dv ARG
.Ec ]
.Eo Dv ARG Ec
.Eo Dv ARG Ec .
.Eo [ Dv ARG Ec ]
.Eo
Text
.Ec
"#;
            let elements = vec![
                Element::Macro(MacroNode {
                    mdoc_macro: Macro::Eo {
                        opening_delimiter: None,
                        closing_delimiter: None,
                    },
                    nodes: vec![Element::Macro(MacroNode {
                        mdoc_macro: Macro::Dv,
                        nodes: vec![Element::Text("ARG".to_string())],
                    })],
                }),
                Element::Macro(MacroNode {
                    mdoc_macro: Macro::Eo {
                        opening_delimiter: None,
                        closing_delimiter: Some('.'),
                    },
                    nodes: vec![Element::Macro(MacroNode {
                        mdoc_macro: Macro::Dv,
                        nodes: vec![Element::Text("ARG".to_string())],
                    })],
                }),
                Element::Macro(MacroNode {
                    mdoc_macro: Macro::Eo {
                        opening_delimiter: Some('['),
                        closing_delimiter: Some(']'),
                    },
                    nodes: vec![Element::Macro(MacroNode {
                        mdoc_macro: Macro::Dv,
                        nodes: vec![Element::Text("ARG".to_string())],
                    })],
                }),
                Element::Macro(MacroNode {
                    mdoc_macro: Macro::Eo {
                        opening_delimiter: None,
                        closing_delimiter: None,
                    },
                    nodes: vec![Element::Macro(MacroNode {
                        mdoc_macro: Macro::Dv,
                        nodes: vec![Element::Text("ARG".to_string())],
                    })],
                }),
                Element::Macro(MacroNode {
                    mdoc_macro: Macro::Eo {
                        opening_delimiter: None,
                        closing_delimiter: Some('.'),
                    },
                    nodes: vec![Element::Macro(MacroNode {
                        mdoc_macro: Macro::Dv,
                        nodes: vec![Element::Text("ARG".to_string())],
                    })],
                }),
                Element::Macro(MacroNode {
                    mdoc_macro: Macro::Eo {
                        opening_delimiter: Some('['),
                        closing_delimiter: Some(']'),
                    },
                    nodes: vec![Element::Macro(MacroNode {
                        mdoc_macro: Macro::Dv,
                        nodes: vec![Element::Text("ARG".to_string())],
                    })],
                }),
                Element::Macro(MacroNode {
                    mdoc_macro: Macro::Eo {
                        opening_delimiter: None,
                        closing_delimiter: None,
                    },
                    nodes: vec![Element::Macro(MacroNode {
                        mdoc_macro: Macro::Dv,
                        nodes: vec![Element::Text("ARG".to_string())],
                    })],
                }),
                Element::Macro(MacroNode {
                    mdoc_macro: Macro::Eo {
                        opening_delimiter: None,
                        closing_delimiter: Some('.'),
                    },
                    nodes: vec![Element::Macro(MacroNode {
                        mdoc_macro: Macro::Dv,
                        nodes: vec![Element::Text("ARG".to_string())],
                    })],
                }),
                Element::Macro(MacroNode {
                    mdoc_macro: Macro::Eo {
                        opening_delimiter: Some('['),
                        closing_delimiter: Some(']'),
                    },
                    nodes: vec![Element::Macro(MacroNode {
                        mdoc_macro: Macro::Dv,
                        nodes: vec![Element::Text("ARG".to_string())],
                    })],
                }),
                Element::Macro(MacroNode {
                    mdoc_macro: Macro::Eo {
                        opening_delimiter: None,
                        closing_delimiter: None,
                    },
                    nodes: vec![Element::Text("Text".to_string())],
                }),
            ];

            let mdoc = MdocParser::parse_mdoc(input).unwrap();
            assert_eq!(mdoc.elements, elements);
        }

        #[test]
        fn eo_callable() {
            let input = ".Bo Eo [ arg Ec ]\n.Bc";
            let elements = vec![Element::Macro(MacroNode {
                mdoc_macro: Macro::Bo,
                nodes: vec![Element::Macro(MacroNode {
                    mdoc_macro: Macro::Eo {
                        opening_delimiter: Some('['),
                        closing_delimiter: Some(']'),
                    },
                    nodes: vec![Element::Text("arg".to_string())],
                })],
            })];

            let mdoc = MdocParser::parse_mdoc(input).unwrap();
            assert_eq!(mdoc.elements, elements);
        }

        #[test]
        fn fo() {
            let input = r#".Fo funcname
Line
.Fc
.Fo funcname Fc
.Fo funcname arg1
arg2 Fc
.Fc
"#;
            let elements = vec![
                Element::Macro(MacroNode {
                    mdoc_macro: Macro::Fo {
                        funcname: "funcname".to_string(),
                    },
                    nodes: vec![Element::Text("Line".to_string())],
                }),
                Element::Macro(MacroNode {
                    mdoc_macro: Macro::Fo {
                        funcname: "funcname".to_string(),
                    },
                    nodes: vec![],
                }),
                Element::Macro(MacroNode {
                    mdoc_macro: Macro::Fo {
                        funcname: "funcname".to_string(),
                    },
                    nodes: vec![
                        Element::Text("arg1".to_string()),
                        Element::Text("arg2 Fc".to_string()),
                    ],
                }),
            ];

            let mdoc = MdocParser::parse_mdoc(input).unwrap();
            assert_eq!(mdoc.elements, elements);
        }

        #[test]
        fn fo_not_args() {
            assert_eq!(MdocParser::parse_mdoc(".Fo.Fc").unwrap().elements, vec![]);
        }

        #[test]
        fn fo_not_parsed() {
            let input = r#".Fo funcname Dv ARG
.Fc            
"#;
            let elements = vec![Element::Macro(MacroNode {
                mdoc_macro: Macro::Fo {
                    funcname: "funcname".to_string(),
                },
                nodes: vec![Element::Text("Dv ARG".to_string())],
            })];

            let mdoc = MdocParser::parse_mdoc(input).unwrap();
            assert_eq!(mdoc.elements, elements);
        }

        // .Oo -----------------------------------------------------------

        #[test]
        fn oo() {
            let input = r#".Oo
Line1
Line2
.Oc
.Oo El1 El2 El3 Oc
.Oo
arg Oc
.Oc
.Oo
Line
.Oc
"#;
            let elements = vec![
                Element::Macro(MacroNode {
                    mdoc_macro: Macro::Oo,
                    nodes: vec![
                        Element::Text("Line1".to_string()),
                        Element::Text("Line2".to_string()),
                    ],
                }),
                Element::Macro(MacroNode {
                    mdoc_macro: Macro::Oo,
                    nodes: vec![
                        Element::Text("El1".to_string()),
                        Element::Text("El2".to_string()),
                        Element::Text("El3".to_string()),
                    ],
                }),
                Element::Macro(MacroNode {
                    mdoc_macro: Macro::Oo,
                    nodes: vec![Element::Text("arg Oc".to_string())],
                }),
                Element::Macro(MacroNode {
                    mdoc_macro: Macro::Oo,
                    nodes: vec![Element::Text("Line".to_string())],
                }),
            ];

            let mdoc = MdocParser::parse_mdoc(input).unwrap();
            assert_eq!(mdoc.elements, elements);
        }

        #[test]
        fn oo_no_args() {
            let input = r#".Oo Oc
.Oo
.Oc"#;
            let elements = vec![
                Element::Macro(MacroNode {
                    mdoc_macro: Macro::Oo,
                    nodes: vec![],
                }),
                Element::Macro(MacroNode {
                    mdoc_macro: Macro::Oo,
                    nodes: vec![],
                }),
            ];

            let mdoc = MdocParser::parse_mdoc(input).unwrap();
            assert_eq!(mdoc.elements, elements);
        }

        #[test]
        fn oo_parsed() {
            let input = r#".Oo
.Ad addr
.Oc
.Oo Dv CONSTANT
.Oc
.Oo
Line
.Oc
"#;
            let elements = vec![
                Element::Macro(MacroNode {
                    mdoc_macro: Macro::Oo,
                    nodes: vec![Element::Macro(MacroNode {
                        mdoc_macro: Macro::Ad,
                        nodes: vec![Element::Text("addr".to_string())],
                    })],
                }),
                Element::Macro(MacroNode {
                    mdoc_macro: Macro::Oo,
                    nodes: vec![Element::Macro(MacroNode {
                        mdoc_macro: Macro::Dv,
                        nodes: vec![Element::Text("CONSTANT".to_string())],
                    })],
                }),
                Element::Macro(MacroNode {
                    mdoc_macro: Macro::Oo,
                    nodes: vec![Element::Text("Line".to_string())],
                }),
            ];

            let mdoc = MdocParser::parse_mdoc(input).unwrap();
            assert_eq!(mdoc.elements, elements);
        }

        #[test]
        fn oo_called() {
            let input = r#".Ao
.Oo
.Ad addr
.Oc
.Oo Dv CONSTANT
.Oc
.Oo
Line
.Oc
.Ac
"#;
            let elements = vec![Element::Macro(MacroNode {
                mdoc_macro: Macro::Ao,
                nodes: vec![
                    Element::Macro(MacroNode {
                        mdoc_macro: Macro::Oo,
                        nodes: vec![Element::Macro(MacroNode {
                            mdoc_macro: Macro::Ad,
                            nodes: vec![Element::Text("addr".to_string())],
                        })],
                    }),
                    Element::Macro(MacroNode {
                        mdoc_macro: Macro::Oo,
                        nodes: vec![Element::Macro(MacroNode {
                            mdoc_macro: Macro::Dv,
                            nodes: vec![Element::Text("CONSTANT".to_string())],
                        })],
                    }),
                    Element::Macro(MacroNode {
                        mdoc_macro: Macro::Oo,
                        nodes: vec![Element::Text("Line".to_string())],
                    }),
                ],
            })];

            let mdoc = MdocParser::parse_mdoc(input).unwrap();
            assert_eq!(mdoc.elements, elements);
        }

        // .Po -----------------------------------------------------------

        #[test]
        fn po() {
            let input = r#".Po
Line1
Line2
.Pc
.Po El1 El2 El3 Pc
.Po
arg Pc
.Pc
.Po
Line
.Pc
"#;
            let elements = vec![
                Element::Macro(MacroNode {
                    mdoc_macro: Macro::Po,
                    nodes: vec![
                        Element::Text("Line1".to_string()),
                        Element::Text("Line2".to_string()),
                    ],
                }),
                Element::Macro(MacroNode {
                    mdoc_macro: Macro::Po,
                    nodes: vec![
                        Element::Text("El1".to_string()),
                        Element::Text("El2".to_string()),
                        Element::Text("El3".to_string()),
                    ],
                }),
                Element::Macro(MacroNode {
                    mdoc_macro: Macro::Po,
                    nodes: vec![Element::Text("arg Pc".to_string())],
                }),
                Element::Macro(MacroNode {
                    mdoc_macro: Macro::Po,
                    nodes: vec![Element::Text("Line".to_string())],
                }),
            ];

            let mdoc = MdocParser::parse_mdoc(input).unwrap();
            assert_eq!(mdoc.elements, elements);
        }

        #[test]
        fn po_no_args() {
            let input = r#".Po Pc
.Po
.Pc"#;
            let elements = vec![
                Element::Macro(MacroNode {
                    mdoc_macro: Macro::Po,
                    nodes: vec![],
                }),
                Element::Macro(MacroNode {
                    mdoc_macro: Macro::Po,
                    nodes: vec![],
                }),
            ];

            let mdoc = MdocParser::parse_mdoc(input).unwrap();
            assert_eq!(mdoc.elements, elements);
        }

        #[test]
        fn po_parsed() {
            let input = r#".Po
.Ad addr
.Pc
.Po Dv CONSTANT
.Pc
.Po
Line
.Pc
"#;
            let elements = vec![
                Element::Macro(MacroNode {
                    mdoc_macro: Macro::Po,
                    nodes: vec![Element::Macro(MacroNode {
                        mdoc_macro: Macro::Ad,
                        nodes: vec![Element::Text("addr".to_string())],
                    })],
                }),
                Element::Macro(MacroNode {
                    mdoc_macro: Macro::Po,
                    nodes: vec![Element::Macro(MacroNode {
                        mdoc_macro: Macro::Dv,
                        nodes: vec![Element::Text("CONSTANT".to_string())],
                    })],
                }),
                Element::Macro(MacroNode {
                    mdoc_macro: Macro::Po,
                    nodes: vec![Element::Text("Line".to_string())],
                }),
            ];

            let mdoc = MdocParser::parse_mdoc(input).unwrap();
            assert_eq!(mdoc.elements, elements);
        }

        #[test]
        fn po_called() {
            let input = r#".Ao
.Po
.Ad addr
.Pc
.Po Dv CONSTANT
.Pc
.Po
Line
.Pc
.Ac
"#;
            let elements = vec![Element::Macro(MacroNode {
                mdoc_macro: Macro::Ao,
                nodes: vec![
                    Element::Macro(MacroNode {
                        mdoc_macro: Macro::Po,
                        nodes: vec![Element::Macro(MacroNode {
                            mdoc_macro: Macro::Ad,
                            nodes: vec![Element::Text("addr".to_string())],
                        })],
                    }),
                    Element::Macro(MacroNode {
                        mdoc_macro: Macro::Po,
                        nodes: vec![Element::Macro(MacroNode {
                            mdoc_macro: Macro::Dv,
                            nodes: vec![Element::Text("CONSTANT".to_string())],
                        })],
                    }),
                    Element::Macro(MacroNode {
                        mdoc_macro: Macro::Po,
                        nodes: vec![Element::Text("Line".to_string())],
                    }),
                ],
            })];

            let mdoc = MdocParser::parse_mdoc(input).unwrap();
            assert_eq!(mdoc.elements, elements);
        }

        // .Qo -----------------------------------------------------------

        #[test]
        fn qo() {
            let input = r#".Qo
Line1
Line2
.Qc
.Qo El1 El2 El3 Qc
.Qo
arg Qc
.Qc
.Qo
Line
.Qc
"#;
            let elements = vec![
                Element::Macro(MacroNode {
                    mdoc_macro: Macro::Qo,
                    nodes: vec![
                        Element::Text("Line1".to_string()),
                        Element::Text("Line2".to_string()),
                    ],
                }),
                Element::Macro(MacroNode {
                    mdoc_macro: Macro::Qo,
                    nodes: vec![
                        Element::Text("El1".to_string()),
                        Element::Text("El2".to_string()),
                        Element::Text("El3".to_string()),
                    ],
                }),
                Element::Macro(MacroNode {
                    mdoc_macro: Macro::Qo,
                    nodes: vec![Element::Text("arg Qc".to_string())],
                }),
                Element::Macro(MacroNode {
                    mdoc_macro: Macro::Qo,
                    nodes: vec![Element::Text("Line".to_string())],
                }),
            ];

            let mdoc = MdocParser::parse_mdoc(input).unwrap();
            assert_eq!(mdoc.elements, elements);
        }

        #[test]
        fn qo_no_args() {
            let input = r#".Qo Qc
.Qo
.Qc"#;
            let elements = vec![
                Element::Macro(MacroNode {
                    mdoc_macro: Macro::Qo,
                    nodes: vec![],
                }),
                Element::Macro(MacroNode {
                    mdoc_macro: Macro::Qo,
                    nodes: vec![],
                }),
            ];

            let mdoc = MdocParser::parse_mdoc(input).unwrap();
            assert_eq!(mdoc.elements, elements);
        }

        #[test]
        fn qo_parsed() {
            let input = r#".Qo
.Ad addr
.Qc
.Qo Dv CONSTANT
.Qc
.Qo
Line
.Qc
"#;
            let elements = vec![
                Element::Macro(MacroNode {
                    mdoc_macro: Macro::Qo,
                    nodes: vec![Element::Macro(MacroNode {
                        mdoc_macro: Macro::Ad,
                        nodes: vec![Element::Text("addr".to_string())],
                    })],
                }),
                Element::Macro(MacroNode {
                    mdoc_macro: Macro::Qo,
                    nodes: vec![Element::Macro(MacroNode {
                        mdoc_macro: Macro::Dv,
                        nodes: vec![Element::Text("CONSTANT".to_string())],
                    })],
                }),
                Element::Macro(MacroNode {
                    mdoc_macro: Macro::Qo,
                    nodes: vec![Element::Text("Line".to_string())],
                }),
            ];

            let mdoc = MdocParser::parse_mdoc(input).unwrap();
            assert_eq!(mdoc.elements, elements);
        }

        #[test]
        fn qo_called() {
            let input = r#".Ao
.Qo
.Ad addr
.Qc
.Qo Dv CONSTANT
.Qc
.Qo
Line
.Qc
.Ac
"#;
            let elements = vec![Element::Macro(MacroNode {
                mdoc_macro: Macro::Ao,
                nodes: vec![
                    Element::Macro(MacroNode {
                        mdoc_macro: Macro::Qo,
                        nodes: vec![Element::Macro(MacroNode {
                            mdoc_macro: Macro::Ad,
                            nodes: vec![Element::Text("addr".to_string())],
                        })],
                    }),
                    Element::Macro(MacroNode {
                        mdoc_macro: Macro::Qo,
                        nodes: vec![Element::Macro(MacroNode {
                            mdoc_macro: Macro::Dv,
                            nodes: vec![Element::Text("CONSTANT".to_string())],
                        })],
                    }),
                    Element::Macro(MacroNode {
                        mdoc_macro: Macro::Qo,
                        nodes: vec![Element::Text("Line".to_string())],
                    }),
                ],
            })];

            let mdoc = MdocParser::parse_mdoc(input).unwrap();
            assert_eq!(mdoc.elements, elements);
        }

        // .Rs -----------------------------------------------------------

        #[test]
        fn rs() {
            let input = r#".Rs
.%A John Doe
.%B Title Line Ad addr1
.%D January 1, 1970
.%U protocol://path
.Re
.Rs %A John Doe %B Title Line Ad addr1 %D January 1, 1970 %U protocol://path 
.Re
.Rs %A John Doe 
.%B Title Line Ad addr1
.%D January 1, 1970
.%U protocol://path
.Re"#;

            let elements = vec![
                Element::Macro(MacroNode {
                    mdoc_macro: Macro::Rs,
                    nodes: vec![
                        Element::Macro(MacroNode {
                            mdoc_macro: Macro::A,
                            nodes: vec![
                                Element::Text("John".to_string()),
                                Element::Text("Doe".to_string()),
                            ],
                        }),
                        Element::Macro(MacroNode {
                            mdoc_macro: Macro::B,
                            nodes: vec![
                                Element::Text("Title".to_string()),
                                Element::Text("Line".to_string()),
                                Element::Text("Ad".to_string()),
                                Element::Text("addr1".to_string()),
                            ],
                        }),
                        Element::Macro(MacroNode {
                            mdoc_macro: Macro::U,
                            nodes: vec![Element::Text("protocol://path".to_string())],
                        }),
                        Element::Macro(MacroNode {
                            mdoc_macro: Macro::D,
                            nodes: vec![
                                Element::Text("January".to_string()),
                                Element::Text("1,".to_string()),
                                Element::Text("1970".to_string()),
                            ],
                        }),
                    ],
                }),
                Element::Macro(MacroNode {
                    mdoc_macro: Macro::Rs,
                    nodes: vec![],
                }),
                Element::Macro(MacroNode {
                    mdoc_macro: Macro::Rs,
                    nodes: vec![
                        Element::Macro(MacroNode {
                            mdoc_macro: Macro::B,
                            nodes: vec![
                                Element::Text("Title".to_string()),
                                Element::Text("Line".to_string()),
                                Element::Text("Ad".to_string()),
                                Element::Text("addr1".to_string()),
                            ],
                        }),
                        Element::Macro(MacroNode {
                            mdoc_macro: Macro::U,
                            nodes: vec![Element::Text("protocol://path".to_string())],
                        }),
                        Element::Macro(MacroNode {
                            mdoc_macro: Macro::D,
                            nodes: vec![
                                Element::Text("January".to_string()),
                                Element::Text("1,".to_string()),
                                Element::Text("1970".to_string()),
                            ],
                        }),
                    ],
                }),
            ];

            let mdoc = MdocParser::parse_mdoc(input).unwrap();
            assert_eq!(mdoc.elements, elements);
        }

        #[test]

        fn rs_wrong_args() {
            assert_eq!(MdocParser::parse_mdoc(
                r#".Rs
Line1
Line2
.Re
"#
            )
            .unwrap().elements, vec![]);
            assert_eq!(MdocParser::parse_mdoc(
                r#".Rs El1 El2 El3 
Re"#
            )
            .unwrap().elements, vec![]);
            assert_eq!(MdocParser::parse_mdoc(
                r#".Rs
arg Re"#
            )
            .unwrap().elements, vec![]);
            assert_eq!(MdocParser::parse_mdoc(
                r#".Rs
Line
.Re
"#
            )
            .unwrap().elements, vec![]);
        }

        #[test]
        fn rs_no_args() {
            assert_eq!(MdocParser::parse_mdoc(
                r#".Rs
            .Re"#
            )
            .unwrap().elements, vec![]);
        }

        #[test]
        fn rs_not_parsed() {
            assert_eq!(MdocParser::parse_mdoc(
                r#".Rs
.%A John Doe
.%B Title Line Ad addr1
.%D January 1, 1970
.%U protocol://path
.Ad addr
.Re"#
            )
            .unwrap().elements, vec![]);
            assert_eq!(MdocParser::parse_mdoc(
                r#".Rs %A John Doe 
.%B Title Line Ad addr1
.%D January 1, 1970
.%U protocol://path
.Ad addr
.Re"#
            )
            .unwrap().elements, vec![]);
        }

        #[test]
        fn rs_submacro_sorting() {
            let input = r#".Rs
.%O Optional information
.%D January 1, 1970
.%C Location line
.%Q John Doe
.%P pp. 1-100
.%U protocol://path
.%V Volume No. 1
.%N Issue No. 1
.%R Technical report No. 1
.%J Journal Name Line
.%I John Doe
.%B Title Line
.%T Article title line
.%A John Doe
.Re"#;

            let elements = vec![Element::Macro(MacroNode {
                mdoc_macro: Macro::Rs,
                nodes: vec![
                    Element::Macro(MacroNode {
                        mdoc_macro: Macro::A,
                        nodes: vec![
                            Element::Text("John".to_string()),
                            Element::Text("Doe".to_string()),
                        ],
                    }),
                    Element::Macro(MacroNode {
                        mdoc_macro: Macro::T,
                        nodes: vec![
                            Element::Text("Article".to_string()),
                            Element::Text("title".to_string()),
                            Element::Text("line".to_string()),
                        ],
                    }),
                    Element::Macro(MacroNode {
                        mdoc_macro: Macro::B,
                        nodes: vec![
                            Element::Text("Title".to_string()),
                            Element::Text("Line".to_string()),
                        ],
                    }),
                    Element::Macro(MacroNode {
                        mdoc_macro: Macro::I,
                        nodes: vec![
                            Element::Text("John".to_string()),
                            Element::Text("Doe".to_string()),
                        ],
                    }),
                    Element::Macro(MacroNode {
                        mdoc_macro: Macro::J,
                        nodes: vec![
                            Element::Text("Journal".to_string()),
                            Element::Text("Name".to_string()),
                            Element::Text("Line".to_string()),
                        ],
                    }),
                    Element::Macro(MacroNode {
                        mdoc_macro: Macro::R,
                        nodes: vec![
                            Element::Text("Technical".to_string()),
                            Element::Text("report".to_string()),
                            Element::Text("No.".to_string()),
                            Element::Text("1".to_string()),
                        ],
                    }),
                    Element::Macro(MacroNode {
                        mdoc_macro: Macro::N,
                        nodes: vec![
                            Element::Text("Issue".to_string()),
                            Element::Text("No.".to_string()),
                            Element::Text("1".to_string()),
                        ],
                    }),
                    Element::Macro(MacroNode {
                        mdoc_macro: Macro::V,
                        nodes: vec![
                            Element::Text("Volume".to_string()),
                            Element::Text("No.".to_string()),
                            Element::Text("1".to_string()),
                        ],
                    }),
                    Element::Macro(MacroNode {
                        mdoc_macro: Macro::U,
                        nodes: vec![Element::Text("protocol://path".to_string())],
                    }),
                    Element::Macro(MacroNode {
                        mdoc_macro: Macro::P,
                        nodes: vec![
                            Element::Text("pp.".to_string()),
                            Element::Text("1-100".to_string()),
                        ],
                    }),
                    Element::Macro(MacroNode {
                        mdoc_macro: Macro::Q,
                        nodes: vec![
                            Element::Text("John".to_string()),
                            Element::Text("Doe".to_string()),
                        ],
                    }),
                    Element::Macro(MacroNode {
                        mdoc_macro: Macro::C,
                        nodes: vec![
                            Element::Text("Location".to_string()),
                            Element::Text("line".to_string()),
                        ],
                    }),
                    Element::Macro(MacroNode {
                        mdoc_macro: Macro::D,
                        nodes: vec![
                            Element::Text("January".to_string()),
                            Element::Text("1,".to_string()),
                            Element::Text("1970".to_string()),
                        ],
                    }),
                    Element::Macro(MacroNode {
                        mdoc_macro: Macro::O,
                        nodes: vec![
                            Element::Text("Optional".to_string()),
                            Element::Text("information".to_string()),
                        ],
                    }),
                ],
            })];

            let mdoc = MdocParser::parse_mdoc(input).unwrap();
            assert_eq!(mdoc.elements, elements);
        }

        // .So -----------------------------------------------------------

        #[test]
        fn so() {
            let input = r#".So
Line1
Line2
.Sc
.So El1 El2 El3 Sc
.So
arg Sc
.Sc
.So
Line
.Sc
"#;
            let elements = vec![
                Element::Macro(MacroNode {
                    mdoc_macro: Macro::So,
                    nodes: vec![
                        Element::Text("Line1".to_string()),
                        Element::Text("Line2".to_string()),
                    ],
                }),
                Element::Macro(MacroNode {
                    mdoc_macro: Macro::So,
                    nodes: vec![
                        Element::Text("El1".to_string()),
                        Element::Text("El2".to_string()),
                        Element::Text("El3".to_string()),
                    ],
                }),
                Element::Macro(MacroNode {
                    mdoc_macro: Macro::So,
                    nodes: vec![Element::Text("arg Sc".to_string())],
                }),
                Element::Macro(MacroNode {
                    mdoc_macro: Macro::So,
                    nodes: vec![Element::Text("Line".to_string())],
                }),
            ];

            let mdoc = MdocParser::parse_mdoc(input).unwrap();
            assert_eq!(mdoc.elements, elements);
        }

        #[test]
        fn so_no_args() {
            let input = r#".So Sc
.So
.Sc"#;
            let elements = vec![
                Element::Macro(MacroNode {
                    mdoc_macro: Macro::So,
                    nodes: vec![],
                }),
                Element::Macro(MacroNode {
                    mdoc_macro: Macro::So,
                    nodes: vec![],
                }),
            ];

            let mdoc = MdocParser::parse_mdoc(input).unwrap();
            assert_eq!(mdoc.elements, elements);
        }

        #[test]
        fn so_parsed() {
            let input = r#".So
.Ad addr
.Sc
.So Dv CONSTANT
.Sc
.So
Line
.Sc
"#;
            let elements = vec![
                Element::Macro(MacroNode {
                    mdoc_macro: Macro::So,
                    nodes: vec![Element::Macro(MacroNode {
                        mdoc_macro: Macro::Ad,
                        nodes: vec![Element::Text("addr".to_string())],
                    })],
                }),
                Element::Macro(MacroNode {
                    mdoc_macro: Macro::So,
                    nodes: vec![Element::Macro(MacroNode {
                        mdoc_macro: Macro::Dv,
                        nodes: vec![Element::Text("CONSTANT".to_string())],
                    })],
                }),
                Element::Macro(MacroNode {
                    mdoc_macro: Macro::So,
                    nodes: vec![Element::Text("Line".to_string())],
                }),
            ];

            let mdoc = MdocParser::parse_mdoc(input).unwrap();
            assert_eq!(mdoc.elements, elements);
        }

        #[test]
        fn so_called() {
            let input = r#".Ao
.So
.Ad addr
.Sc
.So Dv CONSTANT
.Sc
.So
Line
.Sc
.Ac
"#;
            let elements = vec![Element::Macro(MacroNode {
                mdoc_macro: Macro::Ao,
                nodes: vec![
                    Element::Macro(MacroNode {
                        mdoc_macro: Macro::So,
                        nodes: vec![Element::Macro(MacroNode {
                            mdoc_macro: Macro::Ad,
                            nodes: vec![Element::Text("addr".to_string())],
                        })],
                    }),
                    Element::Macro(MacroNode {
                        mdoc_macro: Macro::So,
                        nodes: vec![Element::Macro(MacroNode {
                            mdoc_macro: Macro::Dv,
                            nodes: vec![Element::Text("CONSTANT".to_string())],
                        })],
                    }),
                    Element::Macro(MacroNode {
                        mdoc_macro: Macro::So,
                        nodes: vec![Element::Text("Line".to_string())],
                    }),
                ],
            })];

            let mdoc = MdocParser::parse_mdoc(input).unwrap();
            assert_eq!(mdoc.elements, elements);
        }

        // .Xo -----------------------------------------------------------

        #[test]
        fn xo() {
            let input = r#".Xo
Line1
Line2
.Xc
.Xo El1 El2 El3 Xc
.Xo
arg Xc
.Xc
.Xo
Line
.Xc
"#;
            let elements = vec![
                Element::Macro(MacroNode {
                    mdoc_macro: Macro::Xo,
                    nodes: vec![
                        Element::Text("Line1".to_string()),
                        Element::Text("Line2".to_string()),
                    ],
                }),
                Element::Macro(MacroNode {
                    mdoc_macro: Macro::Xo,
                    nodes: vec![
                        Element::Text("El1".to_string()),
                        Element::Text("El2".to_string()),
                        Element::Text("El3".to_string()),
                    ],
                }),
                Element::Macro(MacroNode {
                    mdoc_macro: Macro::Xo,
                    nodes: vec![Element::Text("arg Xc".to_string())],
                }),
                Element::Macro(MacroNode {
                    mdoc_macro: Macro::Xo,
                    nodes: vec![Element::Text("Line".to_string())],
                }),
            ];

            let mdoc = MdocParser::parse_mdoc(input).unwrap();
            assert_eq!(mdoc.elements, elements);
        }

        #[test]
        fn xo_no_args() {
            let input = r#".Xo Xc
.Xo
.Xc"#;
            let elements = vec![
                Element::Macro(MacroNode {
                    mdoc_macro: Macro::Xo,
                    nodes: vec![],
                }),
                Element::Macro(MacroNode {
                    mdoc_macro: Macro::Xo,
                    nodes: vec![],
                }),
            ];

            let mdoc = MdocParser::parse_mdoc(input).unwrap();
            assert_eq!(mdoc.elements, elements);
        }

        #[test]
        fn xo_parsed() {
            let input = r#".Xo
.Ad addr
.Xc
.Xo Dv CONSTANT
.Xc
.Xo
Line
.Xc
"#;
            let elements = vec![
                Element::Macro(MacroNode {
                    mdoc_macro: Macro::Xo,
                    nodes: vec![Element::Macro(MacroNode {
                        mdoc_macro: Macro::Ad,
                        nodes: vec![Element::Text("addr".to_string())],
                    })],
                }),
                Element::Macro(MacroNode {
                    mdoc_macro: Macro::Xo,
                    nodes: vec![Element::Macro(MacroNode {
                        mdoc_macro: Macro::Dv,
                        nodes: vec![Element::Text("CONSTANT".to_string())],
                    })],
                }),
                Element::Macro(MacroNode {
                    mdoc_macro: Macro::Xo,
                    nodes: vec![Element::Text("Line".to_string())],
                }),
            ];

            let mdoc = MdocParser::parse_mdoc(input).unwrap();
            assert_eq!(mdoc.elements, elements);
        }

        #[test]
        fn xo_called() {
            let input = r#".Ao
.Xo
.Ad addr
.Xc
.Xo Dv CONSTANT
.Xc
.Xo
Line
.Xc
.Ac
"#;
            let elements = vec![Element::Macro(MacroNode {
                mdoc_macro: Macro::Ao,
                nodes: vec![
                    Element::Macro(MacroNode {
                        mdoc_macro: Macro::Xo,
                        nodes: vec![Element::Macro(MacroNode {
                            mdoc_macro: Macro::Ad,
                            nodes: vec![Element::Text("addr".to_string())],
                        })],
                    }),
                    Element::Macro(MacroNode {
                        mdoc_macro: Macro::Xo,
                        nodes: vec![Element::Macro(MacroNode {
                            mdoc_macro: Macro::Dv,
                            nodes: vec![Element::Text("CONSTANT".to_string())],
                        })],
                    }),
                    Element::Macro(MacroNode {
                        mdoc_macro: Macro::Xo,
                        nodes: vec![Element::Text("Line".to_string())],
                    }),
                ],
            })];

            let mdoc = MdocParser::parse_mdoc(input).unwrap();
            assert_eq!(mdoc.elements, elements);
        }
    }

    mod inline {
        use crate::man_util::parser::*;

        mod rs_submacros {
            use crate::man_util::parser::*;

            #[test]
            fn a() {
                let content = ".%A John Doe";
                let elements = vec![Element::Macro(MacroNode {
                    mdoc_macro: Macro::A,
                    nodes: vec![
                        Element::Text("John".to_string()),
                        Element::Text("Doe".to_string()),
                    ],
                })];

                let mdoc = MdocParser::parse_mdoc(content).unwrap();
                assert_eq!(mdoc.elements, elements);
            }

            #[test]
            fn a_with_whitespaces() {
                let content = ".%A John  \t  Doe";
                let elements = vec![Element::Macro(MacroNode {
                    mdoc_macro: Macro::A,
                    nodes: vec![
                        Element::Text("John".to_string()),
                        Element::Text("Doe".to_string()),
                    ],
                })];

                let mdoc = MdocParser::parse_mdoc(content).unwrap();
                assert_eq!(mdoc.elements, elements);
            }

            #[test]
            fn a_no_args() {
                let content = ".%A";
                let elements = vec![];

                let mdoc = MdocParser::parse_mdoc(content).unwrap();
                assert_eq!(mdoc.elements, elements);
            }

            #[test]
            fn a_not_parsed() {
                let content = ".%A John Doe Ad addr1";
                let elements = vec![Element::Macro(MacroNode {
                    mdoc_macro: Macro::A,
                    nodes: vec![
                        Element::Text("John".to_string()),
                        Element::Text("Doe".to_string()),
                        Element::Text("Ad".to_string()),
                        Element::Text("addr1".to_string()),
                    ],
                })];

                let mdoc = MdocParser::parse_mdoc(content).unwrap();
                assert_eq!(mdoc.elements, elements);
            }

            #[test]
            fn a_not_callable() {
                let content = ".Ad addr1 %A John Doe";
                let elements = vec![Element::Macro(MacroNode {
                    mdoc_macro: Macro::Ad,
                    nodes: vec![
                        Element::Text("addr1".to_string()),
                        Element::Text("%A".to_string()),
                        Element::Text("John".to_string()),
                        Element::Text("Doe".to_string()),
                    ],
                })];

                let mdoc = MdocParser::parse_mdoc(content).unwrap();
                assert_eq!(mdoc.elements, elements);
            }

            #[test]
            fn b() {
                let content = ".%B Title Line";
                let elements = vec![Element::Macro(MacroNode {
                    mdoc_macro: Macro::B,
                    nodes: vec![
                        Element::Text("Title".to_string()),
                        Element::Text("Line".to_string()),
                    ],
                })];

                let mdoc = MdocParser::parse_mdoc(content).unwrap();
                assert_eq!(mdoc.elements, elements);
            }

            #[test]
            fn b_with_whitespaces() {
                let content = ".%B Title  \t  Line\n";
                let elements = vec![Element::Macro(MacroNode {
                    mdoc_macro: Macro::B,
                    nodes: vec![
                        Element::Text("Title".to_string()),
                        Element::Text("Line".to_string()),
                    ],
                })];

                let mdoc = MdocParser::parse_mdoc(content).unwrap();
                assert_eq!(mdoc.elements, elements);
            }

            #[test]
            fn b_no_args() {
                let content = ".%B";
                let elements = vec![];

                let mdoc = MdocParser::parse_mdoc(content).unwrap();
                assert_eq!(mdoc.elements, elements);
            }

            #[test]
            fn b_not_parsed() {
                let content = ".%B Title Line Ad addr1";
                let elements = vec![Element::Macro(MacroNode {
                    mdoc_macro: Macro::B,
                    nodes: vec![
                        Element::Text("Title".to_string()),
                        Element::Text("Line".to_string()),
                        Element::Text("Ad".to_string()),
                        Element::Text("addr1".to_string()),
                    ],
                })];

                let mdoc = MdocParser::parse_mdoc(content).unwrap();
                assert_eq!(mdoc.elements, elements);
            }

            #[test]
            fn b_not_callable() {
                let content = ".Ad addr1 %B Title Line";
                let elements = vec![Element::Macro(MacroNode {
                    mdoc_macro: Macro::Ad,
                    nodes: vec![
                        Element::Text("addr1".to_string()),
                        Element::Text("%B".to_string()),
                        Element::Text("Title".to_string()),
                        Element::Text("Line".to_string()),
                    ],
                })];

                let mdoc = MdocParser::parse_mdoc(content).unwrap();
                assert_eq!(mdoc.elements, elements);
            }

            #[test]
            fn c() {
                let content = ".%C Location line";
                let elements = vec![Element::Macro(MacroNode {
                    mdoc_macro: Macro::C,
                    nodes: vec![
                        Element::Text("Location".to_string()),
                        Element::Text("line".to_string()),
                    ],
                })];

                let mdoc = MdocParser::parse_mdoc(content).unwrap();
                assert_eq!(mdoc.elements, elements);
            }

            #[test]
            fn c_with_whitespaces() {
                let content = ".%C Location  \t  Line\n";
                let elements = vec![Element::Macro(MacroNode {
                    mdoc_macro: Macro::C,
                    nodes: vec![
                        Element::Text("Location".to_string()),
                        Element::Text("Line".to_string()),
                    ],
                })];

                let mdoc = MdocParser::parse_mdoc(content).unwrap();
                assert_eq!(mdoc.elements, elements);
            }

            #[test]
            fn c_no_args() {
                let content = ".%C";
                let elements = vec![];

                let mdoc = MdocParser::parse_mdoc(content).unwrap();
                assert_eq!(mdoc.elements, elements);
            }

            #[test]
            fn c_not_parsed() {
                let content = ".%C Location Line Ad addr1";
                let elements = vec![Element::Macro(MacroNode {
                    mdoc_macro: Macro::C,
                    nodes: vec![
                        Element::Text("Location".to_string()),
                        Element::Text("Line".to_string()),
                        Element::Text("Ad".to_string()),
                        Element::Text("addr1".to_string()),
                    ],
                })];

                let mdoc = MdocParser::parse_mdoc(content).unwrap();
                assert_eq!(mdoc.elements, elements);
            }

            #[test]
            fn c_not_callable() {
                let content = ".Ad addr1 %C Location Line";
                let elements = vec![Element::Macro(MacroNode {
                    mdoc_macro: Macro::Ad,
                    nodes: vec![
                        Element::Text("addr1".to_string()),
                        Element::Text("%C".to_string()),
                        Element::Text("Location".to_string()),
                        Element::Text("Line".to_string()),
                    ],
                })];

                let mdoc = MdocParser::parse_mdoc(content).unwrap();
                assert_eq!(mdoc.elements, elements);
            }

            #[test]
            fn d() {
                let content = ".%D January 1, 1970";
                let elements = vec![Element::Macro(MacroNode {
                    mdoc_macro: Macro::D,
                    nodes: vec![
                        Element::Text("January".to_string()),
                        Element::Text("1,".to_string()),
                        Element::Text("1970".to_string()),
                    ],
                })];

                let mdoc = MdocParser::parse_mdoc(content).unwrap();
                assert_eq!(mdoc.elements, elements);
            }

            #[test]
            fn d_with_whitespaces() {
                let content = ".%D January  \t  1,  \t  1970\n";
                let elements = vec![Element::Macro(MacroNode {
                    mdoc_macro: Macro::D,
                    nodes: vec![
                        Element::Text("January".to_string()),
                        Element::Text("1,".to_string()),
                        Element::Text("1970".to_string()),
                    ],
                })];

                let mdoc = MdocParser::parse_mdoc(content).unwrap();
                assert_eq!(mdoc.elements, elements);
            }

            #[test]
            fn d_no_month_day() {
                let content = ".%D 1970";
                let elements = vec![Element::Macro(MacroNode {
                    mdoc_macro: Macro::D,
                    nodes: vec![Element::Text("1970".to_string())],
                })];

                let mdoc = MdocParser::parse_mdoc(content).unwrap();
                assert_eq!(mdoc.elements, elements);
            }

            #[test]
            fn d_no_args() {
                let content = ".%D";
                let elements = vec![];

                let mdoc = MdocParser::parse_mdoc(content).unwrap();
                assert_eq!(mdoc.elements, elements);
            }

            #[test]
            fn d_not_parsed() {
                let input = ".%D Ad 1, 1970";
                let elements = vec![Element::Macro(MacroNode {
                    mdoc_macro: Macro::D,
                    nodes: vec![
                        Element::Text("Ad".to_string()),
                        Element::Text("1,".to_string()),
                        Element::Text("1970".to_string()),
                    ],
                })];

                let mdoc = MdocParser::parse_mdoc(input).unwrap();
                assert_eq!(mdoc.elements, elements);
            }

            #[test]
            fn d_not_callable() {
                let content = ".Ad addr1 %D January 1, 1970";
                let elements = vec![Element::Macro(MacroNode {
                    mdoc_macro: Macro::Ad,
                    nodes: vec![
                        Element::Text("addr1".to_string()),
                        Element::Text("%D".to_string()),
                        Element::Text("January".to_string()),
                        Element::Text("1,".to_string()),
                        Element::Text("1970".to_string()),
                    ],
                })];

                let mdoc = MdocParser::parse_mdoc(content).unwrap();
                assert_eq!(mdoc.elements, elements);
            }

            #[test]
            fn i() {
                let content = ".%I John Doe";
                let elements = vec![Element::Macro(MacroNode {
                    mdoc_macro: Macro::I,
                    nodes: vec![
                        Element::Text("John".to_string()),
                        Element::Text("Doe".to_string()),
                    ],
                })];

                let mdoc = MdocParser::parse_mdoc(content).unwrap();
                assert_eq!(mdoc.elements, elements);
            }

            #[test]
            fn i_with_whitespaces() {
                let content = ".%I John  \t  Doe\n";
                let elements = vec![Element::Macro(MacroNode {
                    mdoc_macro: Macro::I,
                    nodes: vec![
                        Element::Text("John".to_string()),
                        Element::Text("Doe".to_string()),
                    ],
                })];

                let mdoc = MdocParser::parse_mdoc(content).unwrap();
                assert_eq!(mdoc.elements, elements);
            }

            #[test]
            fn i_no_args() {
                let content = ".%I";
                let elements = vec![];

                let mdoc = MdocParser::parse_mdoc(content).unwrap();
                assert_eq!(mdoc.elements, elements);
            }

            #[test]
            fn i_not_parsed() {
                let content = ".%I John Doe Ad addr1";
                let elements = vec![Element::Macro(MacroNode {
                    mdoc_macro: Macro::I,
                    nodes: vec![
                        Element::Text("John".to_string()),
                        Element::Text("Doe".to_string()),
                        Element::Text("Ad".to_string()),
                        Element::Text("addr1".to_string()),
                    ],
                })];

                let mdoc = MdocParser::parse_mdoc(content).unwrap();
                assert_eq!(mdoc.elements, elements);
            }

            #[test]
            fn i_not_callable() {
                let content = ".Ad addr1 %I John Doe";
                let elements = vec![Element::Macro(MacroNode {
                    mdoc_macro: Macro::Ad,
                    nodes: vec![
                        Element::Text("addr1".to_string()),
                        Element::Text("%I".to_string()),
                        Element::Text("John".to_string()),
                        Element::Text("Doe".to_string()),
                    ],
                })];

                let mdoc = MdocParser::parse_mdoc(content).unwrap();
                assert_eq!(mdoc.elements, elements);
            }

            #[test]
            fn j() {
                let content = ".%J Journal Name Line";
                let elements = vec![Element::Macro(MacroNode {
                    mdoc_macro: Macro::J,
                    nodes: vec![
                        Element::Text("Journal".to_string()),
                        Element::Text("Name".to_string()),
                        Element::Text("Line".to_string()),
                    ],
                })];

                let mdoc = MdocParser::parse_mdoc(content).unwrap();
                assert_eq!(mdoc.elements, elements);
            }

            #[test]
            fn j_with_whitespaces() {
                let content = ".%J Journal  \t  Name  \t  Line\n";
                let elements = vec![Element::Macro(MacroNode {
                    mdoc_macro: Macro::J,
                    nodes: vec![
                        Element::Text("Journal".to_string()),
                        Element::Text("Name".to_string()),
                        Element::Text("Line".to_string()),
                    ],
                })];

                let mdoc = MdocParser::parse_mdoc(content).unwrap();
                assert_eq!(mdoc.elements, elements);
            }

            #[test]
            fn j_no_args() {
                let content = ".%J";
                let elements = vec![];

                let mdoc = MdocParser::parse_mdoc(content).unwrap();
                assert_eq!(mdoc.elements, elements);
            }

            #[test]
            fn j_not_parsed() {
                let content = ".%J Journal Name Ad addr1";
                let elements = vec![Element::Macro(MacroNode {
                    mdoc_macro: Macro::J,
                    nodes: vec![
                        Element::Text("Journal".to_string()),
                        Element::Text("Name".to_string()),
                        Element::Text("Ad".to_string()),
                        Element::Text("addr1".to_string()),
                    ],
                })];

                let mdoc = MdocParser::parse_mdoc(content).unwrap();
                assert_eq!(mdoc.elements, elements);
            }

            #[test]
            fn j_not_callable() {
                let content = ".Ad addr1 %J Journal Name";
                let elements = vec![Element::Macro(MacroNode {
                    mdoc_macro: Macro::Ad,
                    nodes: vec![
                        Element::Text("addr1".to_string()),
                        Element::Text("%J".to_string()),
                        Element::Text("Journal".to_string()),
                        Element::Text("Name".to_string()),
                    ],
                })];

                let mdoc = MdocParser::parse_mdoc(content).unwrap();
                assert_eq!(mdoc.elements, elements);
            }

            #[test]
            fn n() {
                let content = ".%N Issue No. 1";
                let elements = vec![Element::Macro(MacroNode {
                    mdoc_macro: Macro::N,
                    nodes: vec![
                        Element::Text("Issue".to_string()),
                        Element::Text("No.".to_string()),
                        Element::Text("1".to_string()),
                    ],
                })];

                let mdoc = MdocParser::parse_mdoc(content).unwrap();
                assert_eq!(mdoc.elements, elements);
            }

            #[test]
            fn n_with_whitespaces() {
                let content = ".%N Issue  \t  No.  \t  1\n";
                let elements = vec![Element::Macro(MacroNode {
                    mdoc_macro: Macro::N,
                    nodes: vec![
                        Element::Text("Issue".to_string()),
                        Element::Text("No.".to_string()),
                        Element::Text("1".to_string()),
                    ],
                })];

                let mdoc = MdocParser::parse_mdoc(content).unwrap();
                assert_eq!(mdoc.elements, elements);
            }

            #[test]
            fn n_no_args() {
                let content = ".%N";
                let elements = vec![];

                let mdoc = MdocParser::parse_mdoc(content).unwrap();
                assert_eq!(mdoc.elements, elements);
            }

            #[test]
            fn n_not_parsed() {
                let content = ".%N Issue No. 1 Ad addr1";
                let elements = vec![Element::Macro(MacroNode {
                    mdoc_macro: Macro::N,
                    nodes: vec![
                        Element::Text("Issue".to_string()),
                        Element::Text("No.".to_string()),
                        Element::Text("1".to_string()),
                        Element::Text("Ad".to_string()),
                        Element::Text("addr1".to_string()),
                    ],
                })];

                let mdoc = MdocParser::parse_mdoc(content).unwrap();
                assert_eq!(mdoc.elements, elements);
            }

            #[test]
            fn n_not_callable() {
                let content = ".Ad addr1 %N Issue No. 1";
                let elements = vec![Element::Macro(MacroNode {
                    mdoc_macro: Macro::Ad,
                    nodes: vec![
                        Element::Text("addr1".to_string()),
                        Element::Text("%N".to_string()),
                        Element::Text("Issue".to_string()),
                        Element::Text("No.".to_string()),
                        Element::Text("1".to_string()),
                    ],
                })];

                let mdoc = MdocParser::parse_mdoc(content).unwrap();
                assert_eq!(mdoc.elements, elements);
            }

            #[test]
            fn o() {
                let content = ".%O Optional information line";
                let elements = vec![Element::Macro(MacroNode {
                    mdoc_macro: Macro::O,
                    nodes: vec![
                        Element::Text("Optional".to_string()),
                        Element::Text("information".to_string()),
                        Element::Text("line".to_string()),
                    ],
                })];

                let mdoc = MdocParser::parse_mdoc(content).unwrap();
                assert_eq!(mdoc.elements, elements);
            }

            #[test]
            fn o_with_whitespaces() {
                let content = ".%O Optional  \t  information  \t  line\n";
                let elements = vec![Element::Macro(MacroNode {
                    mdoc_macro: Macro::O,
                    nodes: vec![
                        Element::Text("Optional".to_string()),
                        Element::Text("information".to_string()),
                        Element::Text("line".to_string()),
                    ],
                })];

                let mdoc = MdocParser::parse_mdoc(content).unwrap();
                assert_eq!(mdoc.elements, elements);
            }

            #[test]
            fn o_no_args() {
                let content = ".%O";
                let elements = vec![];

                let mdoc = MdocParser::parse_mdoc(content).unwrap();
                assert_eq!(mdoc.elements, elements);
            }

            #[test]
            fn o_not_parsed() {
                let content = ".%O Optional information Ad addr1";
                let elements = vec![Element::Macro(MacroNode {
                    mdoc_macro: Macro::O,
                    nodes: vec![
                        Element::Text("Optional".to_string()),
                        Element::Text("information".to_string()),
                        Element::Text("Ad".to_string()),
                        Element::Text("addr1".to_string()),
                    ],
                })];

                let mdoc = MdocParser::parse_mdoc(content).unwrap();
                assert_eq!(mdoc.elements, elements);
            }

            #[test]
            fn o_not_callable() {
                let content = ".Ad addr1 %O Optional information";
                let elements = vec![Element::Macro(MacroNode {
                    mdoc_macro: Macro::Ad,
                    nodes: vec![
                        Element::Text("addr1".to_string()),
                        Element::Text("%O".to_string()),
                        Element::Text("Optional".to_string()),
                        Element::Text("information".to_string()),
                    ],
                })];

                let mdoc = MdocParser::parse_mdoc(content).unwrap();
                assert_eq!(mdoc.elements, elements);
            }

            #[test]
            fn p() {
                let content = ".%P pp. 1-100";
                let elements = vec![Element::Macro(MacroNode {
                    mdoc_macro: Macro::P,
                    nodes: vec![
                        Element::Text("pp.".to_string()),
                        Element::Text("1-100".to_string()),
                    ],
                })];

                let mdoc = MdocParser::parse_mdoc(content).unwrap();
                assert_eq!(mdoc.elements, elements);
            }

            #[test]
            fn p_with_whitespaces() {
                let content = ".%P pp.  \t  1-100\n";
                let elements = vec![Element::Macro(MacroNode {
                    mdoc_macro: Macro::P,
                    nodes: vec![
                        Element::Text("pp.".to_string()),
                        Element::Text("1-100".to_string()),
                    ],
                })];

                let mdoc = MdocParser::parse_mdoc(content).unwrap();
                assert_eq!(mdoc.elements, elements);
            }

            #[test]
            fn p_no_args() {
                let content = ".%P";
                let elements = vec![];

                let mdoc = MdocParser::parse_mdoc(content).unwrap();
                assert_eq!(mdoc.elements, elements);
            }

            #[test]
            fn p_not_parsed() {
                let content = ".%P pp. 1-100 Ad addr1";
                let elements = vec![Element::Macro(MacroNode {
                    mdoc_macro: Macro::P,
                    nodes: vec![
                        Element::Text("pp.".to_string()),
                        Element::Text("1-100".to_string()),
                        Element::Text("Ad".to_string()),
                        Element::Text("addr1".to_string()),
                    ],
                })];

                let mdoc = MdocParser::parse_mdoc(content).unwrap();
                assert_eq!(mdoc.elements, elements);
            }

            #[test]
            fn p_not_callable() {
                let content = ".Ad addr1 %P pp. 1-100";
                let elements = vec![Element::Macro(MacroNode {
                    mdoc_macro: Macro::Ad,
                    nodes: vec![
                        Element::Text("addr1".to_string()),
                        Element::Text("%P".to_string()),
                        Element::Text("pp.".to_string()),
                        Element::Text("1-100".to_string()),
                    ],
                })];

                let mdoc = MdocParser::parse_mdoc(content).unwrap();
                assert_eq!(mdoc.elements, elements);
            }

            #[test]
            fn q() {
                let content = ".%Q John Doe";
                let elements = vec![Element::Macro(MacroNode {
                    mdoc_macro: Macro::Q,
                    nodes: vec![
                        Element::Text("John".to_string()),
                        Element::Text("Doe".to_string()),
                    ],
                })];

                let mdoc = MdocParser::parse_mdoc(content).unwrap();
                assert_eq!(mdoc.elements, elements);
            }

            #[test]
            fn q_with_whitespaces() {
                let content = ".%Q John  \t  Doe\n";
                let elements = vec![Element::Macro(MacroNode {
                    mdoc_macro: Macro::Q,
                    nodes: vec![
                        Element::Text("John".to_string()),
                        Element::Text("Doe".to_string()),
                    ],
                })];

                let mdoc = MdocParser::parse_mdoc(content).unwrap();
                assert_eq!(mdoc.elements, elements);
            }

            #[test]
            fn q_no_args() {
                let content = ".%Q";
                let elements = vec![];

                let mdoc = MdocParser::parse_mdoc(content).unwrap();
                assert_eq!(mdoc.elements, elements);
            }

            #[test]
            fn q_not_parsed() {
                let content = ".%Q John Doe Ad addr1";
                let elements = vec![Element::Macro(MacroNode {
                    mdoc_macro: Macro::Q,
                    nodes: vec![
                        Element::Text("John".to_string()),
                        Element::Text("Doe".to_string()),
                        Element::Text("Ad".to_string()),
                        Element::Text("addr1".to_string()),
                    ],
                })];

                let mdoc = MdocParser::parse_mdoc(content).unwrap();
                assert_eq!(mdoc.elements, elements);
            }

            #[test]
            fn q_not_callable() {
                let content = ".Ad addr1 %Q John Doe";
                let elements = vec![Element::Macro(MacroNode {
                    mdoc_macro: Macro::Ad,
                    nodes: vec![
                        Element::Text("addr1".to_string()),
                        Element::Text("%Q".to_string()),
                        Element::Text("John".to_string()),
                        Element::Text("Doe".to_string()),
                    ],
                })];

                let mdoc = MdocParser::parse_mdoc(content).unwrap();
                assert_eq!(mdoc.elements, elements);
            }

            #[test]
            fn r() {
                let content = ".%R Technical report No. 1";
                let elements = vec![Element::Macro(MacroNode {
                    mdoc_macro: Macro::R,
                    nodes: vec![
                        Element::Text("Technical".to_string()),
                        Element::Text("report".to_string()),
                        Element::Text("No.".to_string()),
                        Element::Text("1".to_string()),
                    ],
                })];

                let mdoc = MdocParser::parse_mdoc(content).unwrap();
                assert_eq!(mdoc.elements, elements);
            }

            #[test]
            fn r_with_whitespaces() {
                let content = ".%R Technical  \t  report  \t  No.  \t  1\n";
                let elements = vec![Element::Macro(MacroNode {
                    mdoc_macro: Macro::R,
                    nodes: vec![
                        Element::Text("Technical".to_string()),
                        Element::Text("report".to_string()),
                        Element::Text("No.".to_string()),
                        Element::Text("1".to_string()),
                    ],
                })];

                let mdoc = MdocParser::parse_mdoc(content).unwrap();
                assert_eq!(mdoc.elements, elements);
            }

            #[test]
            fn r_no_args() {
                let content = ".%R";
                let elements = vec![];

                let mdoc = MdocParser::parse_mdoc(content).unwrap();
                assert_eq!(mdoc.elements, elements);
            }

            #[test]
            fn r_not_parsed() {
                let content = ".%R Technical report Ad addr1";
                let elements = vec![Element::Macro(MacroNode {
                    mdoc_macro: Macro::R,
                    nodes: vec![
                        Element::Text("Technical".to_string()),
                        Element::Text("report".to_string()),
                        Element::Text("Ad".to_string()),
                        Element::Text("addr1".to_string()),
                    ],
                })];

                let mdoc = MdocParser::parse_mdoc(content).unwrap();
                assert_eq!(mdoc.elements, elements);
            }

            #[test]
            fn r_not_callable() {
                let content = ".Ad addr1 %R Technical report";
                let elements = vec![Element::Macro(MacroNode {
                    mdoc_macro: Macro::Ad,
                    nodes: vec![
                        Element::Text("addr1".to_string()),
                        Element::Text("%R".to_string()),
                        Element::Text("Technical".to_string()),
                        Element::Text("report".to_string()),
                    ],
                })];

                let mdoc = MdocParser::parse_mdoc(content).unwrap();
                assert_eq!(mdoc.elements, elements);
            }

            #[test]
            fn t() {
                let content = ".%T Article title line";
                let elements = vec![Element::Macro(MacroNode {
                    mdoc_macro: Macro::T,
                    nodes: vec![
                        Element::Text("Article".to_string()),
                        Element::Text("title".to_string()),
                        Element::Text("line".to_string()),
                    ],
                })];

                let mdoc = MdocParser::parse_mdoc(content).unwrap();
                assert_eq!(mdoc.elements, elements);
            }

            #[test]
            fn t_with_whitespaces() {
                let content = ".%T Article  \t  title  \t  line\n";
                let elements = vec![Element::Macro(MacroNode {
                    mdoc_macro: Macro::T,
                    nodes: vec![
                        Element::Text("Article".to_string()),
                        Element::Text("title".to_string()),
                        Element::Text("line".to_string()),
                    ],
                })];

                let mdoc = MdocParser::parse_mdoc(content).unwrap();
                assert_eq!(mdoc.elements, elements);
            }

            #[test]
            fn t_no_args() {
                let content = ".%T";
                let elements = vec![];

                let mdoc = MdocParser::parse_mdoc(content).unwrap();
                assert_eq!(mdoc.elements, elements);
            }

            #[test]
            fn t_not_parsed() {
                let content = ".%T Article title Ad addr1";
                let elements = vec![Element::Macro(MacroNode {
                    mdoc_macro: Macro::T,
                    nodes: vec![
                        Element::Text("Article".to_string()),
                        Element::Text("title".to_string()),
                        Element::Text("Ad".to_string()),
                        Element::Text("addr1".to_string()),
                    ],
                })];

                let mdoc = MdocParser::parse_mdoc(content).unwrap();
                assert_eq!(mdoc.elements, elements);
            }

            #[test]
            fn t_not_callable() {
                let content = ".Ad addr1 %T Article title";
                let elements = vec![Element::Macro(MacroNode {
                    mdoc_macro: Macro::Ad,
                    nodes: vec![
                        Element::Text("addr1".to_string()),
                        Element::Text("%T".to_string()),
                        Element::Text("Article".to_string()),
                        Element::Text("title".to_string()),
                    ],
                })];

                let mdoc = MdocParser::parse_mdoc(content).unwrap();
                assert_eq!(mdoc.elements, elements);
            }

            #[test]
            fn u() {
                let content = ".%U protocol://path";
                let elements = vec![Element::Macro(MacroNode {
                    mdoc_macro: Macro::U,
                    nodes: vec![Element::Text("protocol://path".to_string())],
                })];

                let mdoc = MdocParser::parse_mdoc(content).unwrap();
                assert_eq!(mdoc.elements, elements);
            }

            #[test]
            fn u_no_args() {
                let content = ".%U";
                let elements = vec![];

                let mdoc = MdocParser::parse_mdoc(content).unwrap();
                assert_eq!(mdoc.elements, elements);
            }

            #[test]
            fn u_not_parsed() {
                let content = ".%U Ad addr1";

                let elements = vec![Element::Macro(MacroNode {
                    mdoc_macro: Macro::U,
                    nodes: vec![
                        Element::Text("Ad".to_string()),
                        Element::Text("addr1".to_string()),
                    ],
                })];

                let mdoc = MdocParser::parse_mdoc(content).unwrap();
                assert_eq!(mdoc.elements, elements);
            }

            #[test]
            fn u_not_callable() {
                let content = ".Ad addr1 %U protocol://path";
                let elements = vec![Element::Macro(MacroNode {
                    mdoc_macro: Macro::Ad,
                    nodes: vec![
                        Element::Text("addr1".to_string()),
                        Element::Text("%U".to_string()),
                        Element::Text("protocol://path".to_string()),
                    ],
                })];

                let mdoc = MdocParser::parse_mdoc(content).unwrap();
                assert_eq!(mdoc.elements, elements);
            }

            #[test]
            fn v() {
                let content = ".%V Volume No. 1";
                let elements = vec![Element::Macro(MacroNode {
                    mdoc_macro: Macro::V,
                    nodes: vec![
                        Element::Text("Volume".to_string()),
                        Element::Text("No.".to_string()),
                        Element::Text("1".to_string()),
                    ],
                })];

                let mdoc = MdocParser::parse_mdoc(content).unwrap();
                assert_eq!(mdoc.elements, elements);
            }

            #[test]
            fn v_with_whitespaces() {
                let content = ".%V Volume  \t  No.  \t  1\n";
                let elements = vec![Element::Macro(MacroNode {
                    mdoc_macro: Macro::V,
                    nodes: vec![
                        Element::Text("Volume".to_string()),
                        Element::Text("No.".to_string()),
                        Element::Text("1".to_string()),
                    ],
                })];

                let mdoc = MdocParser::parse_mdoc(content).unwrap();
                assert_eq!(mdoc.elements, elements);
            }

            #[test]
            fn v_no_args() {
                let content = ".%V";
                let elements = vec![];

                let mdoc = MdocParser::parse_mdoc(content).unwrap();
                assert_eq!(mdoc.elements, elements);
            }

            #[test]
            fn v_not_parsed() {
                let content = ".%V Volume No. 1 Ad addr1";
                let elements = vec![Element::Macro(MacroNode {
                    mdoc_macro: Macro::V,
                    nodes: vec![
                        Element::Text("Volume".to_string()),
                        Element::Text("No.".to_string()),
                        Element::Text("1".to_string()),
                        Element::Text("Ad".to_string()),
                        Element::Text("addr1".to_string()),
                    ],
                })];

                let mdoc = MdocParser::parse_mdoc(content).unwrap();
                assert_eq!(mdoc.elements, elements);
            }

            #[test]
            fn v_not_callable() {
                let content = ".Ad addr1 %V Volume No. 1";
                let elements = vec![Element::Macro(MacroNode {
                    mdoc_macro: Macro::Ad,
                    nodes: vec![
                        Element::Text("addr1".to_string()),
                        Element::Text("%V".to_string()),
                        Element::Text("Volume".to_string()),
                        Element::Text("No.".to_string()),
                        Element::Text("1".to_string()),
                    ],
                })];

                let mdoc = MdocParser::parse_mdoc(content).unwrap();
                assert_eq!(mdoc.elements, elements);
            }
        }

        mod text_production {
            use std::collections::HashMap;

            use crate::man_util::parser::*;

            #[test]
            fn at() {
                let mut at_types: HashMap<&str, AtType> = Default::default();
                at_types.insert("", AtType::General);
                at_types.insert("v1", AtType::Version("1".to_string()));
                at_types.insert("v2", AtType::Version("2".to_string()));
                at_types.insert("v3", AtType::Version("3".to_string()));
                at_types.insert("v4", AtType::Version("4".to_string()));
                at_types.insert("v5", AtType::Version("5".to_string()));
                at_types.insert("v6", AtType::Version("6".to_string()));
                at_types.insert("v7", AtType::Version("7".to_string()));
                at_types.insert("32v", AtType::V32);
                at_types.insert("III", AtType::SystemIII);
                at_types.insert("V", AtType::SystemV(None));
                at_types.insert("V.1", AtType::SystemV(Some("1".to_string())));
                at_types.insert("V.2", AtType::SystemV(Some("2".to_string())));
                at_types.insert("V.3", AtType::SystemV(Some("3".to_string())));
                at_types.insert("V.4", AtType::SystemV(Some("4".to_string())));

                for (str_type, enum_type) in at_types {
                    let content = format!(".At {str_type}");
                    let elements = vec![Element::Macro(MacroNode {
                        mdoc_macro: Macro::At,
                        nodes: vec![Element::Text(enum_type.to_string())],
                    })];

                    let mdoc = MdocParser::parse_mdoc(&content).unwrap();
                    assert_eq!(mdoc.elements, elements, "At type: {str_type}");
                }
            }

            #[test]
            fn at_other_text_values() {
                let at_args = vec![
                    "v0".to_string(),
                    "v8".to_string(),
                    "V.0".to_string(),
                    "V.5".to_string(),
                    "word".to_string(),
                ];

                for arg in at_args {
                    let content = format!(".At {arg} word\n");
                    let elements = vec![
                        Element::Macro(MacroNode {
                            mdoc_macro: Macro::At,
                            nodes: vec![
                                Element::Text(AtType::General.to_string()),
                                Element::Text(arg.clone()),
                                Element::Text("word".to_string()),
                            ],
                        })
                    ];

                    let mdoc = MdocParser::parse_mdoc(&content).unwrap();
                    assert_eq!(mdoc.elements, elements, "At type: {arg}");
                }
            }

            #[test]
            fn at_parsed() {
                let content = ".At v1 Ad addr1";
                let elements = vec![
                    Element::Macro(MacroNode {
                        mdoc_macro: Macro::At,
                        nodes: vec![Element::Text(AtType::Version("1".to_string()).to_string())],
                    }),
                    Element::Macro(MacroNode {
                        mdoc_macro: Macro::Ad,
                        nodes: vec![Element::Text("addr1".to_string())],
                    }),
                ];

                let mdoc = MdocParser::parse_mdoc(content).unwrap();
                assert_eq!(mdoc.elements, elements);
            }

            #[test]
            fn at_callable() {
                let content = ".Ad addr1 At v1 word\n";
                let elements = vec![
                    Element::Macro(MacroNode {
                        mdoc_macro: Macro::Ad,
                        nodes: vec![Element::Text("addr1".to_string())],
                    }),
                    Element::Macro(MacroNode {
                        mdoc_macro: Macro::At,
                        nodes: vec![
                            Element::Text(AtType::Version(1.to_string()).to_string()),
                            Element::Text("word".to_string())
                        ],
                    })
                ];

                let mdoc = MdocParser::parse_mdoc(content).unwrap();
                assert_eq!(mdoc.elements, elements);
            }

            #[test]
            fn at_with_delimiters() {
                let input = r#".At ( v1 )
.At ( v2
.At v3 )
.At , v1
"#;
                let elements = vec![
                    Element::Macro(MacroNode {
                        mdoc_macro: Macro::At,
                        nodes: vec![
                            Element::Text("(".to_string()),
                            Element::Text(AtType::Version("1".to_string()).to_string()),
                            Element::Text(")".to_string()),
                        ],
                    }),
                    Element::Macro(MacroNode {
                        mdoc_macro: Macro::At,
                        nodes: vec![
                            Element::Text("(".to_string()),
                            Element::Text(AtType::Version("2".to_string()).to_string()),
                        ],
                    }),
                    Element::Macro(MacroNode {
                        mdoc_macro: Macro::At,
                        nodes: vec![
                            Element::Text(AtType::Version("3".to_string()).to_string()),
                            Element::Text(")".to_string()),
                        ],
                    }),
                    Element::Macro(MacroNode {
                        mdoc_macro: Macro::At,
                        nodes: vec![
                            Element::Text(AtType::default().to_string()),
                            Element::Text(",".to_string()),
                            Element::Text("v1".to_string()),
                        ],
                    }),
                ];

                let mdoc = MdocParser::parse_mdoc(input).unwrap();
                assert_eq!(mdoc.elements, elements);
            }

            #[test]
            fn bsx() {
                let content = ".Bsx 1.0";
                let elements = vec![Element::Macro(MacroNode {
                    mdoc_macro: Macro::Bsx,
                    nodes: vec![Element::Text(BsxType::format("1.0"))],
                })];

                let mdoc = MdocParser::parse_mdoc(content).unwrap();
                assert_eq!(mdoc.elements, elements);
            }

            #[test]
            fn bsx_no_args() {
                let content = ".Bsx";
                let elements = vec![Element::Macro(MacroNode {
                    mdoc_macro: Macro::Bsx,
                    nodes: vec![Element::Text(BsxType::format_default())],
                })];

                let mdoc = MdocParser::parse_mdoc(content).unwrap();
                assert_eq!(mdoc.elements, elements);
            }

            #[test]
            fn bsx_parsed() {
                let content = ".Bsx 1.0 Ad addr1";
                let elements = vec![
                    Element::Macro(MacroNode {
                        mdoc_macro: Macro::Bsx,
                        nodes: vec![Element::Text(BsxType::format("1.0"))],
                    }),
                    Element::Macro(MacroNode {
                        mdoc_macro: Macro::Ad,
                        nodes: vec![Element::Text("addr1".to_string())],
                    }),
                ];

                let mdoc = MdocParser::parse_mdoc(content).unwrap();
                assert_eq!(mdoc.elements, elements);
            }

            #[test]
            fn bsx_callable() {
                let content = ".Ad addr1 Bsx 1.0";
                let elements = vec![
                    Element::Macro(MacroNode {
                        mdoc_macro: Macro::Ad,
                        nodes: vec![Element::Text("addr1".to_string())],
                    }),
                    Element::Macro(MacroNode {
                        mdoc_macro: Macro::Bsx,
                        nodes: vec![Element::Text(BsxType::format("1.0"))],
                    }),
                ];

                let mdoc = MdocParser::parse_mdoc(content).unwrap();
                assert_eq!(mdoc.elements, elements);
            }

            #[test]
            fn bsx_with_delimiters() {
                let input = r#".Bsx ( v1 )
.Bsx ( v2
.Bsx v3 )
.Bsx , v1
"#;
                let elements = vec![
                    Element::Macro(MacroNode {
                        mdoc_macro: Macro::Bsx,
                        nodes: vec![
                            Element::Text("(".to_string()),
                            Element::Text(BsxType::format("v1")),
                            Element::Text(")".to_string()),
                        ],
                    }),
                    Element::Macro(MacroNode {
                        mdoc_macro: Macro::Bsx,
                        nodes: vec![
                            Element::Text("(".to_string()),
                            Element::Text(BsxType::format("v2")),
                        ],
                    }),
                    Element::Macro(MacroNode {
                        mdoc_macro: Macro::Bsx,
                        nodes: vec![
                            Element::Text(BsxType::format("v3")),
                            Element::Text(")".to_string()),
                        ],
                    }),
                    Element::Macro(MacroNode {
                        mdoc_macro: Macro::Bsx,
                        nodes: vec![
                            Element::Text(BsxType::format_default()),
                            Element::Text(",".to_string()),
                            Element::Text("v1".to_string()),
                        ],
                    }),
                ];

                let mdoc = MdocParser::parse_mdoc(input).unwrap();
                assert_eq!(mdoc.elements, elements);
            }

            #[test]
            fn bx() {
                let mut bx_args: HashMap<&str, (&str, Option<&str>)> = Default::default();
                bx_args.insert("", ("", None));
                bx_args.insert("4.3", ("4.3", None));
                bx_args.insert("4.3 Tahoe", ("4.3", Some("Tahoe")));

                for (args, (version, variant)) in bx_args {
                    let content = format!(".Bx {args}");
                    let elements = vec![Element::Macro(MacroNode {
                        mdoc_macro: Macro::Bx,
                        nodes: vec![Element::Text(BxType::format(version, variant))],
                    })];

                    let mdoc = MdocParser::parse_mdoc(&content).unwrap();
                    assert_eq!(mdoc.elements, elements, "Bx args: {args}");
                }
            }

            #[test]
            fn bx_parsed() {
                let content = ".Bx 4.3 Tahoe Ad addr1";
                let elements = vec![
                    Element::Macro(MacroNode {
                        mdoc_macro: Macro::Bx,
                        nodes: vec![Element::Text(BxType::format("4.3", Some("Tahoe")))],
                    }),
                    Element::Macro(MacroNode {
                        mdoc_macro: Macro::Ad,
                        nodes: vec![Element::Text("addr1".to_string())],
                    }),
                ];

                let mdoc = MdocParser::parse_mdoc(content).unwrap();
                assert_eq!(mdoc.elements, elements);
            }

            #[test]
            fn bx_callable_with_arg() {
                let content = ".Ad addr1 Bx 4.3 Tahoe Example\n";
                let elements = vec![
                    Element::Macro(MacroNode {
                        mdoc_macro: Macro::Ad,
                        nodes: vec![Element::Text("addr1".to_string())],
                    }),
                    Element::Macro(MacroNode {
                        mdoc_macro: Macro::Bx,
                        nodes: vec![
                            Element::Text(BxType::format("4.3", Some("Tahoe"))),
                            Element::Text("Example".to_string()),
                        ],
                    })
                ];

                let mdoc = MdocParser::parse_mdoc(content).unwrap();
                assert_eq!(mdoc.elements, elements);
            }

            #[test]
            fn bx_callable_without_arg() {
                let content = ".Ad addr1 Bx";
                let elements = vec![
                    Element::Macro(MacroNode {
                        mdoc_macro: Macro::Ad,
                        nodes: vec![Element::Text("addr1".to_string())],
                    }),
                    Element::Macro(MacroNode {
                        mdoc_macro: Macro::Bx,
                        nodes: vec![Element::Text(BxType::format_default())],
                    }),
                ];

                let mdoc = MdocParser::parse_mdoc(content).unwrap();
                assert_eq!(mdoc.elements, elements);
            }

            #[test]
            fn bx_with_delimiters() {
                let input = r#".Bx ( v1 )
.Bx ( v2
.Bx v3 )
.Bx , v1
"#;
                let elements = vec![
                    Element::Macro(MacroNode {
                        mdoc_macro: Macro::Bx,
                        nodes: vec![
                            Element::Text("(".to_string()),
                            Element::Text(BxType::format("v1", None)),
                            Element::Text(")".to_string()),
                        ],
                    }),
                    Element::Macro(MacroNode {
                        mdoc_macro: Macro::Bx,
                        nodes: vec![
                            Element::Text("(".to_string()),
                            Element::Text(BxType::format("v2", None)),
                        ],
                    }),
                    Element::Macro(MacroNode {
                        mdoc_macro: Macro::Bx,
                        nodes: vec![
                            Element::Text(BxType::format("v3", None)),
                            Element::Text(")".to_string()),
                        ],
                    }),
                    Element::Macro(MacroNode {
                        mdoc_macro: Macro::Bx,
                        nodes: vec![
                            Element::Text(BxType::format_default()),
                            Element::Text(",".to_string()),
                            Element::Text("v1".to_string()),
                        ],
                    }),
                ];

                let mdoc = MdocParser::parse_mdoc(input).unwrap();
                assert_eq!(mdoc.elements, elements);
            }

            #[test]
            fn dx() {
                let content = ".Dx 1.0";
                let elements = vec![Element::Macro(MacroNode {
                    mdoc_macro: Macro::Dx,
                    nodes: vec![Element::Text(DxType::format("1.0"))],
                })];

                let mdoc = MdocParser::parse_mdoc(content).unwrap();
                assert_eq!(mdoc.elements, elements);
            }

            #[test]
            fn dx_no_args() {
                let content = ".Dx";
                let elements = vec![Element::Macro(MacroNode {
                    mdoc_macro: Macro::Dx,
                    nodes: vec![Element::Text(DxType::format_default())],
                })];

                let mdoc = MdocParser::parse_mdoc(content).unwrap();
                assert_eq!(mdoc.elements, elements);
            }

            #[test]
            fn dx_parsed() {
                let content = ".Dx 1.0 Ad addr1";
                let elements = vec![
                    Element::Macro(MacroNode {
                        mdoc_macro: Macro::Dx,
                        nodes: vec![Element::Text(DxType::format("1.0"))],
                    }),
                    Element::Macro(MacroNode {
                        mdoc_macro: Macro::Ad,
                        nodes: vec![Element::Text("addr1".to_string())],
                    }),
                ];

                let mdoc = MdocParser::parse_mdoc(content).unwrap();
                assert_eq!(mdoc.elements, elements);
            }

            #[test]
            fn dx_callable_with_arg() {
                let content = ".Ad addr1 Dx 1.0 text";
                let elements = vec![
                    Element::Macro(MacroNode {
                        mdoc_macro: Macro::Ad,
                        nodes: vec![Element::Text("addr1".to_string())],
                    }),
                    Element::Macro(MacroNode {
                        mdoc_macro: Macro::Dx,
                        nodes: vec![
                            Element::Text(DxType::format("1.0")),
                            Element::Text("text".to_string())
                        ],
                    })
                ];

                let mdoc = MdocParser::parse_mdoc(content).unwrap();
                assert_eq!(mdoc.elements, elements);
            }

            #[test]
            fn dx_callable_without_arg() {
                let content = ".Ad addr1 Dx";
                let elements = vec![
                    Element::Macro(MacroNode {
                        mdoc_macro: Macro::Ad,
                        nodes: vec![Element::Text("addr1".to_string())],
                    }),
                    Element::Macro(MacroNode {
                        mdoc_macro: Macro::Dx,
                        nodes: vec![Element::Text(DxType::format_default())],
                    }),
                ];

                let mdoc = MdocParser::parse_mdoc(content).unwrap();
                assert_eq!(mdoc.elements, elements);
            }

            #[test]
            fn dx_with_delimiters() {
                let input = r#".Dx ( v1 )
.Dx ( v2
.Dx v3 )
.Dx , v1
"#;
                let elements = vec![
                    Element::Macro(MacroNode {
                        mdoc_macro: Macro::Dx,
                        nodes: vec![
                            Element::Text("(".to_string()),
                            Element::Text(DxType::format("v1")),
                            Element::Text(")".to_string()),
                        ],
                    }),
                    Element::Macro(MacroNode {
                        mdoc_macro: Macro::Dx,
                        nodes: vec![
                            Element::Text("(".to_string()),
                            Element::Text(DxType::format("v2")),
                        ],
                    }),
                    Element::Macro(MacroNode {
                        mdoc_macro: Macro::Dx,
                        nodes: vec![
                            Element::Text(DxType::format("v3")),
                            Element::Text(")".to_string()),
                        ],
                    }),
                    Element::Macro(MacroNode {
                        mdoc_macro: Macro::Dx,
                        nodes: vec![
                            Element::Text(DxType::format_default()),
                            Element::Text(",".to_string()),
                            Element::Text("v1".to_string()),
                        ],
                    }),
                ];

                let mdoc = MdocParser::parse_mdoc(input).unwrap();
                assert_eq!(mdoc.elements, elements);
            }

            #[test]
            fn nx() {
                let content = ".Nx 1.0";
                let elements = vec![Element::Macro(MacroNode {
                    mdoc_macro: Macro::Nx,
                    nodes: vec![Element::Text(NxType::format("1.0"))],
                })];

                let mdoc = MdocParser::parse_mdoc(content).unwrap();
                assert_eq!(mdoc.elements, elements);
            }

            #[test]
            fn nx_no_args() {
                let content = ".Nx";
                let elements = vec![Element::Macro(MacroNode {
                    mdoc_macro: Macro::Nx,
                    nodes: vec![Element::Text(NxType::format_default())],
                })];

                let mdoc = MdocParser::parse_mdoc(content).unwrap();
                assert_eq!(mdoc.elements, elements);
            }

            #[test]
            fn nx_parsed() {
                let content = ".Nx 1.0 Ad addr1";
                let elements = vec![
                    Element::Macro(MacroNode {
                        mdoc_macro: Macro::Nx,
                        nodes: vec![Element::Text(NxType::format("1.0"))],
                    }),
                    Element::Macro(MacroNode {
                        mdoc_macro: Macro::Ad,
                        nodes: vec![Element::Text("addr1".to_string())],
                    }),
                ];

                let mdoc = MdocParser::parse_mdoc(content).unwrap();
                assert_eq!(mdoc.elements, elements);
            }

            #[test]
            fn nx_callable_with_arg() {
                let content = ".Ad addr1 Nx 1.0";
                let elements = vec![
                    Element::Macro(MacroNode {
                        mdoc_macro: Macro::Ad,
                        nodes: vec![Element::Text("addr1".to_string())],
                    }),
                    Element::Macro(MacroNode {
                        mdoc_macro: Macro::Nx,
                        nodes: vec![Element::Text(NxType::format("1.0"))],
                    }),
                ];

                let mdoc = MdocParser::parse_mdoc(content).unwrap();
                assert_eq!(mdoc.elements, elements);
            }

            #[test]
            fn nx_callable_without_arg() {
                let content = ".Ad addr1 Nx";
                let elements = vec![
                    Element::Macro(MacroNode {
                        mdoc_macro: Macro::Ad,
                        nodes: vec![Element::Text("addr1".to_string())],
                    }),
                    Element::Macro(MacroNode {
                        mdoc_macro: Macro::Nx,
                        nodes: vec![Element::Text(NxType::format_default())],
                    }),
                ];

                let mdoc = MdocParser::parse_mdoc(content).unwrap();
                assert_eq!(mdoc.elements, elements);
            }

            #[test]
            fn nx_with_delimiters() {
                let input = r#".Nx ( v1 )
.Nx ( v2
.Nx v3 )
.Nx , v1
"#;
                let elements = vec![
                    Element::Macro(MacroNode {
                        mdoc_macro: Macro::Nx,
                        nodes: vec![
                            Element::Text("(".to_string()),
                            Element::Text(NxType::format("v1")),
                            Element::Text(")".to_string()),
                        ],
                    }),
                    Element::Macro(MacroNode {
                        mdoc_macro: Macro::Nx,
                        nodes: vec![
                            Element::Text("(".to_string()),
                            Element::Text(NxType::format("v2")),
                        ],
                    }),
                    Element::Macro(MacroNode {
                        mdoc_macro: Macro::Nx,
                        nodes: vec![
                            Element::Text(NxType::format("v3")),
                            Element::Text(")".to_string()),
                        ],
                    }),
                    Element::Macro(MacroNode {
                        mdoc_macro: Macro::Nx,
                        nodes: vec![
                            Element::Text(NxType::format_default()),
                            Element::Text(",".to_string()),
                            Element::Text("v1".to_string()),
                        ],
                    }),
                ];

                let mdoc = MdocParser::parse_mdoc(input).unwrap();
                assert_eq!(mdoc.elements, elements);
            }

            #[test]
            fn ox() {
                let content = ".Ox 1.0";
                let elements = vec![Element::Macro(MacroNode {
                    mdoc_macro: Macro::Ox,
                    nodes: vec![Element::Text(OxType::format("1.0"))],
                })];

                let mdoc = MdocParser::parse_mdoc(content).unwrap();
                assert_eq!(mdoc.elements, elements);
            }

            #[test]
            fn ox_no_args() {
                let content = ".Ox";
                let elements = vec![Element::Macro(MacroNode {
                    mdoc_macro: Macro::Ox,
                    nodes: vec![Element::Text(OxType::format_default())],
                })];

                let mdoc = MdocParser::parse_mdoc(content).unwrap();
                assert_eq!(mdoc.elements, elements);
            }

            #[test]
            fn ox_parsed() {
                let content = ".Ox 1.0 Ad addr1";
                let elements = vec![
                    Element::Macro(MacroNode {
                        mdoc_macro: Macro::Ox,
                        nodes: vec![Element::Text(OxType::format("1.0"))],
                    }),
                    Element::Macro(MacroNode {
                        mdoc_macro: Macro::Ad,
                        nodes: vec![Element::Text("addr1".to_string())],
                    }),
                ];

                let mdoc = MdocParser::parse_mdoc(content).unwrap();
                assert_eq!(mdoc.elements, elements);
            }

            #[test]
            fn ox_callable_with_arg() {
                let content = ".Ad addr1 Ox 1.0";
                let elements = vec![
                    Element::Macro(MacroNode {
                        mdoc_macro: Macro::Ad,
                        nodes: vec![Element::Text("addr1".to_string())],
                    }),
                    Element::Macro(MacroNode {
                        mdoc_macro: Macro::Ox,
                        nodes: vec![Element::Text(OxType::format("1.0"))],
                    }),
                ];

                let mdoc = MdocParser::parse_mdoc(content).unwrap();
                assert_eq!(mdoc.elements, elements);
            }

            #[test]
            fn ox_callable_without_arg() {
                let content = ".Ad addr1 Ox";
                let elements = vec![
                    Element::Macro(MacroNode {
                        mdoc_macro: Macro::Ad,
                        nodes: vec![Element::Text("addr1".to_string())],
                    }),
                    Element::Macro(MacroNode {
                        mdoc_macro: Macro::Ox,
                        nodes: vec![Element::Text(OxType::format_default())],
                    }),
                ];

                let mdoc = MdocParser::parse_mdoc(content).unwrap();
                assert_eq!(mdoc.elements, elements);
            }

            #[test]
            fn ox_with_delimiters() {
                let input = r#".Ox ( v1 )
.Ox ( v2
.Ox v3 )
.Ox , v1
"#;
                let elements = vec![
                    Element::Macro(MacroNode {
                        mdoc_macro: Macro::Ox,
                        nodes: vec![
                            Element::Text("(".to_string()),
                            Element::Text(OxType::format("v1")),
                            Element::Text(")".to_string()),
                        ],
                    }),
                    Element::Macro(MacroNode {
                        mdoc_macro: Macro::Ox,
                        nodes: vec![
                            Element::Text("(".to_string()),
                            Element::Text(OxType::format("v2")),
                        ],
                    }),
                    Element::Macro(MacroNode {
                        mdoc_macro: Macro::Ox,
                        nodes: vec![
                            Element::Text(OxType::format("v3")),
                            Element::Text(")".to_string()),
                        ],
                    }),
                    Element::Macro(MacroNode {
                        mdoc_macro: Macro::Ox,
                        nodes: vec![
                            Element::Text(OxType::format_default()),
                            Element::Text(",".to_string()),
                            Element::Text("v1".to_string()),
                        ],
                    })
                ];

                let mdoc = MdocParser::parse_mdoc(input).unwrap();
                assert_eq!(mdoc.elements, elements);
            }

            #[test]
            fn st() {
                let mut st_types: HashMap<&str, StType> = Default::default();
                // C Language Standards
                st_types.insert("-ansiC", StType::AnsiC);
                st_types.insert("-ansiC-89", StType::AnsiC89);
                st_types.insert("-isoC", StType::IsoC);
                st_types.insert("-isoC-90", StType::IsoC90);
                st_types.insert("-isoC-amd1", StType::IsoCAmd1);
                st_types.insert("-isoC-tcor1", StType::IsoCTcor1);
                st_types.insert("-isoC-tcor2", StType::IsoCTcor2);
                st_types.insert("-isoC-99", StType::IsoC99);
                st_types.insert("-isoC-2011", StType::IsoC2011);
                // POSIX.1 Standards before XPG4.2
                st_types.insert("-p1003.1-88", StType::P1003188);
                st_types.insert("-p1003.1", StType::P10031);
                st_types.insert("-p1003.1-90", StType::P1003190);
                st_types.insert("-iso9945-1-90", StType::Iso9945190);
                st_types.insert("-p1003.1b-93", StType::P10031B93);
                st_types.insert("-p1003.1b", StType::P10031B);
                st_types.insert("-p1003.1c-95", StType::P10031C95);
                st_types.insert("-p1003.1i-95", StType::P10031I95);
                st_types.insert("-p1003.1-96", StType::P1003196);
                st_types.insert("-iso9945-1-96", StType::Iso9945196);
                // X/Open Portability Guide before XPG4.2
                st_types.insert("-xpg3", StType::Xpg3);
                st_types.insert("-p1003.2", StType::P10032);
                st_types.insert("-p1003.2-92", StType::P1003292);
                st_types.insert("-iso9945-2-93", StType::Iso9945293);
                st_types.insert("-p1003.2a-92", StType::P10032A92);
                st_types.insert("-xpg4", StType::Xpg4);
                // X/Open Portability Guide Issue 4 Version 2 and Related Standards
                st_types.insert("-susv1", StType::Susv1);
                st_types.insert("-xpg4.2", StType::Xpg42);
                st_types.insert("-xcurses4.2", StType::XCurses42);
                st_types.insert("-p1003.1g-2000", StType::P10031G2000);
                st_types.insert("-svid4", StType::Svid4);
                // X/Open Portability Guide Issue 5 and Related Standards
                st_types.insert("-susv2", StType::Susv2);
                st_types.insert("-xbd5", StType::Xbd5);
                st_types.insert("-xsh5", StType::Xsh5);
                st_types.insert("-xcu5", StType::Xcu5);
                st_types.insert("-xns5", StType::Xns5);
                st_types.insert("-xns5.2", StType::Xns52);
                // POSIX Issue 6 Standards
                st_types.insert("-p1003.1-2001", StType::P100312001);
                st_types.insert("-susv3", StType::Susv3);
                st_types.insert("-p1003.1-2004", StType::P100312004);
                // POSIX Issues 7 and 8 Standards
                st_types.insert("-p1003.1-2008", StType::P100312008);
                st_types.insert("-susv4", StType::Susv4);
                st_types.insert("-p1003.1-2024", StType::P100312024);
                // Other Standards
                st_types.insert("-ieee754", StType::Ieee754);
                st_types.insert("-iso8601", StType::Iso8601);
                st_types.insert("-iso8802-3", StType::Iso88023);
                st_types.insert("-ieee1275-94", StType::Ieee127594);

                for (str_type, enum_type) in st_types {
                    let content = format!(".St {str_type} word");
                    let elements = vec![
                        Element::Macro(MacroNode {
                            mdoc_macro: Macro::St(enum_type),
                            nodes: vec![
                                Element::Text("word".to_string())
                            ],
                        })
                    ];

                    let mdoc = MdocParser::parse_mdoc(&content).unwrap();
                    assert_eq!(mdoc.elements, elements, "St type: {str_type}");
                }
            }

            #[test]
            fn st_no_abbreviation() {
                assert_eq!(MdocParser::parse_mdoc(".St word").unwrap().elements, vec![])
            }

            #[test]
            fn st_parsed() {
                let content = ".St -ansiC Ad addr1";
                let elements = vec![
                    Element::Macro(MacroNode {
                        mdoc_macro: Macro::St(StType::AnsiC),
                        nodes: vec![]
                    }),
                    Element::Macro(MacroNode {
                        mdoc_macro: Macro::Ad,
                        nodes: vec![Element::Text("addr1".to_string())],
                    }),
                ];

                let mdoc = MdocParser::parse_mdoc(content).unwrap();
                assert_eq!(mdoc.elements, elements);
            }

            #[test]
            fn st_not_callable() {
                let content = ".Ad addr1 St -ansiC word";
                let elements = vec![Element::Macro(MacroNode {
                    mdoc_macro: Macro::Ad,
                    nodes: vec![
                        Element::Text("addr1".to_string()),
                        Element::Text("St".to_string()),
                        Element::Text("-ansiC".to_string()),
                        Element::Text("word".to_string()),
                    ],
                })];

                let mdoc = MdocParser::parse_mdoc(content).unwrap();
                assert_eq!(mdoc.elements, elements);
            }
        }

        #[test]
        fn ad() {
            let content = ".Ad addr1 addr2 addr3";
            let elements = vec![Element::Macro(MacroNode {
                mdoc_macro: Macro::Ad,
                nodes: vec![
                    Element::Text("addr1".to_string()),
                    Element::Text("addr2".to_string()),
                    Element::Text("addr3".to_string()),
                ],
            })];

            let mdoc = MdocParser::parse_mdoc(content).unwrap();
            assert_eq!(mdoc.elements, elements);
        }

        #[test]

        fn ad_no_args() {
            let content = ".Ad";
            let elements = vec![];

            let mdoc = MdocParser::parse_mdoc(content).unwrap();
            assert_eq!(mdoc.elements, elements);
        }

        #[test]
        fn ad_parsed() {
            let content = ".Ad addr1 Ad arg1 arg2";
            let elements = vec![
                Element::Macro(MacroNode {
                    mdoc_macro: Macro::Ad,
                    nodes: vec![Element::Text("addr1".to_string())],
                }),
                Element::Macro(MacroNode {
                    mdoc_macro: Macro::Ad,
                    nodes: vec![
                        Element::Text("arg1".to_string()),
                        Element::Text("arg2".to_string()),
                    ],
                }),
            ];

            let mdoc = MdocParser::parse_mdoc(content).unwrap();
            assert_eq!(mdoc.elements, elements);
        }

        #[test]
        fn ad_callable() {
            let content = ".Ad word1 Ad addr1 addr2";
            let elements = vec![
                Element::Macro(MacroNode {
                    mdoc_macro: Macro::Ad,
                    nodes: vec![Element::Text("word1".to_string())],
                }),
                Element::Macro(MacroNode {
                    mdoc_macro: Macro::Ad,
                    nodes: vec![
                        Element::Text("addr1".to_string()),
                        Element::Text("addr2".to_string()),
                    ],
                }),
            ];

            let mdoc = MdocParser::parse_mdoc(content).unwrap();
            assert_eq!(mdoc.elements, elements);
        }

        #[test]
        fn an_split() {
            let content = ".An -split";

            let elements = vec![Element::Macro(MacroNode {
                mdoc_macro: Macro::An {
                    author_name_type: AnType::Split,
                },
                nodes: vec![],
            })];

            let mdoc = MdocParser::parse_mdoc(content).unwrap();
            assert_eq!(mdoc.elements, elements);
        }

        #[test]
        fn an_nosplit() {
            let content = ".An -nosplit";

            let elements = vec![Element::Macro(MacroNode {
                mdoc_macro: Macro::An {
                    author_name_type: AnType::NoSplit,
                },
                nodes: vec![],
            })];

            let mdoc = MdocParser::parse_mdoc(content).unwrap();
            assert_eq!(mdoc.elements, elements);
        }

        #[test]
        fn an_name() {
            let content = ".An John Doe";

            let elements = vec![Element::Macro(MacroNode {
                mdoc_macro: Macro::An {
                    author_name_type: AnType::Name,
                },
                nodes: vec![
                    Element::Text("John".to_string()),
                    Element::Text("Doe".to_string()),
                ],
            })];

            let mdoc = MdocParser::parse_mdoc(content).unwrap();
            assert_eq!(mdoc.elements, elements);
        }

        #[test]

        fn an_no_args() {
            let content = ".An";
            let elements = vec![];

            let mdoc = MdocParser::parse_mdoc(content).unwrap();
            assert_eq!(mdoc.elements, elements);
        }

        #[test]
        fn an_parsed() {
            let content = ".An Name Ad addr1 addr2";
            let elements = vec![
                Element::Macro(MacroNode {
                    mdoc_macro: Macro::An {
                        author_name_type: AnType::Name,
                    },
                    nodes: vec![Element::Text("Name".to_string())],
                }),
                Element::Macro(MacroNode {
                    mdoc_macro: Macro::Ad,
                    nodes: vec![
                        Element::Text("addr1".to_string()),
                        Element::Text("addr2".to_string()),
                    ],
                }),
            ];

            let mdoc = MdocParser::parse_mdoc(content).unwrap();
            assert_eq!(mdoc.elements, elements);
        }

        #[test]
        fn an_callable() {
            let content = ".Ad word1 An -nosplit";
            let elements = vec![
                Element::Macro(MacroNode {
                    mdoc_macro: Macro::Ad,
                    nodes: vec![Element::Text("word1".to_string())],
                }),
                Element::Macro(MacroNode {
                    mdoc_macro: Macro::An {
                        author_name_type: AnType::NoSplit,
                    },
                    nodes: vec![],
                }),
            ];

            let mdoc = MdocParser::parse_mdoc(content).unwrap();
            assert_eq!(mdoc.elements, elements);
        }

        #[test]
        fn ap() {
            let content = ".Ap Text Line";

            let elements = vec![
                Element::Macro(MacroNode {
                    mdoc_macro: Macro::Ap,
                    nodes: vec![ 
                        Element::Text("Text".to_string()),
                        Element::Text("Line".to_string())
                    ],
                }),
            ];

            let mdoc = MdocParser::parse_mdoc(content).unwrap();
            assert_eq!(mdoc.elements, elements);
        }

        #[test]
        fn ap_no_args() {
            let content = ".Ap";

            let elements = vec![Element::Macro(MacroNode {
                mdoc_macro: Macro::Ap,
                nodes: vec![],
            })];

            let mdoc = MdocParser::parse_mdoc(content).unwrap();
            assert_eq!(mdoc.elements, elements);
        }

        #[test]
        fn ap_parsed() {
            let content = ".Ap some text Ad addr1 addr2";

            let elements = vec![
                Element::Macro(MacroNode {
                    mdoc_macro: Macro::Ap,
                    nodes: vec![
                        Element::Text("some".to_string()),
                        Element::Text("text".to_string()),
                    ],
                }),
                Element::Macro(MacroNode {
                    mdoc_macro: Macro::Ad,
                    nodes: vec![
                        Element::Text("addr1".to_string()),
                        Element::Text("addr2".to_string()),
                    ],
                }),
            ];

            let mdoc = MdocParser::parse_mdoc(content).unwrap();
            assert_eq!(mdoc.elements, elements);
        }

        #[test]
        fn ap_callable() {
            let content = ".Ad addr1 Ap word1 word2";
            let elements = vec![
                Element::Macro(MacroNode {
                    mdoc_macro: Macro::Ad,
                    nodes: vec![Element::Text("addr1".to_string())],
                }),
                Element::Macro(MacroNode {
                    mdoc_macro: Macro::Ap,
                    nodes: vec![
                        Element::Text("word1".to_string()),
                        Element::Text("word2".to_string()),
                    ]
                }),
            ];

            let mdoc = MdocParser::parse_mdoc(content).unwrap();
            assert_eq!(mdoc.elements, elements);
        }

        #[test]
        fn ar() {
            let content = ".Ar arg1 arg2 arg3";

            let elements = vec![Element::Macro(MacroNode {
                mdoc_macro: Macro::Ar,
                nodes: vec![
                    Element::Text("arg1".to_string()),
                    Element::Text("arg2".to_string()),
                    Element::Text("arg3".to_string()),
                ],
            })];

            let mdoc = MdocParser::parse_mdoc(content).unwrap();
            assert_eq!(mdoc.elements, elements);
        }

        #[test]
        fn ar_no_args() {
            let content = ".Ar";

            let elements = vec![Element::Macro(MacroNode {
                mdoc_macro: Macro::Ar,
                nodes: vec![],
            })];

            let mdoc = MdocParser::parse_mdoc(content).unwrap();
            assert_eq!(mdoc.elements, elements);
        }

        #[test]
        fn ar_parsed() {
            let content = ".Ar arg1 Ad addr1 addr2";

            let elements = vec![
                Element::Macro(MacroNode {
                    mdoc_macro: Macro::Ar,
                    nodes: vec![Element::Text("arg1".to_string())],
                }),
                Element::Macro(MacroNode {
                    mdoc_macro: Macro::Ad,
                    nodes: vec![
                        Element::Text("addr1".to_string()),
                        Element::Text("addr2".to_string()),
                    ],
                }),
            ];

            let mdoc = MdocParser::parse_mdoc(content).unwrap();
            assert_eq!(mdoc.elements, elements);
        }

        #[test]
        fn ar_callable() {
            let content = ".Ad addr1 Ar word1 word2";
            let elements = vec![
                Element::Macro(MacroNode {
                    mdoc_macro: Macro::Ad,
                    nodes: vec![Element::Text("addr1".to_string())],
                }),
                Element::Macro(MacroNode {
                    mdoc_macro: Macro::Ar,
                    nodes: vec![
                        Element::Text("word1".to_string()),
                        Element::Text("word2".to_string()),
                    ],
                }),
            ];

            let mdoc = MdocParser::parse_mdoc(content).unwrap();
            assert_eq!(mdoc.elements, elements);
        }

        #[test]
        fn bt() {
            // "Text Line" will be ignored
            let content = ".Bt Text Line";

            let elements = vec![Element::Macro(MacroNode {
                mdoc_macro: Macro::Bt,
                nodes: vec![],
            })];

            let mdoc = MdocParser::parse_mdoc(content).unwrap();
            assert_eq!(mdoc.elements, elements);
        }

        #[test]
        fn bt_no_args() {
            let content = ".Bt";

            let elements = vec![Element::Macro(MacroNode {
                mdoc_macro: Macro::Bt,
                nodes: vec![],
            })];

            let mdoc = MdocParser::parse_mdoc(content).unwrap();
            assert_eq!(mdoc.elements, elements);
        }

        #[test]
        fn bt_not_parsed() {
            // "Ad" macro will be ignored
            let content = ".Bt Ad addr1 addr2";

            let elements = vec![Element::Macro(MacroNode {
                mdoc_macro: Macro::Bt,
                nodes: vec![],
            })];

            let mdoc = MdocParser::parse_mdoc(content).unwrap();
            assert_eq!(mdoc.elements, elements);
        }

        #[test]
        fn bt_not_callable() {
            let content = ".Ad addr1 Bt addr2";
            let elements = vec![Element::Macro(MacroNode {
                mdoc_macro: Macro::Ad,
                nodes: vec![
                    Element::Text("addr1".to_string()),
                    Element::Text("Bt".to_string()),
                    Element::Text("addr2".to_string()),
                ],
            })];

            let mdoc = MdocParser::parse_mdoc(content).unwrap();
            assert_eq!(mdoc.elements, elements);
        }

        #[test]
        fn cd() {
            let content = ".Cd kernel configuration declaration";

            let elements = vec![Element::Macro(MacroNode {
                mdoc_macro: Macro::Cd,
                nodes: vec![
                    Element::Text("kernel".to_string()),
                    Element::Text("configuration".to_string()),
                    Element::Text("declaration".to_string()),
                ],
            })];

            let mdoc = MdocParser::parse_mdoc(content).unwrap();
            assert_eq!(mdoc.elements, elements);
        }

        #[test]
        fn cd_no_args() {
            let content = ".Cd";
            let elements = vec![];

            let mdoc = MdocParser::parse_mdoc(content).unwrap();
            assert_eq!(mdoc.elements, elements);
        }

        #[test]
        fn cd_parsed() {
            let content = ".Cd declaration Ad addr1 addr2";

            let elements = vec![
                Element::Macro(MacroNode {
                    mdoc_macro: Macro::Cd,
                    nodes: vec![Element::Text("declaration".to_string())],
                }),
                Element::Macro(MacroNode {
                    mdoc_macro: Macro::Ad,
                    nodes: vec![
                        Element::Text("addr1".to_string()),
                        Element::Text("addr2".to_string()),
                    ],
                }),
            ];

            let mdoc = MdocParser::parse_mdoc(content).unwrap();
            assert_eq!(mdoc.elements, elements);
        }

        #[test]
        fn cd_callable() {
            let content = ".Ad addr1 Cd configuration declaration";
            let elements = vec![
                Element::Macro(MacroNode {
                    mdoc_macro: Macro::Ad,
                    nodes: vec![Element::Text("addr1".to_string())],
                }),
                Element::Macro(MacroNode {
                    mdoc_macro: Macro::Cd,
                    nodes: vec![
                        Element::Text("configuration".to_string()),
                        Element::Text("declaration".to_string()),
                    ],
                }),
            ];

            let mdoc = MdocParser::parse_mdoc(content).unwrap();
            assert_eq!(mdoc.elements, elements);
        }

        #[test]
        fn cm() {
            let content = ".Cm mod1 mod2 mod3";

            let elements = vec![Element::Macro(MacroNode {
                mdoc_macro: Macro::Cm,
                nodes: vec![
                    Element::Text("mod1".to_string()),
                    Element::Text("mod2".to_string()),
                    Element::Text("mod3".to_string()),
                ],
            })];

            let mdoc = MdocParser::parse_mdoc(content).unwrap();
            assert_eq!(mdoc.elements, elements);
        }

        #[test]
        fn cm_no_args() {
            let content = ".Cm";
            let elements = vec![];

            let mdoc = MdocParser::parse_mdoc(content).unwrap();
            assert_eq!(mdoc.elements, elements);
        }

        #[test]
        fn cm_parsed() {
            let content = ".Cm cmdm1 cmdm2 Ad addr1 addr2";

            let elements = vec![
                Element::Macro(MacroNode {
                    mdoc_macro: Macro::Cm,
                    nodes: vec![
                        Element::Text("cmdm1".to_string()),
                        Element::Text("cmdm2".to_string()),
                    ],
                }),
                Element::Macro(MacroNode {
                    mdoc_macro: Macro::Ad,
                    nodes: vec![
                        Element::Text("addr1".to_string()),
                        Element::Text("addr2".to_string()),
                    ],
                }),
            ];

            let mdoc = MdocParser::parse_mdoc(content).unwrap();
            assert_eq!(mdoc.elements, elements);
        }

        #[test]
        fn cm_callable() {
            let content = ".Ad addr1 Cm mod1 mod2";
            let elements = vec![
                Element::Macro(MacroNode {
                    mdoc_macro: Macro::Ad,
                    nodes: vec![Element::Text("addr1".to_string())],
                }),
                Element::Macro(MacroNode {
                    mdoc_macro: Macro::Cm,
                    nodes: vec![
                        Element::Text("mod1".to_string()),
                        Element::Text("mod2".to_string()),
                    ],
                }),
            ];

            let mdoc = MdocParser::parse_mdoc(content).unwrap();
            assert_eq!(mdoc.elements, elements);
        }

        #[test]
        fn db() {
            let content = ".Db text_argument";
            let elements = vec![Element::Macro(MacroNode {
                mdoc_macro: Macro::Db,
                nodes: vec![Element::Text("text_argument".to_string())],
            })];

            let mdoc = MdocParser::parse_mdoc(content).unwrap();
            assert_eq!(mdoc.elements, elements);
        }

        #[test]
        fn db_not_callable() {
            let content = ".Ad addr1 Db addr2";
            let elements = vec![Element::Macro(MacroNode {
                mdoc_macro: Macro::Ad,
                nodes: vec![
                    Element::Text("addr1".to_string()),
                    Element::Text("Db".to_string()),
                    Element::Text("addr2".to_string()),
                ],
            })];

            let mdoc = MdocParser::parse_mdoc(content).unwrap();
            assert_eq!(mdoc.elements, elements);
        }

        #[test]
        fn db_not_parsed() {
            let content = ".Db Ad";
            let elements = vec![Element::Macro(MacroNode {
                mdoc_macro: Macro::Db,
                nodes: vec![Element::Text("Ad".to_string())],
            })];

            let mdoc = MdocParser::parse_mdoc(content).unwrap();
            assert_eq!(mdoc.elements, elements);
        }

        #[test]
        fn db_no_args() {
            let content = ".Db";
            let elements = vec![Element::Macro(MacroNode {
                mdoc_macro: Macro::Db,
                nodes: vec![],
            })];

            let mdoc = MdocParser::parse_mdoc(content).unwrap();
            assert_eq!(mdoc.elements, elements);
        }

        #[test]
        fn dd() {
            let content = ".Dd $Mdocdate: July 2 2018$";
            let elements = vec![Element::Macro(MacroNode {
                mdoc_macro: Macro::Dd,
                nodes: vec![
                    Element::Text("$Mdocdate: July 2 2018$".to_string()),
                ],
            })];

            let mdoc = MdocParser::parse_mdoc(content).unwrap();
            assert_eq!(mdoc.elements, elements);
        }

        #[test]
        fn dd_no_date() {
            let content = ".Dd $Mdocdate$";
            let elements = vec![Element::Macro(MacroNode {
                mdoc_macro: Macro::Dd,
                nodes: vec![
                    Element::Text("$Mdocdate$".to_string())
                ],
            })];

            let mdoc = MdocParser::parse_mdoc(content).unwrap();
            assert_eq!(mdoc.elements, elements);
        }

        #[test]
        fn dd_no_args() {
            let content = ".Dd";
            let elements = vec![Element::Macro(MacroNode {
                mdoc_macro: Macro::Dd,
                nodes: vec![],
            })];

            let mdoc = MdocParser::parse_mdoc(content).unwrap();
            assert_eq!(mdoc.elements, elements);
        }

        #[test]
        fn dd_not_callable() {
            let content = ".Ad addr1 Dd addr2";
            let elements = vec![Element::Macro(MacroNode {
                mdoc_macro: Macro::Ad,
                nodes: vec![
                    Element::Text("addr1".to_string()),
                    Element::Text("Dd".to_string()),
                    Element::Text("addr2".to_string()),
                ],
            })];

            let mdoc = MdocParser::parse_mdoc(content).unwrap();
            assert_eq!(mdoc.elements, elements);
        }

        #[test]
        fn dd_not_parsed() {
            let content = ".Dd Ad 2, 2018";
            let elements = vec![Element::Macro(MacroNode {
                mdoc_macro: Macro::Dd,
                nodes: vec![
                    Element::Text("Ad 2, 2018".to_string()),
                ],
            })];

            let mdoc = MdocParser::parse_mdoc(content).unwrap();
            assert_eq!(mdoc.elements, elements);
        }

        #[test]
        fn dt() {
            let content = ".Dt PROGNAME 1 i386\n.Dt 1 i386 \n.Dt PROGNAME 1";
            let elements = vec![
                Element::Macro(MacroNode {
                    mdoc_macro: Macro::Dt {
                        title: Some("PROGNAME".to_string()),
                        section: "1".to_string(),
                        arch: Some("i386".to_string()),
                    },
                    nodes: vec![],
                }),
                Element::Macro(MacroNode {
                    mdoc_macro: Macro::Dt {
                        title: None,
                        section: "1".to_string(),
                        arch: Some("i386".to_string()),
                    },
                    nodes: vec![],
                }),
                Element::Macro(MacroNode {
                    mdoc_macro: Macro::Dt {
                        title: Some("PROGNAME".to_string()),
                        section: "1".to_string(),
                        arch: None,
                    },
                    nodes: vec![],
                }),
            ];

            let mdoc = MdocParser::parse_mdoc(content).unwrap();
            assert_eq!(mdoc.elements, elements);
        }

        #[test]
        fn dt_not_callable() {
            let content = ".Ad addr1 Dt addr2";
            let elements = vec![Element::Macro(MacroNode {
                mdoc_macro: Macro::Ad,
                nodes: vec![
                    Element::Text("addr1".to_string()),
                    Element::Text("Dt".to_string()),
                    Element::Text("addr2".to_string()),
                ],
            })];

            let mdoc = MdocParser::parse_mdoc(content).unwrap();
            assert_eq!(mdoc.elements, elements);
        }

        #[test]
        fn dt_not_parsed() {
            let content = ".Dt Ad 1";
            let elements = vec![Element::Macro(MacroNode {
                mdoc_macro: Macro::Dt {
                    title: Some("Ad".to_string()),
                    section: "1".to_string(),
                    arch: None,
                },
                nodes: vec![],
            })];

            let mdoc = MdocParser::parse_mdoc(content).unwrap();
            assert_eq!(mdoc.elements, elements);
        }

        
        #[test]
        fn dt_no_args() {
            let content = ".Dt";
            let elements = vec![];

            let mdoc = MdocParser::parse_mdoc(content).unwrap();
            assert_eq!(mdoc.elements, elements);
        }

        #[test]
        fn dv() {
            let content = ".Dv CONSTANT1 CONSTANT2";
            let elements = vec![Element::Macro(MacroNode {
                mdoc_macro: Macro::Dv,
                nodes: vec![
                    Element::Text("CONSTANT1".to_string()),
                    Element::Text("CONSTANT2".to_string()),
                ],
            })];

            let mdoc = MdocParser::parse_mdoc(content).unwrap();
            assert_eq!(mdoc.elements, elements);
        }

        #[test]
        fn dv_no_args() {
            let content = ".Dv";
            let elements = vec![];

            let mdoc = MdocParser::parse_mdoc(content).unwrap();
            assert_eq!(mdoc.elements, elements);
        }

        #[test]
        fn dv_callable() {
            let content = ".Ad addr1 addr2 Dv CONST1";
            let elemenets = vec![
                Element::Macro(MacroNode {
                    mdoc_macro: Macro::Ad,
                    nodes: vec![
                        Element::Text("addr1".to_string()),
                        Element::Text("addr2".to_string()),
                    ],
                }),
                Element::Macro(MacroNode {
                    mdoc_macro: Macro::Dv,
                    nodes: vec![Element::Text("CONST1".to_string())],
                }),
            ];

            let mdoc = MdocParser::parse_mdoc(content).unwrap();
            assert_eq!(mdoc.elements, elemenets)
        }

        #[test]
        fn dv_parsed() {
            let content = ".Dv CONST1 Ad addr1 addr2";
            let elements = vec![
                Element::Macro(MacroNode {
                    mdoc_macro: Macro::Dv,
                    nodes: vec![Element::Text("CONST1".to_string())],
                }),
                Element::Macro(MacroNode {
                    mdoc_macro: Macro::Ad,
                    nodes: vec![
                        Element::Text("addr1".to_string()),
                        Element::Text("addr2".to_string()),
                    ],
                }),
            ];

            let mdoc = MdocParser::parse_mdoc(content).unwrap();
            assert_eq!(mdoc.elements, elements);
        }

        #[test]
        fn em() {
            let input = ".Em word1 word2";
            let elements = vec![Element::Macro(MacroNode {
                mdoc_macro: Macro::Em,
                nodes: vec![
                    Element::Text("word1".to_string()),
                    Element::Text("word2".to_string()),
                ],
            })];

            let mdoc = MdocParser::parse_mdoc(input).unwrap();
            assert_eq!(mdoc.elements, elements);
        }

        #[test]
        fn em_no_args() {
            let input = ".Em";
            let elements = vec![];

            let mdoc = MdocParser::parse_mdoc(input).unwrap();
            assert_eq!(mdoc.elements, elements);
        }

        #[test]
        fn em_parsed() {
            let input = ".Em word1 Ad addr1 addr2";
            let elements = vec![
                Element::Macro(MacroNode {
                    mdoc_macro: Macro::Em,
                    nodes: vec![Element::Text("word1".to_string())],
                }),
                Element::Macro(MacroNode {
                    mdoc_macro: Macro::Ad,
                    nodes: vec![
                        Element::Text("addr1".to_string()),
                        Element::Text("addr2".to_string()),
                    ],
                }),
            ];

            let mdoc = MdocParser::parse_mdoc(input).unwrap();
            assert_eq!(mdoc.elements, elements);
        }

        #[test]
        fn em_callable() {
            let input = ".Ad addr1 addr2 Em word1";
            let elemenets = vec![
                Element::Macro(MacroNode {
                    mdoc_macro: Macro::Ad,
                    nodes: vec![
                        Element::Text("addr1".to_string()),
                        Element::Text("addr2".to_string()),
                    ],
                }),
                Element::Macro(MacroNode {
                    mdoc_macro: Macro::Em,
                    nodes: vec![Element::Text("word1".to_string())],
                }),
            ];

            let mdoc = MdocParser::parse_mdoc(input).unwrap();
            assert_eq!(mdoc.elements, elemenets)
        }

        #[test]
        fn er() {
            let input = ".Er ERROR";
            let elements = vec![Element::Macro(MacroNode {
                mdoc_macro: Macro::Er,
                nodes: vec![Element::Text("ERROR".to_string())],
            })];

            let mdoc = MdocParser::parse_mdoc(input).unwrap();
            assert_eq!(mdoc.elements, elements);
        }

        #[test]
        fn er_no_args() {
            let input = ".Er";
            let elements = vec![];

            let mdoc = MdocParser::parse_mdoc(input).unwrap();
            assert_eq!(mdoc.elements, elements);
        }

        #[test]
        fn er_parsed() {
            let input = ".Er ERROR Ad addr1";
            let elements = vec![
                Element::Macro(MacroNode {
                    mdoc_macro: Macro::Er,
                    nodes: vec![Element::Text("ERROR".to_string())],
                }),
                Element::Macro(MacroNode {
                    mdoc_macro: Macro::Ad,
                    nodes: vec![Element::Text("addr1".to_string())],
                }),
            ];

            let mdoc = MdocParser::parse_mdoc(input).unwrap();
            assert_eq!(mdoc.elements, elements);
        }

        #[test]
        fn er_callable() {
            let input = ".Ad addr1 addr2 Er ERROR ERROR2";
            let elemenets = vec![
                Element::Macro(MacroNode {
                    mdoc_macro: Macro::Ad,
                    nodes: vec![
                        Element::Text("addr1".to_string()),
                        Element::Text("addr2".to_string()),
                    ],
                }),
                Element::Macro(MacroNode {
                    mdoc_macro: Macro::Er,
                    nodes: vec![
                        Element::Text("ERROR".to_string()),
                        Element::Text("ERROR2".to_string()),
                    ],
                }),
            ];

            let mdoc = MdocParser::parse_mdoc(input).unwrap();
            assert_eq!(mdoc.elements, elemenets)
        }

        #[test]
        fn es() {
            let input = ".Es ( )";
            let elements = vec![Element::Macro(MacroNode {
                mdoc_macro: Macro::Es {
                    opening_delimiter: '(',
                    closing_delimiter: ')',
                },
                nodes: vec![],
            })];

            let mdoc = MdocParser::parse_mdoc(input).unwrap();
            assert_eq!(mdoc.elements, elements);
        }

        #[test]
        fn es_bad_args() {
            assert_eq!(MdocParser::parse_mdoc(".Es").unwrap().elements, vec![]);
            assert_eq!(MdocParser::parse_mdoc(".Es (").unwrap().elements, vec![]);
            assert_eq!(MdocParser::parse_mdoc(".Es { }").unwrap().elements, vec![]);
        }

        #[test]
        fn es_parsed() {
            let input = ".Es [ ] At 2.32";
            let elements = vec![
                Element::Macro(MacroNode {
                    mdoc_macro: Macro::Es {
                        opening_delimiter: '[',
                        closing_delimiter: ']',
                    },
                    nodes: vec![],
                }),
                Element::Macro(MacroNode {
                    mdoc_macro: Macro::At,
                    nodes: vec![
                        Element::Text(AtType::General.to_string()),
                        Element::Text("2.32".to_string()),
                    ],
                }),
            ];

            let mdoc = MdocParser::parse_mdoc(input).unwrap();
            assert_eq!(mdoc.elements, elements);
        }

        #[test]
        fn es_callable() {
            let input = ".Ad addr1 addr2 Es ( )";
            let elements = vec![
                Element::Macro(MacroNode {
                    mdoc_macro: Macro::Ad,
                    nodes: vec![
                        Element::Text("addr1".to_string()),
                        Element::Text("addr2".to_string()),
                    ],
                }),
                Element::Macro(MacroNode {
                    mdoc_macro: Macro::Es {
                        opening_delimiter: '(',
                        closing_delimiter: ')',
                    },
                    nodes: vec![],
                }),
            ];

            let mdoc = MdocParser::parse_mdoc(input).unwrap();
            assert_eq!(mdoc.elements, elements);
        }

        // .Ev -----------------------------------------------------------

        #[test]
        fn ev() {
            let input = ".Ev DISPLAY";
            let elements = vec![Element::Macro(MacroNode {
                mdoc_macro: Macro::Ev,
                nodes: vec![Element::Text("DISPLAY".to_string())],
            })];

            let mdoc = MdocParser::parse_mdoc(input).unwrap();
            assert_eq!(mdoc.elements, elements);
        }

        #[test]
        fn ev_no_args() {
            let input = ".Ev";
            let elements = vec![];

            let mdoc = MdocParser::parse_mdoc(input).unwrap();
            assert_eq!(mdoc.elements, elements);
        }

        #[test]
        fn ev_parsed() {
            let input = ".Ev DISPLAY Ad ADDRESS";
            let elements = vec![
                Element::Macro(MacroNode {
                    mdoc_macro: Macro::Ev,
                    nodes: vec![Element::Text("DISPLAY".to_string())],
                }),
                Element::Macro(MacroNode {
                    mdoc_macro: Macro::Ad,
                    nodes: vec![Element::Text("ADDRESS".to_string())],
                }),
            ];

            let mdoc = MdocParser::parse_mdoc(input).unwrap();
            assert_eq!(mdoc.elements, elements);
        }

        #[test]
        fn ev_callable() {
            let input = ".Ad addr1 Ev ADDRESS";
            let elements = vec![
                Element::Macro(MacroNode {
                    mdoc_macro: Macro::Ad,
                    nodes: vec![Element::Text("addr1".to_string())],
                }),
                Element::Macro(MacroNode {
                    mdoc_macro: Macro::Ev,
                    nodes: vec![Element::Text("ADDRESS".to_string())],
                }),
            ];

            let mdoc = MdocParser::parse_mdoc(input).unwrap();
            assert_eq!(mdoc.elements, elements);
        }

        // .Ex -----------------------------------------------------------

        #[test]
        fn ex() {
            let input = ".Ex -std grep";
            let elements = vec![Element::Macro(MacroNode {
                mdoc_macro: Macro::Ex,
                nodes: vec![Element::Text("grep".to_string())],
            })];

            let mdoc = MdocParser::parse_mdoc(input).unwrap();
            assert_eq!(mdoc.elements, elements);
        }

        #[test]
        fn ex_no_args() {
            let input = ".Ex";
            let elements = vec![];

            let mdoc = MdocParser::parse_mdoc(input).unwrap();
            assert_eq!(mdoc.elements, elements);
        }

        #[test]
        fn ex_not_parsed() {
            let input = ".Ex -std grep Ad addr";
            let elements = vec![Element::Macro(MacroNode {
                mdoc_macro: Macro::Ex,
                nodes: vec![
                    Element::Text("grep".to_string()),
                    Element::Text("Ad".to_string()),
                    Element::Text("addr".to_string()),
                ],
            })];

            let mdoc = MdocParser::parse_mdoc(input).unwrap();
            assert_eq!(mdoc.elements, elements);
        }

        #[test]
        fn ex_not_callable() {
            let input = ".Ad addr Ex -std grep";
            let elements = vec![Element::Macro(MacroNode {
                mdoc_macro: Macro::Ad,
                nodes: vec![
                    Element::Text("addr".to_string()),
                    Element::Text("Ex".to_string()),
                    Element::Text("-std".to_string()),
                    Element::Text("grep".to_string()),
                ],
            })];

            let mdoc = MdocParser::parse_mdoc(input).unwrap();
            assert_eq!(mdoc.elements, elements);
        }

        // .Fa -----------------------------------------------------------

        #[test]
        fn fa() {
            let input = ".Fa size_t";
            let elements = vec![Element::Macro(MacroNode {
                mdoc_macro: Macro::Fa,
                nodes: vec![Element::Text("size_t".to_string())],
            })];

            let mdoc = MdocParser::parse_mdoc(input).unwrap();
            assert_eq!(mdoc.elements, elements);
        }

        #[test]
        fn fa_no_args() {
            let input = ".Fa";
            let elements = vec![];

            let mdoc = MdocParser::parse_mdoc(input).unwrap();
            assert_eq!(mdoc.elements, elements);
        }

        #[test]
        fn fa_parsed() {
            let input = ".Fa funcname Ft const char *";
            let elemets = vec![
                Element::Macro(MacroNode {
                    mdoc_macro: Macro::Fa,
                    nodes: vec![Element::Text("funcname".to_string())],
                }),
                Element::Macro(MacroNode {
                    mdoc_macro: Macro::Ft,
                    nodes: vec![
                        Element::Text("const".to_string()),
                        Element::Text("char".to_string()),
                        Element::Text("*".to_string()),
                    ],
                }),
            ];

            let mdoc = MdocParser::parse_mdoc(input).unwrap();
            assert_eq!(mdoc.elements, elemets);
        }

        #[test]
        fn fa_callable() {
            let input = ".Ft functype Fa int";
            let elements = vec![
                Element::Macro(MacroNode {
                    mdoc_macro: Macro::Ft,
                    nodes: vec![Element::Text("functype".to_string())],
                }),
                Element::Macro(MacroNode {
                    mdoc_macro: Macro::Fa,
                    nodes: vec![Element::Text("int".to_string())],
                }),
            ];

            let mdoc = MdocParser::parse_mdoc(input).unwrap();
            assert_eq!(mdoc.elements, elements);
        }

        #[test]
        fn fd() {
            let input = ".Fd #define sa_handler __sigaction_u.__sa_handler\n.Fd #define SIO_MAXNFDS\n.Fd #endif";
            let elements = vec![
                Element::Macro(MacroNode {
                    mdoc_macro: Macro::Fd {
                        directive: "#define".to_string(),
                        arguments: vec![
                            "sa_handler".to_string(),
                            "__sigaction_u.__sa_handler".to_string(),
                        ],
                    },
                    nodes: vec![],
                }),
                Element::Macro(MacroNode {
                    mdoc_macro: Macro::Fd {
                        directive: "#define".to_string(),
                        arguments: vec!["SIO_MAXNFDS".to_string()],
                    },
                    nodes: vec![],
                }),
                Element::Macro(MacroNode {
                    mdoc_macro: Macro::Fd {
                        directive: "#endif".to_string(),
                        arguments: vec![],
                    },
                    nodes: vec![],
                }),
            ];

            let mdoc = MdocParser::parse_mdoc(input).unwrap();
            assert_eq!(mdoc.elements, elements);
        }

        #[test]
        fn fd_no_args() {
            let input = ".Fd";
            let elements = vec![];

            let mdoc = MdocParser::parse_mdoc(input).unwrap();
            assert_eq!(mdoc.elements, elements);
        }

        #[test]
        fn fd_not_parsed() {
            let input = ".Fd #define Ad addr";
            let elements = vec![Element::Macro(MacroNode {
                mdoc_macro: Macro::Fd {
                    directive: "#define".to_string(),
                    arguments: vec!["Ad".to_string(), "addr".to_string()],
                },
                nodes: vec![],
            })];

            let mdoc = MdocParser::parse_mdoc(input).unwrap();
            assert_eq!(mdoc.elements, elements);
        }

        #[test]
        fn fd_not_callable() {
            let input = ".Ad Fd #define ADDRESS";
            let elements = vec![Element::Macro(MacroNode {
                mdoc_macro: Macro::Ad,
                nodes: vec![
                    Element::Text("Fd".to_string()),
                    Element::Text("#define".to_string()),
                    Element::Text("ADDRESS".to_string()),
                ],
            })];

            let mdoc = MdocParser::parse_mdoc(input).unwrap();
            assert_eq!(mdoc.elements, elements);
        }

        #[test]
        fn fl() {
            let input = ".Fl H | L | P\n.Fl inet";
            let elements = vec![
                Element::Macro(MacroNode {
                    mdoc_macro: Macro::Fl,
                    nodes: vec![
                        Element::Text("H".to_string()),
                        Element::Text("|".to_string()),
                        Element::Text("L".to_string()),
                        Element::Text("|".to_string()),
                        Element::Text("P".to_string()),
                    ],
                }),
                Element::Macro(MacroNode {
                    mdoc_macro: Macro::Fl,
                    nodes: vec![Element::Text("inet".to_string())],
                }),
            ];

            let mdoc = MdocParser::parse_mdoc(input).unwrap();
            assert_eq!(mdoc.elements, elements);
        }

        #[test]
        fn fl_no_args() {
            let input = ".Fl";
            let elements = vec![Element::Macro(MacroNode {
                mdoc_macro: Macro::Fl,
                nodes: vec![],
            })];

            let mdoc = MdocParser::parse_mdoc(input).unwrap();
            assert_eq!(mdoc.elements, elements);
        }

        #[test]
        fn fl_parsed() {
            let input = ".Fl inet Ar destination gateway";
            let elements = vec![
                Element::Macro(MacroNode {
                    mdoc_macro: Macro::Fl,
                    nodes: vec![Element::Text("inet".to_string())],
                }),
                Element::Macro(MacroNode {
                    mdoc_macro: Macro::Ar,
                    nodes: vec![
                        Element::Text("destination".to_string()),
                        Element::Text("gateway".to_string()),
                    ],
                }),
            ];

            let mdoc = MdocParser::parse_mdoc(input).unwrap();
            assert_eq!(mdoc.elements, elements);
        }

        #[test]
        fn fl_callable() {
            let input = ".Cm add Fl inet";
            let elements = vec![
                Element::Macro(MacroNode {
                    mdoc_macro: Macro::Cm,
                    nodes: vec![Element::Text("add".to_string())],
                }),
                Element::Macro(MacroNode {
                    mdoc_macro: Macro::Fl,
                    nodes: vec![Element::Text("inet".to_string())],
                }),
            ];

            let mdoc = MdocParser::parse_mdoc(input).unwrap();
            assert_eq!(mdoc.elements, elements);
        }

        // .Fn -----------------------------------------------------------

        #[test]
        fn r#fn() {
            let input = ".Fn \"int funcname\" \"int arg0\" \"int arg1\"\n.Fn funcname \"int arg0\"\n.Fn funcname arg0\n.Fn ( funcname )";
            let elements = vec![
                Element::Macro(MacroNode {
                    mdoc_macro: Macro::Fn {
                        funcname: "\"int funcname\"".to_string(),
                    },
                    nodes: vec![
                        Element::Text("int arg0".to_string()),
                        Element::Text("int arg1".to_string()),
                    ],
                }),
                Element::Macro(MacroNode {
                    mdoc_macro: Macro::Fn {
                        funcname: "funcname".to_string(),
                    },
                    nodes: vec![Element::Text("int arg0".to_string())],
                }),
                Element::Macro(MacroNode {
                    mdoc_macro: Macro::Fn {
                        funcname: "funcname".to_string(),
                    },
                    nodes: vec![Element::Text("arg0".to_string())],
                }),
                Element::Macro(MacroNode {
                    mdoc_macro: Macro::Fn {
                        funcname: "(funcname".to_string(),
                    },
                    nodes: vec![Element::Text(")".to_string())],
                }),
            ];

            let mdoc = MdocParser::parse_mdoc(input).unwrap();
            assert_eq!(mdoc.elements, elements);
        }

        
        #[test]
        fn fn_no_args() {
            let input = ".Fn";
            let elements = vec![];

            let mdoc = MdocParser::parse_mdoc(input).unwrap();
            assert_eq!(mdoc.elements, elements);
        }

        #[test]
        fn fn_parsed() {
            let input = ".Fn funcname arg Ft int";
            let elements = vec![
                Element::Macro(MacroNode {
                    mdoc_macro: Macro::Fn {
                        funcname: "funcname".to_string(),
                    },
                    nodes: vec![Element::Text("arg".to_string())],
                }),
                Element::Macro(MacroNode {
                    mdoc_macro: Macro::Ft,
                    nodes: vec![Element::Text("int".to_string())],
                }),
            ];

            let mdoc = MdocParser::parse_mdoc(input).unwrap();
            assert_eq!(mdoc.elements, elements);
        }

        #[test]
        fn fn_callable() {
            let input = ".Ft functype Fn funcname";
            let elements = vec![
                Element::Macro(MacroNode {
                    mdoc_macro: Macro::Ft,
                    nodes: vec![Element::Text("functype".to_string())],
                }),
                Element::Macro(MacroNode {
                    mdoc_macro: Macro::Fn {
                        funcname: "funcname".to_string(),
                    },
                    nodes: vec![],
                }),
            ];

            let mdoc = MdocParser::parse_mdoc(input).unwrap();
            assert_eq!(mdoc.elements, elements);
        }

        #[test]
        fn fr() {
            let input = ".Fr 32";
            let elements = vec![Element::Macro(MacroNode {
                mdoc_macro: Macro::Fr,
                nodes: vec![Element::Text("32".to_string())],
            })];

            let mdoc = MdocParser::parse_mdoc(input).unwrap();
            assert_eq!(mdoc.elements, elements);
        }

        #[test]
        fn fr_no_args() {
            let input = ".Fr";
            let elements = vec![];

            let mdoc = MdocParser::parse_mdoc(input).unwrap();
            assert_eq!(mdoc.elements, elements);
        }

        #[test]
        fn fr_parsed() {
            let input = ".Fr 32 Ad addr";
            let elements = vec![
                Element::Macro(MacroNode {
                    mdoc_macro: Macro::Fr,
                    nodes: vec![Element::Text("32".to_string())],
                }),
                Element::Macro(MacroNode {
                    mdoc_macro: Macro::Ad,
                    nodes: vec![Element::Text("addr".to_string())],
                }),
            ];

            let mdoc = MdocParser::parse_mdoc(input).unwrap();
            assert_eq!(mdoc.elements, elements);
        }

        #[test]
        fn fr_callable() {
            let input = ".Ft functype Fr 12";
            let elements = vec![
                Element::Macro(MacroNode {
                    mdoc_macro: Macro::Ft,
                    nodes: vec![Element::Text("functype".to_string())],
                }),
                Element::Macro(MacroNode {
                    mdoc_macro: Macro::Fr,
                    nodes: vec![Element::Text("12".to_string())],
                }),
            ];

            let mdoc = MdocParser::parse_mdoc(input).unwrap();
            assert_eq!(mdoc.elements, elements);
        }

        // .Ft -----------------------------------------------------------

        #[test]
        fn ft() {
            let input = ".Ft int32 void";
            let elements = vec![Element::Macro(MacroNode {
                mdoc_macro: Macro::Ft,
                nodes: vec![
                    Element::Text("int32".to_string()),
                    Element::Text("void".to_string()),
                ],
            })];

            let mdoc = MdocParser::parse_mdoc(input).unwrap();
            assert_eq!(mdoc.elements, elements);
        }

        #[test]
        fn ft_no_args() {
            let input = ".Ft";
            let elements = vec![];

            let mdoc = MdocParser::parse_mdoc(input).unwrap();
            assert_eq!(mdoc.elements, elements);
        }

        #[test]
        fn ft_parsed() {
            let input = ".Ft functype Fa arg";
            let elements = vec![
                Element::Macro(MacroNode {
                    mdoc_macro: Macro::Ft,
                    nodes: vec![Element::Text("functype".to_string())],
                }),
                Element::Macro(MacroNode {
                    mdoc_macro: Macro::Fa,
                    nodes: vec![Element::Text("arg".to_string())],
                }),
            ];

            let mdoc = MdocParser::parse_mdoc(input).unwrap();
            assert_eq!(mdoc.elements, elements);
        }

        #[test]
        fn ft_callable() {
            let input = ".Fa funcname Ft const char *";
            let elemets = vec![
                Element::Macro(MacroNode {
                    mdoc_macro: Macro::Fa,
                    nodes: vec![Element::Text("funcname".to_string())],
                }),
                Element::Macro(MacroNode {
                    mdoc_macro: Macro::Ft,
                    nodes: vec![
                        Element::Text("const".to_string()),
                        Element::Text("char".to_string()),
                        Element::Text("*".to_string()),
                    ],
                }),
            ];

            let mdoc = MdocParser::parse_mdoc(input).unwrap();
            assert_eq!(mdoc.elements, elemets);
        }

        #[test]
        fn fx() {
            let input = ".Fx 1.0 arg\n";
            let elements = vec![
                Element::Macro(MacroNode {
                    mdoc_macro: Macro::Fx,
                    nodes: vec![
                        Element::Text(FxType::format("1.0")),
                        Element::Text("arg".to_string()),
                    ],
                }),
            ];

            let mdoc = MdocParser::parse_mdoc(input).unwrap();
            assert_eq!(mdoc.elements, elements);
        }

        #[test]
        fn fx_no_args() {
            let input = ".Fx";
            let elements = vec![Element::Macro(MacroNode {
                mdoc_macro: Macro::Fx,
                nodes: vec![Element::Text(FxType::format_default())],
            })];

            let mdoc = MdocParser::parse_mdoc(input).unwrap();
            assert_eq!(mdoc.elements, elements);
        }

        #[test]
        fn fx_parsed() {
            let input = ".Fx 1.0 Ad addr";
            let elements = vec![
                Element::Macro(MacroNode {
                    mdoc_macro: Macro::Fx,
                    nodes: vec![Element::Text(FxType::format("1.0"))],
                }),
                Element::Macro(MacroNode {
                    mdoc_macro: Macro::Ad,
                    nodes: vec![Element::Text("addr".to_string())],
                }),
            ];

            let mdoc = MdocParser::parse_mdoc(input).unwrap();
            assert_eq!(mdoc.elements, elements);
        }

        #[test]
        fn fx_callable() {
            let input = ".Ad addr Fx 1.0";
            let elements = vec![
                Element::Macro(MacroNode {
                    mdoc_macro: Macro::Ad,
                    nodes: vec![Element::Text("addr".to_string())],
                }),
                Element::Macro(MacroNode {
                    mdoc_macro: Macro::Fx,
                    nodes: vec![Element::Text(FxType::format("1.0"))],
                }),
            ];

            let mdoc = MdocParser::parse_mdoc(input).unwrap();
            assert_eq!(mdoc.elements, elements);
        }

        #[test]
        fn hf() {
            let input = ".Hf file/path file2/path";
            let elements = vec![Element::Macro(MacroNode {
                mdoc_macro: Macro::Hf,
                nodes: vec![
                    Element::Text("file/path".to_string()),
                    Element::Text("file2/path".to_string()),
                ],
            })];

            let mdoc = MdocParser::parse_mdoc(input).unwrap();
            assert_eq!(mdoc.elements, elements);
        }

        #[test]
        fn hf_no_args() {
            let input = ".Hf";
            let elements = vec![Element::Macro(MacroNode {
                mdoc_macro: Macro::Hf,
                nodes: vec![],
            })];

            let mdoc = MdocParser::parse_mdoc(input).unwrap();
            assert_eq!(mdoc.elements, elements);
        }

        #[test]
        fn hf_not_parsed() {
            let input = ".Hf Ad addr";
            let elements = vec![Element::Macro(MacroNode {
                mdoc_macro: Macro::Hf,
                nodes: vec![
                    Element::Text("Ad".to_string()),
                    Element::Text("addr".to_string()),
                ],
            })];

            let mdoc = MdocParser::parse_mdoc(input).unwrap();
            assert_eq!(mdoc.elements, elements);
        }

        #[test]
        fn hf_not_callable() {
            let input = ".Ad Hf path/to/some/file";
            let elements = vec![Element::Macro(MacroNode {
                mdoc_macro: Macro::Ad,
                nodes: vec![
                    Element::Text("Hf".to_string()),
                    Element::Text("path/to/some/file".to_string()),
                ],
            })];

            let mdoc = MdocParser::parse_mdoc(input).unwrap();
            assert_eq!(mdoc.elements, elements);
        }

        #[test]
        fn ic() {
            let input = ".Ic :wq";
            let elements = vec![Element::Macro(MacroNode {
                mdoc_macro: Macro::Ic,
                nodes: vec![Element::Text(":wq".to_string())],
            })];

            let mdoc = MdocParser::parse_mdoc(input).unwrap();
            assert_eq!(mdoc.elements, elements);
        }

        #[test]
        fn ic_no_args() {
            let input = ".Ic";
            let elements = vec![];

            let mdoc = MdocParser::parse_mdoc(input).unwrap();
            assert_eq!(mdoc.elements, elements);
        }

        #[test]
        fn ic_parsed() {
            let input = ".Ic lookup Cm file bind";
            let elements = vec![
                Element::Macro(MacroNode {
                    mdoc_macro: Macro::Ic,
                    nodes: vec![Element::Text("lookup".to_string())],
                }),
                Element::Macro(MacroNode {
                    mdoc_macro: Macro::Cm,
                    nodes: vec![
                        Element::Text("file".to_string()),
                        Element::Text("bind".to_string()),
                    ],
                }),
            ];

            let mdoc = MdocParser::parse_mdoc(input).unwrap();
            assert_eq!(mdoc.elements, elements);
        }

        #[test]
        fn ic_callable() {
            let input = ".Ad addr Ic :wq";
            let elements = vec![
                Element::Macro(MacroNode {
                    mdoc_macro: Macro::Ad,
                    nodes: vec![Element::Text("addr".to_string())],
                }),
                Element::Macro(MacroNode {
                    mdoc_macro: Macro::Ic,
                    nodes: vec![Element::Text(":wq".to_string())],
                }),
            ];

            let mdoc = MdocParser::parse_mdoc(input).unwrap();
            assert_eq!(mdoc.elements, elements);
        }

        #[test]
        fn r#in() {
            let input = ".In stdatomic.h";
            let elements = vec![Element::Macro(MacroNode {
                mdoc_macro: Macro::In {
                    filename: "stdatomic.h".to_string(),
                },
                nodes: vec![],
            })];

            let mdoc = MdocParser::parse_mdoc(input).unwrap();
            assert_eq!(mdoc.elements, elements);
        }

        #[test]
        fn in_no_args() {
            let input = ".In";
            let elements = vec![];

            let mdoc = MdocParser::parse_mdoc(input).unwrap();
            assert_eq!(mdoc.elements, elements);
        }

        #[test]
        fn in_parsed() {
            let input = ".In stdio.h Ad addr";
            let elements = vec![
                Element::Macro(MacroNode {
                    mdoc_macro: Macro::In {
                        filename: "stdio.h".to_string(),
                    },
                    nodes: vec![],
                }),
                Element::Macro(MacroNode {
                    mdoc_macro: Macro::Ad,
                    nodes: vec![Element::Text("addr".to_string())],
                }),
            ];

            let mdoc = MdocParser::parse_mdoc(input).unwrap();
            assert_eq!(mdoc.elements, elements);
        }

        #[test]
        fn in_callable() {
            let input = ".Ad addr In stdatomic.c";
            let elements = vec![
                Element::Macro(MacroNode {
                    mdoc_macro: Macro::Ad,
                    nodes: vec![Element::Text("addr".to_string())],
                }),
                Element::Macro(MacroNode {
                    mdoc_macro: Macro::In {
                        filename: "stdatomic.c".to_string(),
                    },
                    nodes: vec![],
                }),
            ];

            let mdoc = MdocParser::parse_mdoc(input).unwrap();
            assert_eq!(mdoc.elements, elements);
        }

        #[test]
        fn lb() {
            let input = ".Lb libname";
            let elements = vec![Element::Macro(MacroNode {
                mdoc_macro: Macro::Lb {
                    lib_name: "libname".to_string(),
                },
                nodes: vec![],
            })];

            let mdoc = MdocParser::parse_mdoc(input).unwrap();
            assert_eq!(mdoc.elements, elements);
        }

        #[test]
        fn lb_wrong_args() {
            assert_eq!(MdocParser::parse_mdoc(".Lb").unwrap().elements, vec![]);
        }

        #[test]
        fn lb_not_parsed() {
            let input = ".Lb Ar";
            let elements = vec![Element::Macro(MacroNode {
                mdoc_macro: Macro::Lb {
                    lib_name: "Ar".to_string(),
                },
                nodes: vec![],
            })];

            let mdoc = MdocParser::parse_mdoc(input).unwrap();
            assert_eq!(mdoc.elements, elements);
        }

        #[test]
        fn lb_not_callable() {
            let input = ".Ad Lb stdio.h";
            let elements = vec![Element::Macro(MacroNode {
                mdoc_macro: Macro::Ad,
                nodes: vec![
                    Element::Text("Lb".to_string()),
                    Element::Text("stdio.h".to_string()),
                ],
            })];

            let mdoc = MdocParser::parse_mdoc(input).unwrap();
            assert_eq!(mdoc.elements, elements);
        }

        #[test]
        fn li() {
            let input = ".Li Book Antiqua";
            let elements = vec![Element::Macro(MacroNode {
                mdoc_macro: Macro::Li,
                nodes: vec![
                    Element::Text("Book".to_string()),
                    Element::Text("Antiqua".to_string()),
                ],
            })];

            let mdoc = MdocParser::parse_mdoc(input).unwrap();
            assert_eq!(mdoc.elements, elements);
        }

        #[test]
        fn li_no_args() {
            let input = ".Li";
            let elements = vec![];

            let mdoc = MdocParser::parse_mdoc(input).unwrap();
            assert_eq!(mdoc.elements, elements);
        }

        #[test]
        fn li_parsed() {
            let input = ".Li font Ev DEFAULT_FONT";
            let elements = vec![
                Element::Macro(MacroNode {
                    mdoc_macro: Macro::Li,
                    nodes: vec![Element::Text("font".to_string())],
                }),
                Element::Macro(MacroNode {
                    mdoc_macro: Macro::Ev,
                    nodes: vec![Element::Text("DEFAULT_FONT".to_string())],
                }),
            ];

            let mdoc = MdocParser::parse_mdoc(input).unwrap();
            assert_eq!(mdoc.elements, elements);
        }

        #[test]
        fn li_callable() {
            let input = ".Ad addr Li font";
            let elements = vec![
                Element::Macro(MacroNode {
                    mdoc_macro: Macro::Ad,
                    nodes: vec![Element::Text("addr".to_string())],
                }),
                Element::Macro(MacroNode {
                    mdoc_macro: Macro::Li,
                    nodes: vec![Element::Text("font".to_string())],
                }),
            ];

            let mdoc = MdocParser::parse_mdoc(input).unwrap();
            assert_eq!(mdoc.elements, elements);
        }

        #[test]
        fn lk() {
            let input = ".Lk https://bsd.lv The BSD.lv Project";
            let elements = vec![Element::Macro(MacroNode {
                mdoc_macro: Macro::Lk {
                    uri: "https://bsd.lv".to_string(),
                },
                nodes: vec![
                    Element::Text("The".to_string()),
                    Element::Text("BSD.lv".to_string()),
                    Element::Text("Project".to_string()),
                ],
            })];

            let mdoc = MdocParser::parse_mdoc(input).unwrap();
            assert_eq!(mdoc.elements, elements);
        }

        #[test]
        fn lk_no_args() {
            let input = ".Lk";
            let elements = vec![];

            let mdoc = MdocParser::parse_mdoc(input).unwrap();
            assert_eq!(mdoc.elements, elements);
        }

        #[test]
        fn lk_parsed() {
            let input = ".Lk https://bsd.lv Ev NAME";
            let elements = vec![
                Element::Macro(MacroNode {
                    mdoc_macro: Macro::Lk {
                        uri: "https://bsd.lv".to_string(),
                    },
                    nodes: vec![],
                }),
                Element::Macro(MacroNode {
                    mdoc_macro: Macro::Ev,
                    nodes: vec![Element::Text("NAME".to_string())],
                }),
            ];

            let mdoc = MdocParser::parse_mdoc(input).unwrap();
            assert_eq!(mdoc.elements, elements);
        }

        #[test]
        fn lk_callable() {
            let input = ".Ad addr Lk https://bsd.lv";
            let elements = vec![
                Element::Macro(MacroNode {
                    mdoc_macro: Macro::Ad,
                    nodes: vec![Element::Text("addr".to_string())],
                }),
                Element::Macro(MacroNode {
                    mdoc_macro: Macro::Lk {
                        uri: "https://bsd.lv".to_string(),
                    },
                    nodes: vec![],
                }),
            ];

            let mdoc = MdocParser::parse_mdoc(input).unwrap();
            assert_eq!(mdoc.elements, elements);
        }

        #[test]
        fn lp() {
            let input = ".Lp";
            let elements = vec![Element::Macro(MacroNode {
                mdoc_macro: Macro::Lp,
                nodes: vec![],
            })];

            let mdoc = MdocParser::parse_mdoc(input).unwrap();
            assert_eq!(mdoc.elements, elements);
        }

        #[test]
        fn lp_not_parsed() {
            let input = ".Lp Ad addr";
            let elements = vec![Element::Macro(MacroNode {
                mdoc_macro: Macro::Lp,
                nodes: vec![],
            })];

            let mdoc = MdocParser::parse_mdoc(input).unwrap();
            assert_eq!(mdoc.elements, elements);
        }

        #[test]
        fn lp_not_callable() {
            let input = ".Ad addr Lp";
            let elements = vec![Element::Macro(MacroNode {
                mdoc_macro: Macro::Ad,
                nodes: vec![
                    Element::Text("addr".to_string()),
                    Element::Text("Lp".to_string()),
                ],
            })];

            let mdoc = MdocParser::parse_mdoc(input).unwrap();
            assert_eq!(mdoc.elements, elements);
        }

        // Ms --------------------------------------------------------------------------

        #[test]
        fn ms() {
            let content = ".Ms alpha beta";

            let elements = vec![Element::Macro(MacroNode {
                mdoc_macro: Macro::Ms,
                nodes: vec![
                    Element::Text("alpha".to_string()),
                    Element::Text("beta".to_string()),
                ],
            })];

            let mdoc = MdocParser::parse_mdoc(content).unwrap();
            assert_eq!(mdoc.elements, elements);
        }

        #[test]
        fn ms_no_args() {
            let content = ".Ms";
            let elements = vec![];

            let mdoc = MdocParser::parse_mdoc(content).unwrap();
            assert_eq!(mdoc.elements, elements);

        }

        #[test]
        fn ms_parsed() {
            let content = ".Ms beta Ux";
            let elements = vec![
                Element::Macro(MacroNode {
                    mdoc_macro: Macro::Ms,
                    nodes: vec![Element::Text("beta".to_string())],
                }),
                Element::Macro(MacroNode {
                    mdoc_macro: Macro::Ux,
                    nodes: vec![],
                }),
            ];

            let mdoc = MdocParser::parse_mdoc(content).unwrap();
            assert_eq!(mdoc.elements, elements);
        }

        #[test]
        fn ms_callable() {
            let content = ".No / Ms aleph";

            let elements = vec![
                Element::Macro(MacroNode {
                    mdoc_macro: Macro::No,
                    nodes: vec![Element::Text("/".to_string())],
                }),
                Element::Macro(MacroNode {
                    mdoc_macro: Macro::Ms,
                    nodes: vec![Element::Text("aleph".to_string())],
                }),
            ];

            let mdoc = MdocParser::parse_mdoc(content).unwrap();
            assert_eq!(mdoc.elements, elements);
        }

        // Mt --------------------------------------------------------------------------

        #[test]
        fn mt() {
            let content = ".Mt abc@gmail.com abc@gmail.com";

            let elements = vec![Element::Macro(MacroNode {
                mdoc_macro: Macro::Mt,
                nodes: vec![
                    Element::Text("abc@gmail.com".to_string()),
                    Element::Text("abc@gmail.com".to_string()),
                ],
            })];

            let mdoc = MdocParser::parse_mdoc(content).unwrap();
            assert_eq!(mdoc.elements, elements);
        }

        #[test]
        fn mt_no_args() {
            let content = ".Mt";
            let elements = vec![];

            let mdoc = MdocParser::parse_mdoc(content).unwrap();
            assert_eq!(mdoc.elements, elements);
        }

        #[test]
        fn mt_parsed() {
            let content = ".Mt abc@gmail.com Ux";

            let elements = vec![
                Element::Macro(MacroNode {
                    mdoc_macro: Macro::Mt,
                    nodes: vec![Element::Text("abc@gmail.com".to_string())],
                }),
                Element::Macro(MacroNode {
                    mdoc_macro: Macro::Ux,
                    nodes: vec![],
                }),
            ];

            let mdoc = MdocParser::parse_mdoc(content).unwrap();
            assert_eq!(mdoc.elements, elements);
        }

        #[test]
        fn mt_callable() {
            let content = ".Ad address1 Mt abc@gmail.com";
            let elements = vec![
                Element::Macro(MacroNode {
                    mdoc_macro: Macro::Ad,
                    nodes: vec![Element::Text("address1".to_string())],
                }),
                Element::Macro(MacroNode {
                    mdoc_macro: Macro::Mt,
                    nodes: vec![Element::Text("abc@gmail.com".to_string())],
                }),
            ];

            let mdoc = MdocParser::parse_mdoc(content).unwrap();
            assert_eq!(mdoc.elements, elements);
        }

        // No --------------------------------------------------------------------------

        #[test]
        fn no() {
            let content = ".No a b c";

            let elements = vec![
                Element::Macro(MacroNode {
                    mdoc_macro: Macro::No,
                    nodes: vec![
                        Element::Text("a".to_string()),
                        Element::Text("b".to_string()),
                        Element::Text("c".to_string())
                    ],
                })
            ];

            let mdoc = MdocParser::parse_mdoc(content).unwrap();
            assert_eq!(mdoc.elements, elements)
        }


        #[test]
        fn no_no_args() {
            let content = ".No";
            let elements = vec![];

            let mdoc = MdocParser::parse_mdoc(content).unwrap();
            assert_eq!(mdoc.elements, elements);
        }

        #[test]
        fn no_parsed() {
            let content = ".No a Ar value";

            let elements = vec![
                Element::Macro(MacroNode {
                    mdoc_macro: Macro::No,
                    nodes: vec![Element::Text("a".to_string())],
                }),
                Element::Macro(MacroNode {
                    mdoc_macro: Macro::Ar,
                    nodes: vec![Element::Text("value".to_string())],
                }),
            ];

            let mdoc = MdocParser::parse_mdoc(content).unwrap();
            assert_eq!(mdoc.elements, elements);
        }

        #[test]
        fn no_callable() {
            let content = ".Ar value No a";
            let elements = vec![
                Element::Macro(MacroNode {
                    mdoc_macro: Macro::Ar,
                    nodes: vec![Element::Text("value".to_string())],
                }),
                Element::Macro(MacroNode {
                    mdoc_macro: Macro::No,
                    nodes: vec![Element::Text("a".to_string())],
                }),
            ];

            let mdoc = MdocParser::parse_mdoc(content).unwrap();
            assert_eq!(mdoc.elements, elements);
        }

        // Ns --------------------------------------------------------------------------

        #[test]
        fn ns() {
            let content = ".Ns";

            let elements = vec![Element::Macro(MacroNode {
                mdoc_macro: Macro::Ns,
                nodes: vec![],
            })];

            let mdoc = MdocParser::parse_mdoc(content).unwrap();
            assert_eq!(mdoc.elements, elements);
        }

        #[test]
        fn ns_parsed() {
            let content = ".Ns Ar value";

            let elements = vec![
                Element::Macro(MacroNode {
                    mdoc_macro: Macro::Ns,
                    nodes: vec![],
                }),
                Element::Macro(MacroNode {
                    mdoc_macro: Macro::Ar,
                    nodes: vec![Element::Text("value".to_string())],
                }),
            ];

            let mdoc = MdocParser::parse_mdoc(content).unwrap();
            assert_eq!(mdoc.elements, elements);
        }

        #[test]
        fn ns_callable() {
            let content = ".Ar value Ns";
            let elements = vec![
                Element::Macro(MacroNode {
                    mdoc_macro: Macro::Ar,
                    nodes: vec![Element::Text("value".to_string())],
                }),
                Element::Macro(MacroNode {
                    mdoc_macro: Macro::Ns,
                    nodes: vec![],
                }),
            ];

            let mdoc = MdocParser::parse_mdoc(content).unwrap();
            assert_eq!(mdoc.elements, elements);
        }

        // Os --------------------------------------------------------------------------

        #[test]
        fn os() {
            let content = ".Os footer text";

            let elements = vec![Element::Macro(MacroNode {
                mdoc_macro: Macro::Os,
                nodes: vec![
                    Element::Text("footer".to_string()),
                    Element::Text("text".to_string()),
                ],
            })];

            let mdoc = MdocParser::parse_mdoc(content).unwrap();
            assert_eq!(mdoc.elements, elements);
        }

        #[test]
        fn os_no_args() {
            let content = ".Os";

            let elements = vec![Element::Macro(MacroNode {
                mdoc_macro: Macro::Os,
                nodes: vec![],
            })];

            let mdoc = MdocParser::parse_mdoc(content).unwrap();
            assert_eq!(mdoc.elements, elements);
        }

        #[test]
        fn os_not_parsed() {
            let content = ".Os Ar value";

            let elements = vec![Element::Macro(MacroNode {
                mdoc_macro: Macro::Os,
                nodes: vec![
                    Element::Text("Ar".to_string()),
                    Element::Text("value".to_string()),
                ],
            })];

            let mdoc = MdocParser::parse_mdoc(content).unwrap();
            assert_eq!(mdoc.elements, elements);
        }

        #[test]
        fn os_not_callable() {
            let content = ".Ad addr1 Os";
            let elements = vec![Element::Macro(MacroNode {
                mdoc_macro: Macro::Ad,
                nodes: vec![
                    Element::Text("addr1".to_string()),
                    Element::Text("Os".to_string()),
                ],
            })];

            let mdoc = MdocParser::parse_mdoc(content).unwrap();
            assert_eq!(mdoc.elements, elements);
        }

        // Ot --------------------------------------------------------------------------

        #[test]
        fn ot() {
            let content = ".Ot functype";

            let elements = vec![Element::Macro(MacroNode {
                mdoc_macro: Macro::Ft,
                nodes: vec![Element::Text("functype".to_string())],
            })];

            let mdoc = MdocParser::parse_mdoc(content).unwrap();
            assert_eq!(mdoc.elements, elements);
        }

        #[test]
        fn ot_no_args() {
            let content = ".Ot";
            let elements = vec![];

            let mdoc = MdocParser::parse_mdoc(content).unwrap();
            assert_eq!(mdoc.elements, elements);
        }

        #[test]
        fn ot_parsed() {
            let content = ".Ot functype Ar value";

            let elements = vec![
                Element::Macro(MacroNode {
                    mdoc_macro: Macro::Ft,
                    nodes: vec![Element::Text("functype".to_string())],
                }),
                Element::Macro(MacroNode {
                    mdoc_macro: Macro::Ar,
                    nodes: vec![Element::Text("value".to_string())],
                }),
            ];

            let mdoc = MdocParser::parse_mdoc(content).unwrap();
            assert_eq!(mdoc.elements, elements);
        }

        #[test]
        fn ot_callable() {
            let content = ".Ar value Ot functype";
            let elements = vec![
                Element::Macro(MacroNode {
                    mdoc_macro: Macro::Ar,
                    nodes: vec![Element::Text("value".to_string())],
                }),
                Element::Macro(MacroNode {
                    mdoc_macro: Macro::Ft,
                    nodes: vec![Element::Text("functype".to_string())],
                }),
            ];

            let mdoc = MdocParser::parse_mdoc(content).unwrap();
            assert_eq!(mdoc.elements, elements);
        }

        // Pa --------------------------------------------------------------------------

        #[test]
        fn pa() {
            let content = ".Pa name1 name2";

            let elements = vec![Element::Macro(MacroNode {
                mdoc_macro: Macro::Pa,
                nodes: vec![
                    Element::Text("name1".to_string()),
                    Element::Text("name2".to_string()),
                ],
            })];

            let mdoc = MdocParser::parse_mdoc(content).unwrap();
            assert_eq!(mdoc.elements, elements);
        }

        #[test]
        fn pa_no_args() {
            let content = ".Pa";
            let elements = vec![];

            let mdoc = MdocParser::parse_mdoc(content).unwrap();
            assert_eq!(mdoc.elements, elements);
        }

        #[test]
        fn pa_parsed() {
            let content = ".Pa name1 name2 Ar value";

            let elements = vec![
                Element::Macro(MacroNode {
                    mdoc_macro: Macro::Pa,
                    nodes: vec![
                        Element::Text("name1".to_string()),
                        Element::Text("name2".to_string()),
                    ],
                }),
                Element::Macro(MacroNode {
                    mdoc_macro: Macro::Ar,
                    nodes: vec![Element::Text("value".to_string())],
                }),
            ];

            let mdoc = MdocParser::parse_mdoc(content).unwrap();
            assert_eq!(mdoc.elements, elements);
        }

        #[test]
        fn pa_callable() {
            let content = ".Ar value Pa name1 name2";
            let elements = vec![
                Element::Macro(MacroNode {
                    mdoc_macro: Macro::Ar,
                    nodes: vec![Element::Text("value".to_string())],
                }),
                Element::Macro(MacroNode {
                    mdoc_macro: Macro::Pa,
                    nodes: vec![
                        Element::Text("name1".to_string()),
                        Element::Text("name2".to_string()),
                    ],
                }),
            ];

            let mdoc = MdocParser::parse_mdoc(content).unwrap();
            assert_eq!(mdoc.elements, elements);
        }

        // Pf --------------------------------------------------------------------------

        #[test]
        fn pf() {
            let content = ".Pf $ Ar variable_name";

            let elements = vec![
                Element::Macro(MacroNode {
                    mdoc_macro: Macro::Pf {
                        prefix: "$".to_string(),
                    },
                    nodes: vec![],
                }),
                Element::Macro(MacroNode {
                    mdoc_macro: Macro::Ar,
                    nodes: vec![Element::Text("variable_name".to_string())],
                }),
            ];

            let mdoc = MdocParser::parse_mdoc(content).unwrap();
            assert_eq!(mdoc.elements, elements);
        }


        #[test]
        fn pf_no_args() {
            let content = ".Pf";
            let elements = vec![];

            let mdoc = MdocParser::parse_mdoc(content).unwrap();
            assert_eq!(mdoc.elements, elements);
        }

        #[test]
        fn pf_callable() {
            let content = ".Ar value Pf $ Ar variable_name";
            let elements = vec![
                Element::Macro(MacroNode {
                    mdoc_macro: Macro::Ar,
                    nodes: vec![Element::Text("value".to_string())],
                }),
                Element::Macro(MacroNode {
                    mdoc_macro: Macro::Pf {
                        prefix: "$".to_string(),
                    },
                    nodes: vec![],
                }),
                Element::Macro(MacroNode {
                    mdoc_macro: Macro::Ar,
                    nodes: vec![Element::Text("variable_name".to_string())],
                }),
            ];

            let mdoc = MdocParser::parse_mdoc(content).unwrap();
            assert_eq!(mdoc.elements, elements);
        }

        // Pp --------------------------------------------------------------------------

        #[test]
        fn pp() {
            let content = ".Pp";

            let elements = vec![Element::Macro(MacroNode {
                mdoc_macro: Macro::Pp,
                nodes: vec![],
            })];

            let mdoc = MdocParser::parse_mdoc(content).unwrap();
            assert_eq!(mdoc.elements, elements);
        }

        #[test]
        fn pp_not_parsed() {
            // "Ar" macro will be ignored
            let content = ".Pp Ar value";

            let elements = vec![Element::Macro(MacroNode {
                mdoc_macro: Macro::Pp,
                nodes: vec![
                    Element::Text("Ar".to_string()),
                    Element::Text("value".to_string()),
                ],
            })];

            let mdoc = MdocParser::parse_mdoc(content).unwrap();
            assert_eq!(mdoc.elements, elements);
        }

        #[test]
        fn pp_not_callable() {
            let content = ".Ad addr1 Pp";
            let elements = vec![Element::Macro(MacroNode {
                mdoc_macro: Macro::Ad,
                nodes: vec![
                    Element::Text("addr1".to_string()),
                    Element::Text("Pp".to_string()),
                ],
            })];

            let mdoc = MdocParser::parse_mdoc(content).unwrap();
            assert_eq!(mdoc.elements, elements);
        }

        // Rv --------------------------------------------------------------------------

        #[test]
        fn rv() {
            let content = ".Rv -std f1 f2 Ar value";

            let elements = vec![Element::Macro(MacroNode {
                mdoc_macro: Macro::Rv,
                nodes: vec![
                    Element::Text("f1".to_string()),
                    Element::Text("f2".to_string()),
                    Element::Text("Ar".to_string()),
                    Element::Text("value".to_string()),
                ],
            })];

            let mdoc = MdocParser::parse_mdoc(content).unwrap();
            assert_eq!(mdoc.elements, elements);
        }

        #[test]
        fn rv_no_std() {
            assert_eq!(MdocParser::parse_mdoc(".Rv f1 f2").unwrap().elements, vec![]);
        }

        #[test]
        fn rv_no_args() {
            let content = ".Rv -std";

            let elements = vec![Element::Macro(MacroNode {
                mdoc_macro: Macro::Rv,
                nodes: vec![],
            })];

            let mdoc = MdocParser::parse_mdoc(content).unwrap();
            assert_eq!(mdoc.elements, elements);
        }

        #[test]
        fn rv_no_std_and_args() {
            assert_eq!(MdocParser::parse_mdoc(".Rv").unwrap().elements, vec![]);
        }

        #[test]
        fn rv_not_parsed() {
            // "Ar" macro will be ignored
            let content = ".Rv -std f1 Ar value";

            let elements = vec![Element::Macro(MacroNode {
                mdoc_macro: Macro::Rv,
                nodes: vec![
                    Element::Text("f1".to_string()),
                    Element::Text("Ar".to_string()),
                    Element::Text("value".to_string()),
                ],
            })];

            let mdoc = MdocParser::parse_mdoc(content).unwrap();
            assert_eq!(mdoc.elements, elements);
        }

        #[test]
        fn rv_not_callable() {
            let content = ".Ad addr1 Rv -std f1";
            let elements = vec![Element::Macro(MacroNode {
                mdoc_macro: Macro::Ad,
                nodes: vec![
                    Element::Text("addr1".to_string()),
                    Element::Text("Rv".to_string()),
                    Element::Text("-std".to_string()),
                    Element::Text("f1".to_string()),
                ],
            })];

            let mdoc = MdocParser::parse_mdoc(content).unwrap();
            assert_eq!(mdoc.elements, elements);
        }

        // Sm --------------------------------------------------------------------------

        #[test]
        fn sm_on() {
            let content = ".Sm on";

            let elements = vec![Element::Macro(MacroNode {
                mdoc_macro: Macro::Sm(Some(SmMode::On)),
                nodes: vec![],
            })];

            let mdoc = MdocParser::parse_mdoc(content).unwrap();
            assert_eq!(mdoc.elements, elements);
        }

        #[test]
        fn sm_off() {
            let content = ".Sm off";

            let elements = vec![Element::Macro(MacroNode {
                mdoc_macro: Macro::Sm(Some(SmMode::Off)),
                nodes: vec![],
            })];

            let mdoc = MdocParser::parse_mdoc(content).unwrap();
            assert_eq!(mdoc.elements, elements);
        }

        #[test]
        fn sm_no_args() {
            let content = ".Sm";

            let elements = vec![Element::Macro(MacroNode {
                mdoc_macro: Macro::Sm(None),
                nodes: vec![],
            })];

            let mdoc = MdocParser::parse_mdoc(content).unwrap();
            assert_eq!(mdoc.elements, elements);
        }

        #[test]
        fn sm_not_parsed() {
            // "Ar" macro will be ignored
            let content = ".Sm Ar value";

            let elements = vec![
                Element::Macro(MacroNode {
                    mdoc_macro: Macro::Sm(None),
                    nodes: vec![],
                }),
                Element::Macro(MacroNode {
                    mdoc_macro: Macro::Ar,
                    nodes: vec![Element::Text("value".to_string())],
                }),
            ];

            let mdoc = MdocParser::parse_mdoc(content).unwrap();
            assert_eq!(mdoc.elements, elements);
        }

        #[test]
        fn sm_not_callable() {
            let content = ".Ad addr1 Sm";
            let elements = vec![Element::Macro(MacroNode {
                mdoc_macro: Macro::Ad,
                nodes: vec![
                    Element::Text("addr1".to_string()),
                    Element::Text("Sm".to_string()),
                ],
            })];

            let mdoc = MdocParser::parse_mdoc(content).unwrap();
            assert_eq!(mdoc.elements, elements);
        }

        // Sx --------------------------------------------------------------------------

        #[test]
        fn sx() {
            let content = ".Sx MANUAL STRUCTURE";

            let elements = vec![
                Element::Macro(MacroNode {
                    mdoc_macro: Macro::Sx,
                    nodes: vec![
                        Element::Text("MANUAL".to_string()),
                        Element::Text("STRUCTURE".to_string())
                    ],
                }),
            ];

            let mdoc = MdocParser::parse_mdoc(content).unwrap();
            assert_eq!(mdoc.elements, elements);
        }


        #[test]
        fn sx_no_args() {
            assert_eq!(MdocParser::parse_mdoc(".Sx").unwrap().elements, vec![]);
        }

        #[test]
        fn sx_wrong_args() {
            assert_eq!(MdocParser::parse_mdoc(".Sx Ar value").unwrap().elements, vec![]);
        }

        #[test]
        fn sx_parsed() {
            let content = ".Sx MANUAL STRUCTURE Ar value";

            let elements = vec![
                Element::Macro(MacroNode {
                    mdoc_macro: Macro::Sx,
                    nodes: vec![
                        Element::Text("MANUAL".to_string()),
                        Element::Text("STRUCTURE".to_string())
                    ],
                }),
                Element::Macro(MacroNode {
                    mdoc_macro: Macro::Ar,
                    nodes: vec![Element::Text("value".to_string())],
                }),
            ];

            let mdoc = MdocParser::parse_mdoc(content).unwrap();
            assert_eq!(mdoc.elements, elements);
        }

        #[test]
        fn sx_callable() {
            let content = ".Ar value Sx MANUAL STRUCTURE";
            let elements = vec![
                Element::Macro(MacroNode {
                    mdoc_macro: Macro::Ar,
                    nodes: vec![Element::Text("value".to_string())],
                }),
                Element::Macro(MacroNode {
                    mdoc_macro: Macro::Sx,
                    nodes: vec![
                        Element::Text("MANUAL".to_string()),
                        Element::Text("STRUCTURE".to_string())
                    ],
                }),
            ];

            let mdoc = MdocParser::parse_mdoc(content).unwrap();
            assert_eq!(mdoc.elements, elements);
        }

        // Sy --------------------------------------------------------------------------

        #[test]
        fn sy() {
            let content = ".Sy word1 word2";

            let elements = vec![Element::Macro(MacroNode {
                mdoc_macro: Macro::Sy,
                nodes: vec![
                    Element::Text("word1".to_string()),
                    Element::Text("word2".to_string())
                ],
            })];

            let mdoc = MdocParser::parse_mdoc(content).unwrap();
            assert_eq!(mdoc.elements, elements);
        }

        #[test]
        fn sy_no_args() {
            assert_eq!(MdocParser::parse_mdoc(".Sy").unwrap().elements, vec![]);
        }

        #[test]
        fn sy_parsed() {
            let content = ".Sy word1 word2 Ar value";

            let elements = vec![
                Element::Macro(MacroNode {
                    mdoc_macro: Macro::Sy,
                    nodes: vec![
                        Element::Text("word1".to_string()),
                        Element::Text("word2".to_string())
                    ],
                }),
                Element::Macro(MacroNode {
                    mdoc_macro: Macro::Ar,
                    nodes: vec![Element::Text("value".to_string())],
                }),
            ];

            let mdoc = MdocParser::parse_mdoc(content).unwrap();
            assert_eq!(mdoc.elements, elements);
        }

        #[test]
        fn sy_callable() {
            let content = ".Ar value Sy word1 word2";
            let elements = vec![
                Element::Macro(MacroNode {
                    mdoc_macro: Macro::Ar,
                    nodes: vec![Element::Text("value".to_string())],
                }),
                Element::Macro(MacroNode {
                    mdoc_macro: Macro::Sy,
                    nodes: vec![
                        Element::Text("word1".to_string()),
                        Element::Text("word2".to_string())
                    ],
                }),
            ];

            let mdoc = MdocParser::parse_mdoc(content).unwrap();
            assert_eq!(mdoc.elements, elements);
        }

        // Tg --------------------------------------------------------------------------

        #[test]
        fn tg() {
            let content = ".Tg term";

            let elements = vec![Element::Macro(MacroNode {
                mdoc_macro: Macro::Tg {
                    term: Some("term".to_string()),
                },
                nodes: vec![],
            })];

            let mdoc = MdocParser::parse_mdoc(content).unwrap();
            assert_eq!(mdoc.elements, elements);
        }

        #[test]
        fn tg_no_args() {
            let content = ".Tg";

            let elements = vec![Element::Macro(MacroNode {
                mdoc_macro: Macro::Tg { term: None },
                nodes: vec![],
            })];

            let mdoc = MdocParser::parse_mdoc(content).unwrap();
            assert_eq!(mdoc.elements, elements);
        }

        #[test]
        fn tg_not_parsed() {
            // "Ar" macro will be ignored
            let content = ".Tg term Ar value";

            let elements = vec![
                Element::Macro(MacroNode {
                    mdoc_macro: Macro::Tg {
                        term: Some("term".to_string()),
                    },
                    nodes: vec![],
                }),
                Element::Macro(MacroNode {
                    mdoc_macro: Macro::Ar,
                    nodes: vec![Element::Text("value".to_string())],
                }),
            ];

            let mdoc = MdocParser::parse_mdoc(content).unwrap();
            assert_eq!(mdoc.elements, elements);
        }

        #[test]
        fn tg_not_callable() {
            let content = ".Ad addr1 Tg term";
            let elements = vec![Element::Macro(MacroNode {
                mdoc_macro: Macro::Ad,
                nodes: vec![
                    Element::Text("addr1".to_string()),
                    Element::Text("Tg".to_string()),
                    Element::Text("term".to_string()),
                ],
            })];

            let mdoc = MdocParser::parse_mdoc(content).unwrap();
            assert_eq!(mdoc.elements, elements);
        }

        // Tn --------------------------------------------------------------------------

        #[test]
        fn tn() {
            let content = ".Tn word1 word2";

            let elements = vec![Element::Macro(MacroNode {
                mdoc_macro: Macro::Tn,
                nodes: vec![
                    Element::Text("word1".to_string()),
                    Element::Text("word2".to_string()),
                ],
            })];

            let mdoc = MdocParser::parse_mdoc(content).unwrap();
            assert_eq!(mdoc.elements, elements);
        }

        #[test]
        fn tn_no_args() {
            assert_eq!(MdocParser::parse_mdoc(".Tn").unwrap().elements, vec![]);
        }

        #[test]
        fn tn_parsed() {
            let content = ".Tn word1 word2 Ar value";

            let elements = vec![
                Element::Macro(MacroNode {
                    mdoc_macro: Macro::Tn,
                    nodes: vec![
                        Element::Text("word1".to_string()),
                        Element::Text("word2".to_string()),
                    ],
                }),
                Element::Macro(MacroNode {
                    mdoc_macro: Macro::Ar,
                    nodes: vec![Element::Text("value".to_string())],
                }),
            ];

            let mdoc = MdocParser::parse_mdoc(content).unwrap();
            assert_eq!(mdoc.elements, elements);
        }

        #[test]
        fn tn_callable() {
            let content = ".Ar value Tn word1 word2";
            let elements = vec![
                Element::Macro(MacroNode {
                    mdoc_macro: Macro::Ar,
                    nodes: vec![Element::Text("value".to_string())],
                }),
                Element::Macro(MacroNode {
                    mdoc_macro: Macro::Tn,
                    nodes: vec![
                        Element::Text("word1".to_string()),
                        Element::Text("word2".to_string()),
                    ],
                }),
            ];

            let mdoc = MdocParser::parse_mdoc(content).unwrap();
            assert_eq!(mdoc.elements, elements);
        }

        // Ud --------------------------------------------------------------------------

        #[test]
        fn ud() {
            let content = ".Ud";

            let elements = vec![Element::Macro(MacroNode {
                mdoc_macro: Macro::Ud,
                nodes: vec![],
            })];

            let mdoc = MdocParser::parse_mdoc(content).unwrap();
            assert_eq!(mdoc.elements, elements);
        }

        #[test]
        fn ud_not_parsed() {
            // "Ar" macro will be ignored
            let content = ".Ud Ar value";

            let elements = vec![
                Element::Macro(MacroNode {
                    mdoc_macro: Macro::Ud,
                    nodes: vec![],
                }),
                Element::Macro(MacroNode {
                    mdoc_macro: Macro::Ar,
                    nodes: vec![Element::Text("value".to_string())],
                }),
            ];

            let mdoc = MdocParser::parse_mdoc(content).unwrap();
            assert_eq!(mdoc.elements, elements);
        }

        #[test]
        fn ud_not_callable() {
            let content = ".Ad addr1 Ud";
            let elements = vec![Element::Macro(MacroNode {
                mdoc_macro: Macro::Ad,
                nodes: vec![
                    Element::Text("addr1".to_string()),
                    Element::Text("Ud".to_string()),
                ],
            })];

            let mdoc = MdocParser::parse_mdoc(content).unwrap();
            assert_eq!(mdoc.elements, elements);
        }

        // Ux --------------------------------------------------------------------------

        #[test]
        fn ux() {
            let content = ".Ux";

            let elements = vec![Element::Macro(MacroNode {
                mdoc_macro: Macro::Ux,
                nodes: vec![],
            })];

            let mdoc = MdocParser::parse_mdoc(content).unwrap();
            assert_eq!(mdoc.elements, elements);
        }

        #[test]
        fn ux_parsed() {
            let content = ".Ux Ar value";

            let elements = vec![
                Element::Macro(MacroNode {
                    mdoc_macro: Macro::Ux,
                    nodes: vec![],
                }),
                Element::Macro(MacroNode {
                    mdoc_macro: Macro::Ar,
                    nodes: vec![Element::Text("value".to_string())],
                }),
            ];

            let mdoc = MdocParser::parse_mdoc(content).unwrap();
            assert_eq!(mdoc.elements, elements);
        }

        #[test]
        fn ux_callable() {
            let content = ".Ar value Ux";
            let elements = vec![
                Element::Macro(MacroNode {
                    mdoc_macro: Macro::Ar,
                    nodes: vec![Element::Text("value".to_string())],
                }),
                Element::Macro(MacroNode {
                    mdoc_macro: Macro::Ux,
                    nodes: vec![],
                }),
            ];

            let mdoc = MdocParser::parse_mdoc(content).unwrap();
            assert_eq!(mdoc.elements, elements);
        }

        // Va --------------------------------------------------------------------------

        #[test]
        fn va() {
            let content = ".Va const char *bar";

            let elements = vec![Element::Macro(MacroNode {
                mdoc_macro: Macro::Va,
                nodes: vec![
                    Element::Text("const".to_string()),
                    Element::Text("char".to_string()),
                    Element::Text("*bar".to_string()),
                ],
            })];

            let mdoc = MdocParser::parse_mdoc(content).unwrap();
            assert_eq!(mdoc.elements, elements);
        }

        #[test]
        fn va_without_type() {
            let content = ".Va foo";

            let elements = vec![Element::Macro(MacroNode {
                mdoc_macro: Macro::Va,
                nodes: vec![Element::Text("foo".to_string())],
            })];

            let mdoc = MdocParser::parse_mdoc(content).unwrap();
            assert_eq!(mdoc.elements, elements);
        }

        #[test]
        fn va_no_args() {
            assert_eq!(MdocParser::parse_mdoc(".Va").unwrap().elements, vec![]);
        }

        #[test]
        fn va_parsed() {
            let content = ".Va bool foo Ar value";

            let elements = vec![
                Element::Macro(MacroNode {
                    mdoc_macro: Macro::Va,
                    nodes: vec![
                        Element::Text("bool".to_string()),
                        Element::Text("foo".to_string()),
                    ],
                }),
                Element::Macro(MacroNode {
                    mdoc_macro: Macro::Ar,
                    nodes: vec![Element::Text("value".to_string())],
                }),
            ];

            let mdoc = MdocParser::parse_mdoc(content).unwrap();
            assert_eq!(mdoc.elements, elements);
        }

        #[test]
        fn va_callable() {
            let content = ".Ar value Va char foo";

            let elements = vec![
                Element::Macro(MacroNode {
                    mdoc_macro: Macro::Ar,
                    nodes: vec![Element::Text("value".to_string())],
                }),
                Element::Macro(MacroNode {
                    mdoc_macro: Macro::Va,
                    nodes: vec![
                        Element::Text("char".to_string()),
                        Element::Text("foo".to_string()),
                    ],
                }),
            ];

            let mdoc = MdocParser::parse_mdoc(content).unwrap();
            assert_eq!(mdoc.elements, elements);
        }

        // Xr --------------------------------------------------------------------------

        #[test]
        fn xr() {
            let content = ".Xr mandoc 1";

            let elements = vec![Element::Macro(MacroNode {
                mdoc_macro: Macro::Xr {
                    name: "mandoc".to_string(),
                    section: "1".to_string(),
                },
                nodes: vec![],
            })];

            let mdoc = MdocParser::parse_mdoc(content).unwrap();
            assert_eq!(mdoc.elements, elements);
        }

        // #[test]
        // #[should_panic]
        // fn xr_one_arg() {
        //     assert!(MdocParser::parse_mdoc(".Xr mandoc").is_err());
        // }

        #[test]
        #[should_panic]
        fn xr_no_args() {
            // assert_eq!(MdocParser::parse_mdoc(".Xr mandoc").unwrap().elements, vec![]);
            // assert_eq!(MdocParser::parse_mdoc(".Xr 1").unwrap().elements, vec![]);
            // assert_eq!(MdocParser::parse_mdoc(".Xr").unwrap().elements, vec![]);
            assert!(MdocParser::parse_mdoc(".Xr mandoc").is_err());
            assert!(MdocParser::parse_mdoc(".Xr 1").is_err());
            assert!(MdocParser::parse_mdoc(".Xr").is_err());
        }

        #[test]
        fn xr_parsed() {
            let content = ".Xr mandoc 1 test Ns";

            let elements = vec![
                Element::Macro(MacroNode {
                    mdoc_macro: Macro::Xr {
                        name: "mandoc".to_string(),
                        section: "1".to_string(),
                    },
                    nodes: vec![
                        Element::Text("test".to_string())
                    ],
                }),
                Element::Macro(MacroNode {
                    mdoc_macro: Macro::Ns,
                    nodes: vec![],
                }),
            ];

            let mdoc = MdocParser::parse_mdoc(content).unwrap();
            assert_eq!(mdoc.elements, elements);
        }

        #[test]
        fn xr_callable() {
            let content = ".Ar value Xr mandoc 1";
            let elements = vec![
                Element::Macro(MacroNode {
                    mdoc_macro: Macro::Ar,
                    nodes: vec![Element::Text("value".to_string())],
                }),
                Element::Macro(MacroNode {
                    mdoc_macro: Macro::Xr {
                        name: "mandoc".to_string(),
                        section: "1".to_string(),
                    },
                    nodes: vec![],
                }),
            ];

            let mdoc = MdocParser::parse_mdoc(content).unwrap();
            assert_eq!(mdoc.elements, elements);
        }
    }

    mod general {
        use crate::man_util::parser::*;

        #[test]
        fn comment_in_text_line() {
            let input = r#".\" comment
.\" Still comment1
.\" Still comment2
Line \" comment
.\" Still comment2
Line \" comment
"#;
            let elements = vec![
                Element::Text("Line ".to_string()),
                Element::Text("Line ".to_string()),
            ];

            let mdoc = MdocParser::parse_mdoc(input).unwrap();
            assert_eq!(mdoc.elements, elements);
        }

        #[test]
        fn comment_in_lines() {
            let input = r#".%A John \" Doe
.Fo funcname \" comment
Line
.Fc
.%B John \" Doe
.%C John \" Doe
.%I John \" Doe
.%J John \" Doe
.%N John \" Doe
.%O John \" Doe
.%Q John \" Doe
.%R John \" Doe
.%T John \" Doe
.%V John \" Doe
"#;

            let elements = vec![
                Element::Macro(MacroNode {
                    mdoc_macro: Macro::A,
                    nodes: vec![Element::Text("John".to_string())],
                }),
                Element::Macro(MacroNode {
                    mdoc_macro: Macro::Fo {
                        funcname: "funcname".to_string(),
                    },
                    nodes: vec![Element::Text("Line".to_string())],
                }),
                Element::Macro(MacroNode {
                    mdoc_macro: Macro::B,
                    nodes: vec![Element::Text("John".to_string())],
                }),
                Element::Macro(MacroNode {
                    mdoc_macro: Macro::C,
                    nodes: vec![Element::Text("John".to_string())],
                }),
                Element::Macro(MacroNode {
                    mdoc_macro: Macro::I,
                    nodes: vec![Element::Text("John".to_string())],
                }),
                Element::Macro(MacroNode {
                    mdoc_macro: Macro::J,
                    nodes: vec![Element::Text("John".to_string())],
                }),
                Element::Macro(MacroNode {
                    mdoc_macro: Macro::N,
                    nodes: vec![Element::Text("John".to_string())],
                }),
                Element::Macro(MacroNode {
                    mdoc_macro: Macro::O,
                    nodes: vec![Element::Text("John".to_string())],
                }),
                Element::Macro(MacroNode {
                    mdoc_macro: Macro::Q,
                    nodes: vec![Element::Text("John".to_string())],
                }),
                Element::Macro(MacroNode {
                    mdoc_macro: Macro::R,
                    nodes: vec![Element::Text("John".to_string())],
                }),
                Element::Macro(MacroNode {
                    mdoc_macro: Macro::T,
                    nodes: vec![Element::Text("John".to_string())],
                }),
                Element::Macro(MacroNode {
                    mdoc_macro: Macro::V,
                    nodes: vec![Element::Text("John".to_string())],
                }),
            ];

            let mdoc = MdocParser::parse_mdoc(input).unwrap();
            assert_eq!(mdoc.elements, elements);
        }

        #[test]
        fn comment_in_macros() {
            let input = ".Ad addr \\\"comment";
            let elements = vec![
                Element::Macro(MacroNode {
                    mdoc_macro: Macro::Ad,
                    nodes: vec![Element::Text("addr".to_string())],
                }),
                Element::Text("".to_string()),
            ];

            let mdoc = MdocParser::parse_mdoc(input).unwrap();
            assert_eq!(mdoc.elements, elements);
        }
    }
}<|MERGE_RESOLUTION|>--- conflicted
+++ resolved
@@ -127,19 +127,16 @@
     let mut is_bd_literal_block = false;
 
     text.lines()
-<<<<<<< HEAD
         .map(|line| {
             let mut line = line.to_string(); 
             correct_closing_macro_parsing(&mut line);
-=======
-        .map(|l| {
-            let line = if l.contains(".It") {
-                l.replace('\t', &format!("{}", "\\~".repeat(4)))
+
+            line = if line.contains(".It") {
+                line.replace('\t', &format!("{}", "\\~".repeat(4)))
                     .replace("    ", &format!("{}", "\\~".repeat(4)))
             } else {
-                l.to_string()
+                line.to_string()
             };
->>>>>>> 50d6bf33
 
             if line.contains(".Bd") && (line.contains("-literal") || line.contains("-unfilled")) {
                 is_bd_literal_block = true;
@@ -1139,14 +1136,11 @@
             .flat_map(|p| p.into_inner().map(Self::parse_element).collect::<Vec<_>>())
             .collect();
 
-<<<<<<< HEAD
-=======
         let oc = inner_pairs
             .skip_while(|p| p.as_rule() != Rule::oc)
             .map(Self::parse_oc);
 
         nodes.extend(oc);
->>>>>>> 50d6bf33
 
         Element::Macro(MacroNode {
             mdoc_macro: Macro::Oo,
