--- conflicted
+++ resolved
@@ -1,4 +1,3 @@
-<<<<<<< HEAD
 //
 // Copyright (c) 2024 Hemi Labs, Inc.
 //
@@ -11727,11925 +11726,4 @@
             assert_eq!(mdoc.elements, elements);
         }
     }
-}
-=======
-//
-// Copyright (c) 2024 Hemi Labs, Inc.
-//
-// This file is part of the posixutils-rs project covered under
-// the MIT License.  For the full license text, please see the LICENSE
-// file in the root directory of this project.
-// SPDX-License-Identifier: MIT
-//
-
-use pest::{iterators::Pair, Parser};
-use pest_derive::Parser;
-use std::collections::HashSet;
-use text_production::{AtType, BsxType};
-use thiserror::Error;
-use types::{BdType, BfType, OffsetType, SmMode};
-
-use crate::man_util::mdoc_macro::text_production::{
-    BxType, DxType, FxType, NxType, OxType, StType,
-};
-
-use super::mdoc_macro::types::*;
-use super::mdoc_macro::*;
-
-use std::mem::discriminant;
-use std::sync::LazyLock;
-
-static RS_SUBMACRO: LazyLock<Vec<Macro>> = LazyLock::new(|| {
-    vec![
-        Macro::A,
-        Macro::T,
-        Macro::B,
-        Macro::I,
-        Macro::J,
-        Macro::R,
-        Macro::N,
-        Macro::V,
-        Macro::U,
-        Macro::P,
-        Macro::Q,
-        Macro::C,
-        Macro::D,
-        Macro::O,
-    ]
-});
-
-#[derive(Parser)]
-#[grammar = "./man_util/mdoc.pest"]
-pub struct MdocParser;
-
-#[derive(Debug, Clone, PartialEq)]
-pub struct MacroNode {
-    pub mdoc_macro: Macro,
-    pub nodes: Vec<Element>,
-}
-
-#[derive(Debug, Clone, PartialEq)]
-pub enum Element {
-    Text(String),
-    Macro(MacroNode),
-    Eoi, // "End of input" marker
-}
-
-impl Into<String> for Element {
-    fn into(self) -> String {
-        match self {
-            Element::Text(text) => text,
-            Element::Macro(macro_node) => format!("{:?}", macro_node),
-            Element::Eoi => "EOI".to_string(),
-        }
-    }
-}
-
-impl From<String> for Element {
-    fn from(value: String) -> Self {
-        Element::Text(value)
-    }
-}
-
-#[derive(Debug, Clone, PartialEq)]
-pub struct MdocDocument {
-    pub elements: Vec<Element>,
-}
-
-#[derive(Error, Debug, PartialEq)]
-pub enum MdocError {
-    #[error("mdoc: {0}")]
-    Pest(#[from] Box<pest::error::Error<Rule>>),
-
-    #[error("mdoc: {0}")]
-    Validation(String),
-}
-
-#[derive(Default)]
-struct MdocValidator {
-    sh_titles: HashSet<String>,
-    ss_titles: HashSet<String>,
-    first_name: Option<Vec<String>>,
-}
-
-impl MdocValidator {
-    fn validate_nm(&mut self, nm_node: &mut MacroNode) -> Result<(), MdocError> {
-        if let MacroNode {
-            mdoc_macro: Macro::Nm,
-            nodes: name,
-        } = nm_node
-        {
-            match (&self.first_name, name) {
-                // Both remembered name and Nm name are present, or both are absent
-                (Some(_), name) if !name.is_empty() => {}
-                (None, name) if name.is_empty() => {}
-                // Nm has a name, but no remembered name
-                (None, name) if !name.is_empty() => {
-                    self.first_name = Some(name.iter().cloned().map(Element::into).collect());
-                }
-                // Nm has no name, but remembered name is present
-                (Some(first_name), name) if name.is_empty() => {
-                    *name = first_name.iter().cloned().map(Element::from).collect();
-                }
-                _ => unreachable!(),
-            }
-        }
-        Ok(())
-    }
-
-    fn validate_sh(&mut self, sh_node: &MacroNode) -> Result<(), MdocError> {
-        fn is_last_element_nd(element: &Element) -> bool {
-            match element {
-                Element::Macro(MacroNode { mdoc_macro, nodes }) => {
-                    for node in nodes {
-                        match node {
-                            Element::Macro(_) => return is_last_element_nd(node),
-                            _ => continue,
-                        };
-
-                    }
-
-                    return *mdoc_macro == Macro::Nd;
-                },
-                _ => false,
-            }
-        }
-
-        if let Macro::Sh { title } = &sh_node.mdoc_macro {
-            if !self.sh_titles.insert(title.clone()) {
-                return Err(MdocError::Validation(format!(
-                    "Duplicate .Sh title found: {title}"
-                )));
-            }
-            if title == "NAME" && !sh_node.nodes.is_empty() {
-                let last_element = sh_node.nodes.last().unwrap();
-                if !is_last_element_nd(last_element) {
-                    return Err(MdocError::Validation(
-                        ".Sh NAME must end with .Nd".to_string(),
-                    ));
-                }
-            }
-        }
-        Ok(())
-    }
-
-    fn validate_ss(&mut self, ss_node: &MacroNode) -> Result<(), MdocError> {
-        if let Macro::Ss { title } = &ss_node.mdoc_macro {
-            if !self.ss_titles.insert(title.clone()) {
-                return Err(MdocError::Validation(format!(
-                    "Duplicate .Ss title found: {title}",
-                )));
-            }
-        }
-        Ok(())
-    }
-
-    fn validate_element(&mut self, element: &mut Element) -> Result<(), MdocError> {
-        if let Element::Macro(macro_node) = element {
-            match macro_node.mdoc_macro {
-                Macro::Nm => self.validate_nm(macro_node)?,
-                Macro::Sh { .. } => self.validate_sh(macro_node)?,
-                Macro::Ss { .. } => self.validate_ss(macro_node)?,
-                _ => {}
-            }
-        }
-
-        // Recursively validate child nodes
-        if let Element::Macro(MacroNode { nodes, .. }) = element {
-            for child in nodes {
-                self.validate_element(child)?;
-            }
-        }
-
-        Ok(())
-    }
-
-    pub fn validate(&mut self, document: &mut MdocDocument) -> Result<(), MdocError> {
-        for element in &mut document.elements {
-            self.validate_element(element)?;
-        }
-        Ok(())
-    }
-}
-
-impl MdocParser {
-    fn parse_element(pair: Pair<Rule>) -> Element {
-        match pair.as_rule() {
-            Rule::element => Self::parse_element(pair.into_inner().next().unwrap()),
-            Rule::block_full_explicit => Self::parse_block_full_explicit(pair),
-            Rule::block_full_implicit => Self::parse_block_full_implicit(pair),
-            Rule::block_partial_implicit => Self::parse_block_partial_implicit(pair),
-            Rule::partial_implicit_element => {
-                Self::parse_element(pair.into_inner().next().unwrap())
-            }
-            Rule::block_partial_explicit => Self::parse_block_partial_explicit(pair),
-            Rule::inline => Self::parse_inline(pair),
-            Rule::arg => Self::parse_arg(pair.into_inner().next().unwrap()),
-            Rule::macro_arg => Self::parse_element(pair.into_inner().next().unwrap()),
-            Rule::ta | Rule::ta_head => Self::parse_ta(pair),
-            Rule::text_line => {
-                Element::Text(pair.into_inner().next().unwrap().as_str().to_string())
-            }
-            Rule::line => Element::Text(pair.into_inner().next().unwrap().as_str().to_string()),
-            Rule::EOI => Element::Eoi,
-            _ => Element::Text(pair.as_str().to_string()),
-        }
-    }
-
-    fn parse_arg(pair: Pair<Rule>) -> Element {
-        match pair.as_rule() {
-            Rule::text_arg => Element::Text(pair.as_str().to_string()),
-            Rule::macro_arg => Self::parse_element(pair.into_inner().next().unwrap()),
-            _ => unreachable!(),
-        }
-    }
-
-    fn parse_ta(_pair: Pair<Rule>) -> Element {
-        Element::Macro(MacroNode {
-            mdoc_macro: Macro::Ta,
-            nodes: vec![],
-        })
-    }
-
-    pub fn parse_mdoc(input: impl AsRef<str>) -> Result<MdocDocument, MdocError> {
-        let pairs = MdocParser::parse(Rule::mdoc, input.as_ref())
-            .map_err(|err| MdocError::Pest(Box::new(err)))?;
-        // println!("Pairs:\n{pairs:#?}\n\n");
-
-        // Iterate each pair (macro or text element)
-        let mut elements: Vec<Element> = pairs
-            .flat_map(|p| {
-                let inner_rules = p.into_inner();
-                inner_rules.map(Self::parse_element)
-            })
-            .collect();
-        elements.pop(); // Remove `Element::Eoi` element
-
-        // TODO: debug only
-        // elements.iter().for_each(|e| println!("{e:?}"));
-
-        let mut mdoc = MdocDocument { elements };
-
-        let validator = &mut MdocValidator::default();
-        validator.validate(&mut mdoc)?;
-
-        Ok(mdoc)
-    }
-}
-
-// Block full-explicit macros parsing
-impl MdocParser {
-    /// Parses (`Bd`)[https://man.openbsd.org/mdoc#Bd]:
-    /// `Bd -type [-offset width] [-compact]`
-    fn parse_bd_block(pair: Pair<Rule>) -> Element {
-        fn parse_bd_open(pair: Pair<Rule>) -> Macro {
-            let mut inner = pair.into_inner();
-
-            // -type
-            let block_type = BdType::from(inner.next().unwrap());
-
-            let mut offset: Option<OffsetType> = None;
-            let mut compact = false;
-
-            for opt_pair in inner {
-                match opt_pair.as_rule() {
-                    Rule::offset => offset = Some(OffsetType::from(opt_pair)),
-                    Rule::compact => compact = true,
-                    _ => unreachable!(),
-                }
-            }
-
-            Macro::Bd {
-                block_type,
-                offset,
-                compact,
-            }
-        }
-
-        let mut pairs = pair.into_inner();
-
-        let bd_macro = parse_bd_open(pairs.next().unwrap());
-
-        let nodes = pairs
-            .take_while(|p| p.as_rule() != Rule::ed_close)
-            .map(Self::parse_element)
-            .collect();
-
-        Element::Macro(MacroNode {
-            mdoc_macro: bd_macro,
-            nodes,
-        })
-    }
-
-    /// Parses (`Bf`)[https://man.openbsd.org/mdoc#Bf]:
-    /// `Bf -emphasis | -literal | -symbolic | Em | Li | Sy`
-    fn parse_bf_block(pair: Pair<Rule>) -> Element {
-        fn parse_bf_open(pair: Pair<Rule>) -> Macro {
-            let mut inner = pair.into_inner();
-
-            // -type
-            let block_type = BfType::from(inner.next().unwrap());
-
-            Macro::Bf(block_type)
-        }
-
-        let mut pairs = pair.into_inner();
-
-        let bf_macro = parse_bf_open(pairs.next().unwrap());
-
-        let nodes = pairs
-            .take_while(|p| p.as_rule() != Rule::ef_close)
-            .map(Self::parse_element)
-            .collect();
-
-        Element::Macro(MacroNode {
-            mdoc_macro: bf_macro,
-            nodes,
-        })
-    }
-
-    /// Parses (`Bk`)[https://man.openbsd.org/mdoc#Bk]:
-    /// `Bk -words`
-    fn parse_bk_block(pair: Pair<Rule>) -> Element {
-        let mut pairs = pair.into_inner();
-
-        // `bk_open`
-        let _ = pairs.next().unwrap();
-
-        let nodes = pairs
-            .take_while(|p| p.as_rule() != Rule::ek_close)
-            .map(Self::parse_element)
-            .collect();
-
-        Element::Macro(MacroNode {
-            mdoc_macro: Macro::Bk,
-            nodes,
-        })
-    }
-
-    // Parses (`Bl`)[https://man.openbsd.org/mdoc#Bl]
-    // `Bl -type [-width val] [-offset val] [-compact] [col ...]`
-    fn parse_bl_block(pair: Pair<Rule>) -> Element {
-        fn parse_bl_open(pair: Pair<Rule>) -> Macro {
-            let mut inner = pair.into_inner();
-
-            // -type
-            let bl_type_pair = inner.next().unwrap();
-            let list_type = BlType::from(bl_type_pair);
-
-            let mut offset: Option<OffsetType> = None;
-            let mut compact = false;
-            let mut columns = vec![];
-
-            for opt_pair in inner {
-                match opt_pair.as_rule() {
-                    Rule::offset => offset = Some(OffsetType::from(opt_pair)),
-                    Rule::compact => compact = true,
-                    Rule::bl_columns => {
-                        for col in opt_pair.into_inner() {
-                            columns.push(col.as_str().to_string());
-                        }
-                    }
-                    _ => {}
-                }
-            }
-
-            Macro::Bl {
-                list_type,
-                offset,
-                compact,
-                columns,
-            }
-        }
-
-        let mut pairs = pair.into_inner();
-
-        let bl_macro = parse_bl_open(pairs.next().unwrap());
-
-        let nodes = pairs
-            .take_while(|p| p.as_rule() != Rule::el_close)
-            .map(Self::parse_it_block)
-            .collect();
-
-        Element::Macro(MacroNode {
-            mdoc_macro: bl_macro,
-            nodes,
-        })
-    }
-
-    fn parse_block_full_explicit(pair: Pair<Rule>) -> Element {
-        let pair = pair.into_inner().next().unwrap();
-        match pair.as_rule() {
-            Rule::bd_block => Self::parse_bd_block(pair),
-            Rule::bf_block => Self::parse_bf_block(pair),
-            Rule::bk_block => Self::parse_bk_block(pair),
-            Rule::bl_block => Self::parse_bl_block(pair),
-            _ => unreachable!(),
-        }
-    }
-}
-
-// Block full-implicit macros parsing
-impl MdocParser {
-    fn parse_it_block(pair: Pair<Rule>) -> Element {
-        fn string_to_elements(input: &str) -> Vec<Element>{
-            if let Ok(pairs) = MdocParser::parse(Rule::args, input){
-                pairs
-                    .flat_map(|p| {
-                        let inner_rules = p.into_inner();
-                        inner_rules.map(MdocParser::parse_element)
-                    })
-                    .filter(|el|{
-                        !matches!(el, Element::Eoi)
-                    })
-                    .collect()
-            }else{
-                vec![]
-            }
-        }
-        
-        let mut inner_pairs = pair.into_inner();
-
-        let mut head: Vec<_> = inner_pairs
-            .next()
-            .unwrap()
-            .into_inner()
-            .map(Self::parse_element)
-            .collect();
-        
-        let mut parse_buffer = String::new();
-        let mut new_head = vec![];
-        for element in head{
-            match element{
-                Element::Text(text) => {
-                    parse_buffer.push_str(&(text + " "));
-                },
-                _ => {
-                    new_head.extend(string_to_elements(&parse_buffer));
-                    parse_buffer.clear();
-                    new_head.push(element);
-                }
-            }
-        }
-        new_head.extend(string_to_elements(&parse_buffer));
-        head = new_head;
-
-        let nodes = inner_pairs
-            .next()
-            .unwrap()
-            .into_inner()
-            .map(Self::parse_element)
-            .collect::<Vec<_>>();
-
-        Element::Macro(MacroNode {
-            mdoc_macro: Macro::It{
-                head
-            },
-            nodes,
-        })
-    }
-
-    // Parses (`Nd`)[https://man.openbsd.org/mdoc#Nd]
-    // `Nd line`
-
-    fn parse_nd(pair: Pair<Rule>) -> Element {
-        let mut inner_nodes = pair.into_inner();
-
-        let mut nodes: Vec<_> = inner_nodes
-            .next()
-            .unwrap()
-            .into_inner()
-            .map(Self::parse_element)
-            .collect();
-
-        while let Some(body) = inner_nodes.next() {
-            let mut inner = body.into_inner();
-            while let Some(pair) = inner.next() {
-                nodes.push(Self::parse_element(pair));
-            }
-        }
-
-        Element::Macro(MacroNode {
-            mdoc_macro: Macro::Nd,
-            nodes,
-        })
-    }
-
-    // Parses (`Nm`)[https://man.openbsd.org/mdoc#Nm]
-    // `Nm [name]`
-    fn parse_nm(pair: Pair<Rule>) -> Element {
-        let nodes = pair.into_inner().map(Self::parse_element).collect();
-
-        Element::Macro(MacroNode {
-            mdoc_macro: Macro::Nm,
-            nodes,
-        })
-    }
-
-    // Parses (`Sh`)[https://man.openbsd.org/mdoc#Sh]
-    // `Sh TITLE LINE`
-    fn parse_sh_block(pair: Pair<Rule>) -> Element {
-        let mut inner = pair.into_inner();
-
-        let title = inner
-            .next() // `sh_block` -> `sh_open`
-            .unwrap()
-            .into_inner()
-            .next() // `sh_open` -> `sh_title_line`
-            .expect("Expected title for 'Sh' block")
-            .as_str()
-            .trim_end()
-            .to_string();
-
-        // Parse `sh_block_element`
-        let nodes = inner
-            .filter_map(|p| p.into_inner().next().map(Self::parse_element))
-            .collect();
-
-        Element::Macro(MacroNode {
-            mdoc_macro: Macro::Sh { title },
-            nodes,
-        })
-    }
-
-    /// Parses (`Ss`)[https://man.openbsd.org/mdoc#Ss]:
-    /// `Ss Title line`
-    fn parse_ss_block(pair: Pair<Rule>) -> Element {
-        let mut inner = pair.into_inner();
-
-        let title = inner
-            .next() // `ss_block` -> `ss_open`
-            .unwrap()
-            .into_inner()
-            .next() // `ss_open` -> `ss_title_line`
-            .expect("Expected title for 'Ss' block")
-            .as_str()
-            .trim_end()
-            .to_string();
-
-        // Parse `ss_block_element`
-        let nodes = inner
-            .filter_map(|p| p.into_inner().next().map(Self::parse_element))
-            .collect();
-
-        Element::Macro(MacroNode {
-            mdoc_macro: Macro::Ss { title },
-            nodes,
-        })
-    }
-
-    fn parse_block_full_implicit(pair: Pair<Rule>) -> Element {
-        let pair = pair.into_inner().next().unwrap();
-        match pair.as_rule() {
-            Rule::it_block => Self::parse_it_block(pair),
-            Rule::nd_block => Self::parse_nd(pair),
-            Rule::nm_block => Self::parse_nm(pair),
-            Rule::sh_block => Self::parse_sh_block(pair),
-            Rule::ss_block => Self::parse_ss_block(pair),
-            _ => unreachable!(),
-        }
-    }
-}
-
-// Block partial-implicit macros parsing
-impl MdocParser {
-    // Parses (`Aq`)[https://man.openbsd.org/mdoc#Aq]:
-    // `Aq line`
-    fn parse_aq_block(pair: Pair<Rule>) -> Element {
-        let nodes = pair.into_inner().map(Self::parse_element).collect();
-
-        Element::Macro(MacroNode {
-            mdoc_macro: Macro::Aq,
-            nodes,
-        })
-    }
-
-    // Parses (`Bq`)[https://man.openbsd.org/mdoc#Bq]:
-    // `Bq line`
-    fn parse_bq_block(pair: Pair<Rule>) -> Element {
-        let nodes = pair.into_inner().map(Self::parse_element).collect();
-
-        Element::Macro(MacroNode {
-            mdoc_macro: Macro::Bq,
-            nodes,
-        })
-    }
-
-    // Parses (`Brq`)[https://man.openbsd.org/mdoc#Brq]:
-    // `Brq line`
-    fn parse_brq_block(pair: Pair<Rule>) -> Element {
-        let nodes = pair.into_inner().map(Self::parse_element).collect();
-
-        Element::Macro(MacroNode {
-            mdoc_macro: Macro::Brq,
-            nodes,
-        })
-    }
-
-    // Parses (`D1`)[https://man.openbsd.org/mdoc#D1]:
-    // `D1 line`
-    fn parse_d1_block(pair: Pair<Rule>) -> Element {
-        let nodes = pair.into_inner().map(Self::parse_element).collect();
-
-        Element::Macro(MacroNode {
-            mdoc_macro: Macro::D1,
-            nodes,
-        })
-    }
-
-    // Parses (`Dl`)[https://man.openbsd.org/mdoc#Dl]:
-    // `Dl line`
-    fn parse_dl_block(pair: Pair<Rule>) -> Element {
-        let nodes = pair.into_inner().map(Self::parse_element).collect();
-
-        Element::Macro(MacroNode {
-            mdoc_macro: Macro::Dl,
-            nodes,
-        })
-    }
-
-    // Parses (`Dq`)[https://man.openbsd.org/mdoc#Dq]:
-    // `Dq line`
-    fn parse_dq_block(pair: Pair<Rule>) -> Element {
-        let nodes = pair.into_inner().map(Self::parse_element).collect();
-
-        Element::Macro(MacroNode {
-            mdoc_macro: Macro::Dq,
-            nodes,
-        })
-    }
-
-    // Parses (`En`)[https://man.openbsd.org/mdoc#En]:
-    // `En word ...`
-    fn parse_en_block(pair: Pair<Rule>) -> Element {
-        let nodes = pair.into_inner().map(Self::parse_element).collect();
-
-        Element::Macro(MacroNode {
-            mdoc_macro: Macro::En,
-            nodes,
-        })
-    }
-
-    // Parses (`Op`)[https://man.openbsd.org/mdoc#Op]:
-    // `Op line`
-    fn parse_op_block(pair: Pair<Rule>) -> Element {
-        let nodes = pair.into_inner().map(Self::parse_element).collect();
-
-        Element::Macro(MacroNode {
-            mdoc_macro: Macro::Op,
-            nodes,
-        })
-    }
-
-    // Parses (`Pq`)[https://man.openbsd.org/mdoc#Pq]:
-    // `Pq line`
-    fn parse_pq_block(pair: Pair<Rule>) -> Element {
-        let nodes = pair.into_inner().map(Self::parse_element).collect();
-
-        Element::Macro(MacroNode {
-            mdoc_macro: Macro::Pq,
-            nodes,
-        })
-    }
-
-    // Parses (`Ql`)[https://man.openbsd.org/mdoc#Ql]:
-    // `Ql line`
-    fn parse_ql_block(pair: Pair<Rule>) -> Element {
-        let nodes = pair.into_inner().map(Self::parse_element).collect();
-
-        Element::Macro(MacroNode {
-            mdoc_macro: Macro::Ql,
-            nodes,
-        })
-    }
-
-    // Parses (`Qq`)[https://man.openbsd.org/mdoc#Qq]:
-    // `Qq line`
-    fn parse_qq_block(pair: Pair<Rule>) -> Element {
-        let nodes = pair.into_inner().map(Self::parse_element).collect();
-
-        Element::Macro(MacroNode {
-            mdoc_macro: Macro::Qq,
-            nodes,
-        })
-    }
-
-    // Parses (`Sq`)[https://man.openbsd.org/mdoc#Sq]:
-    // `Sq line`
-    fn parse_sq_block(pair: Pair<Rule>) -> Element {
-        let nodes = pair.into_inner().map(Self::parse_element).collect();
-
-        Element::Macro(MacroNode {
-            mdoc_macro: Macro::Sq,
-            nodes,
-        })
-    }
-
-    // Parses (`Vt`)[https://man.openbsd.org/mdoc#Vt]:
-    // `Vt type [identifier] ...`
-    fn parse_vt_block(pair: Pair<Rule>) -> Element {
-        let nodes = pair.into_inner().map(Self::parse_element).collect();
-
-        Element::Macro(MacroNode {
-            mdoc_macro: Macro::Vt,
-            nodes,
-        })
-    }
-
-    fn parse_block_partial_implicit(pair: Pair<Rule>) -> Element {
-        let pair = pair.into_inner().next().unwrap();
-        match pair.as_rule() {
-            Rule::aq_block => Self::parse_aq_block(pair),
-            Rule::bq_block => Self::parse_bq_block(pair),
-            Rule::brq_block => Self::parse_brq_block(pair),
-            Rule::d1_block => Self::parse_d1_block(pair),
-            Rule::dl_block => Self::parse_dl_block(pair),
-            Rule::dq_block => Self::parse_dq_block(pair),
-            Rule::en_block => Self::parse_en_block(pair),
-            Rule::op_block => Self::parse_op_block(pair),
-            Rule::pq_block => Self::parse_pq_block(pair),
-            Rule::ql_block => Self::parse_ql_block(pair),
-            Rule::qq_block => Self::parse_qq_block(pair),
-            Rule::sq_block => Self::parse_sq_block(pair),
-            Rule::vt_block => Self::parse_vt_block(pair),
-            _ => unreachable!(),
-        }
-    }
-}
-
-// Block partial-explicit parsing
-impl MdocParser {
-    fn parse_ao_block(pair: Pair<Rule>) -> Element {
-        let nodes = pair
-            .into_inner()
-            .take_while(|p| p.as_rule() != Rule::ac)
-            .map(|p| p.into_inner().map(Self::parse_element).collect::<Vec<_>>())
-            .flatten()
-            .collect();
-
-        Element::Macro(MacroNode {
-            mdoc_macro: Macro::Ao,
-            nodes,
-        })
-    }
-
-    fn parse_ac(_pair: Pair<Rule>) -> Element {
-        Element::Macro(MacroNode {
-            mdoc_macro: Macro::Ac,
-            nodes: vec![],
-        })
-    }
-
-    fn parse_bo_block(pair: Pair<Rule>) -> Element {
-        let nodes = pair
-            .into_inner()
-            .take_while(|p| p.as_rule() != Rule::bc)
-            .map(|p| p.into_inner().map(Self::parse_element).collect::<Vec<_>>())
-            .flatten()
-            .collect();
-
-        Element::Macro(MacroNode {
-            mdoc_macro: Macro::Bo,
-            nodes,
-        })
-    }
-
-    fn parse_bc(_pair: Pair<Rule>) -> Element {
-        Element::Macro(MacroNode {
-            mdoc_macro: Macro::Bc,
-            nodes: vec![],
-        })
-    }
-
-    fn parse_bro_block(pair: Pair<Rule>) -> Element {
-        let nodes = pair
-            .into_inner()
-            .take_while(|p| p.as_rule() != Rule::brc)
-            .map(|p| p.into_inner().map(Self::parse_element).collect::<Vec<_>>())
-            .flatten()
-            .collect();
-
-        Element::Macro(MacroNode {
-            mdoc_macro: Macro::Bro,
-            nodes,
-        })
-    }
-
-    fn parse_brc(_pair: Pair<Rule>) -> Element {
-        Element::Macro(MacroNode {
-            mdoc_macro: Macro::Brc,
-            nodes: vec![],
-        })
-    }
-
-    fn parse_do_block(pair: Pair<Rule>) -> Element {
-        let nodes = pair
-            .into_inner()
-            .take_while(|p| p.as_rule() != Rule::dc)
-            .map(|p| p.into_inner().map(Self::parse_element).collect::<Vec<_>>())
-            .flatten()
-            .collect();
-
-        Element::Macro(MacroNode {
-            mdoc_macro: Macro::Do,
-            nodes,
-        })
-    }
-
-    fn parse_dc(_pair: Pair<Rule>) -> Element {
-        Element::Macro(MacroNode {
-            mdoc_macro: Macro::Dc,
-            nodes: vec![],
-        })
-    }
-
-    fn parse_eo_block(pair: Pair<Rule>) -> Element {
-        let mut inner_pairs = pair.into_inner();
-
-        let mut head = inner_pairs.next().unwrap().into_inner();
-
-        let mut nodes = Vec::new();
-        let mut opening_delimiter = None;
-        let mut closing_delimiter = None;
-
-        while let Some(arg) = head.next() {
-            if arg.as_rule() == Rule::opening_delimiter {
-                opening_delimiter = Some(arg.as_str().parse::<char>().unwrap());
-            } else {
-                nodes.push(Self::parse_element(arg));
-            }
-        }
-
-        let next_arg = inner_pairs.next().unwrap();
-        match next_arg.as_rule() {
-            Rule::ec => {
-                if let Some(arg) = next_arg.into_inner().next() {
-                    closing_delimiter = Some(arg.as_str().parse::<char>().unwrap());
-                }
-            }
-            Rule::eo_body => {
-                let iter = next_arg
-                    .into_inner()
-                    .take_while(|p| p.as_rule() != Rule::ec)
-                    .map(Self::parse_element);
-
-                nodes.extend(iter);
-
-                if let Some(arg) = inner_pairs.next().unwrap().into_inner().next() {
-                    closing_delimiter = Some(arg.as_str().parse::<char>().unwrap());
-                }
-            }
-            _ => unreachable!(),
-        }
-
-        Element::Macro(MacroNode {
-            mdoc_macro: Macro::Eo {
-                opening_delimiter: opening_delimiter,
-                closing_delimiter: closing_delimiter,
-            },
-            nodes,
-        })
-    }
-
-    fn parse_ec(_pair: Pair<Rule>) -> Element {
-        Element::Macro(MacroNode {
-            mdoc_macro: Macro::Ec,
-            nodes: vec![],
-        })
-    }
-
-    fn parse_fo_block(pair: Pair<Rule>) -> Element {
-        let mut inner_pairs = pair.into_inner();
-
-        let mut head = inner_pairs.next().unwrap().into_inner();
-
-        let funcname = head.next().unwrap().as_str().to_string();
-
-        let mut nodes: Vec<_> = head.map(Self::parse_element).collect();
-
-        let next_arg = inner_pairs.next().unwrap();
-        if next_arg.as_rule() == Rule::fo_body {
-            let iter = next_arg
-                .into_inner()
-                .take_while(|p| p.as_rule() != Rule::fc)
-                .map(Self::parse_element);
-
-            nodes.extend(iter);
-        };
-
-        Element::Macro(MacroNode {
-            mdoc_macro: Macro::Fo { funcname: funcname },
-            nodes,
-        })
-    }
-
-    fn parse_fc(_pair: Pair<Rule>) -> Element {
-        Element::Macro(MacroNode {
-            mdoc_macro: Macro::Fc,
-            nodes: vec![],
-        })
-    }
-
-    // Parses oo_block
-    fn parse_oo_block(pair: Pair<Rule>) -> Element {
-        let nodes = pair
-            .into_inner()
-            .take_while(|p| p.as_rule() != Rule::oc)
-            .map(|p| p.into_inner().map(Self::parse_element).collect::<Vec<_>>())
-            .flatten()
-            .collect();
-
-        Element::Macro(MacroNode {
-            mdoc_macro: Macro::Oo,
-            nodes,
-        })
-    }
-
-    fn parse_oc(_pair: Pair<Rule>) -> Element {
-        Element::Macro(MacroNode {
-            mdoc_macro: Macro::Oc,
-            nodes: vec![],
-        })
-    }
-
-    // Parses po_block
-    fn parse_po_block(pair: Pair<Rule>) -> Element {
-        let nodes = pair
-            .into_inner()
-            .take_while(|p| p.as_rule() != Rule::pc)
-            .map(|p| p.into_inner().map(Self::parse_element).collect::<Vec<_>>())
-            .flatten()
-            .collect();
-
-        Element::Macro(MacroNode {
-            mdoc_macro: Macro::Po,
-            nodes,
-        })
-    }
-
-    fn parse_pc(_pair: Pair<Rule>) -> Element {
-        Element::Macro(MacroNode {
-            mdoc_macro: Macro::Pc,
-            nodes: vec![],
-        })
-    }
-
-    // Parses qo_block
-    fn parse_qo_block(pair: Pair<Rule>) -> Element {
-        let nodes = pair
-            .into_inner()
-            .take_while(|p| p.as_rule() != Rule::qc)
-            .map(|p| p.into_inner().map(Self::parse_element).collect::<Vec<_>>())
-            .flatten()
-            .collect();
-
-        Element::Macro(MacroNode {
-            mdoc_macro: Macro::Qo,
-            nodes,
-        })
-    }
-
-    fn parse_qc(_pair: Pair<Rule>) -> Element {
-        Element::Macro(MacroNode {
-            mdoc_macro: Macro::Qc,
-            nodes: vec![],
-        })
-    }
-
-    // Parses rs_block
-    fn parse_rs_block(pair: Pair<Rule>) -> Element {
-        fn rs_submacro_cmp(a: &Element, b: &Element) -> std::cmp::Ordering {
-            let get_macro_order_position = |n| {
-                RS_SUBMACRO
-                    .iter()
-                    .position(|m| discriminant(m) == discriminant(n))
-                    .unwrap_or(RS_SUBMACRO.len())
-            };
-
-            let Element::Macro(MacroNode {
-                mdoc_macro: macro_a,
-                ..
-            }) = a
-            else {
-                return std::cmp::Ordering::Greater;
-            };
-
-            let Element::Macro(MacroNode {
-                mdoc_macro: macro_b,
-                ..
-            }) = b
-            else {
-                return std::cmp::Ordering::Greater;
-            };
-
-            let a_pos = get_macro_order_position(macro_a);
-            let b_pos = get_macro_order_position(macro_b);
-
-            a_pos.cmp(&b_pos)
-        }
-
-        let mut nodes: Vec<_> = pair
-            .into_inner()
-            .skip_while(|p| p.as_rule() == Rule::rs_head)
-            .take_while(|p| p.as_rule() != Rule::re)
-            .filter_map(|p| p.into_inner().next().map(Self::parse_rs_submacro))
-            .collect();
-
-        nodes.sort_by(rs_submacro_cmp);
-
-        Element::Macro(MacroNode {
-            mdoc_macro: Macro::Rs,
-            nodes,
-        })
-    }
-
-    fn parse_re(_pair: Pair<Rule>) -> Element {
-        Element::Macro(MacroNode {
-            mdoc_macro: Macro::Re,
-            nodes: vec![],
-        })
-    }
-
-    // Parses so_block
-    fn parse_so_block(pair: Pair<Rule>) -> Element {
-        let nodes = pair
-            .into_inner()
-            .take_while(|p| p.as_rule() != Rule::sc)
-            .map(|p| p.into_inner().map(Self::parse_element).collect::<Vec<_>>())
-            .flatten()
-            .collect();
-
-        Element::Macro(MacroNode {
-            mdoc_macro: Macro::So,
-            nodes,
-        })
-    }
-
-    fn parse_sc(_pair: Pair<Rule>) -> Element {
-        Element::Macro(MacroNode {
-            mdoc_macro: Macro::So,
-            nodes: vec![],
-        })
-    }
-
-    // Parses xo_block
-    fn parse_xo_block(pair: Pair<Rule>) -> Element {
-        let nodes = pair
-            .into_inner()
-            .take_while(|p| p.as_rule() != Rule::pc)
-            .map(|p| p.into_inner().map(Self::parse_element).collect::<Vec<_>>())
-            .flatten()
-            .collect();
-
-        Element::Macro(MacroNode {
-            mdoc_macro: Macro::Xo,
-            nodes,
-        })
-    }
-
-    fn parse_xc(_pair: Pair<Rule>) -> Element {
-        Element::Macro(MacroNode {
-            mdoc_macro: Macro::Xo,
-            nodes: vec![],
-        })
-    }
-
-    fn parse_block_partial_explicit(pair: Pair<Rule>) -> Element {
-        let pair = pair.into_inner().next().unwrap();
-        match pair.as_rule() {
-            Rule::ao_block => Self::parse_ao_block(pair),
-            Rule::bo_block => Self::parse_bo_block(pair),
-            Rule::bro_block => Self::parse_bro_block(pair),
-            Rule::do_block => Self::parse_do_block(pair),
-            Rule::eo_block => Self::parse_eo_block(pair),
-            Rule::fo_block => Self::parse_fo_block(pair),
-            Rule::oo_block => Self::parse_oo_block(pair),
-            Rule::po_block => Self::parse_po_block(pair),
-            Rule::qo_block => Self::parse_qo_block(pair),
-            Rule::rs_block => Self::parse_rs_block(pair),
-            Rule::so_block => Self::parse_so_block(pair),
-            Rule::xo_block => Self::parse_xo_block(pair),
-            Rule::ac => Self::parse_ac(pair),
-            Rule::bc => Self::parse_bc(pair),
-            Rule::brc => Self::parse_brc(pair),
-            Rule::dc => Self::parse_dc(pair),
-            Rule::ec => Self::parse_ec(pair),
-            Rule::fc => Self::parse_fc(pair),
-            Rule::oc => Self::parse_oc(pair),
-            Rule::pc => Self::parse_pc(pair),
-            Rule::qc => Self::parse_qc(pair),
-            Rule::re => Self::parse_re(pair),
-            Rule::sc => Self::parse_sc(pair),
-            Rule::xc => Self::parse_xc(pair),
-            _ => unreachable!(),
-        }
-    }
-}
-
-// In-line macros parsing
-impl MdocParser {
-    fn parse_rs_submacro(pair: Pair<Rule>) -> Element {
-        // Parses (`%A`)[https://man.openbsd.org/mdoc#_A]:
-        // `%A first_name ... last_name`
-        fn parse_a(pair: Pair<Rule>) -> Element {
-            let nodes = pair
-                .into_inner()
-                .next()
-                .unwrap()
-                .into_inner()
-                .next()
-                .unwrap()
-                .into_inner()
-                .map(MdocParser::parse_element)
-                .collect();
-
-            Element::Macro(MacroNode {
-                mdoc_macro: Macro::A,
-                nodes,
-            })
-        }
-
-        // Parses (`%B`)[https://man.openbsd.org/mdoc#_B]:
-        // `%B title`
-        fn parse_b(pair: Pair<Rule>) -> Element {
-            let nodes = pair
-                .into_inner()
-                .next()
-                .unwrap()
-                .into_inner()
-                .next()
-                .unwrap()
-                .into_inner()
-                .map(MdocParser::parse_element)
-                .collect();
-
-            Element::Macro(MacroNode {
-                mdoc_macro: Macro::B,
-                nodes,
-            })
-        }
-
-        // Parses (`%C`)[https://man.openbsd.org/mdoc#_C]:
-        // `%C location`
-        fn parse_c(pair: Pair<'_, Rule>) -> Element {
-            let nodes = pair
-                .into_inner()
-                .next()
-                .unwrap()
-                .into_inner()
-                .next()
-                .unwrap()
-                .into_inner()
-                .map(MdocParser::parse_element)
-                .collect();
-
-            Element::Macro(MacroNode {
-                mdoc_macro: Macro::C,
-                nodes,
-            })
-        }
-
-        // Parses (`%D`)[https://man.openbsd.org/mdoc#_D]:
-        // `%D [month day,] year`
-        fn parse_d(pair: Pair<'_, Rule>) -> Element {
-            let nodes = pair
-                .into_inner()
-                .next()
-                .unwrap()
-                .into_inner()
-                .next()
-                .unwrap()
-                .into_inner()
-                .map(MdocParser::parse_element)
-                .collect();
-
-            Element::Macro(MacroNode {
-                mdoc_macro: Macro::D,
-                nodes,
-            })
-        }
-
-        // Parses (`%I`)[https://man.openbsd.org/mdoc#_I]:
-        // `%I name`
-        fn parse_i(pair: Pair<'_, Rule>) -> Element {
-            let nodes = pair
-                .into_inner()
-                .next()
-                .unwrap()
-                .into_inner()
-                .next()
-                .unwrap()
-                .into_inner()
-                .map(MdocParser::parse_element)
-                .collect();
-
-            Element::Macro(MacroNode {
-                mdoc_macro: Macro::I,
-                nodes,
-            })
-        }
-
-        // Parses (`%J`)[https://man.openbsd.org/mdoc#_J]:
-        // `%J name`
-        fn parse_j(pair: Pair<'_, Rule>) -> Element {
-            let nodes = pair
-                .into_inner()
-                .next()
-                .unwrap()
-                .into_inner()
-                .next()
-                .unwrap()
-                .into_inner()
-                .map(MdocParser::parse_element)
-                .collect();
-
-            Element::Macro(MacroNode {
-                mdoc_macro: Macro::J,
-                nodes,
-            })
-        }
-
-        // Parses (`%N`)[https://man.openbsd.org/mdoc#_N]:
-        // `%N number`
-        fn parse_n(pair: Pair<'_, Rule>) -> Element {
-            let nodes = pair
-                .into_inner()
-                .next()
-                .unwrap()
-                .into_inner()
-                .next()
-                .unwrap()
-                .into_inner()
-                .map(MdocParser::parse_element)
-                .collect();
-
-            Element::Macro(MacroNode {
-                mdoc_macro: Macro::N,
-                nodes,
-            })
-        }
-
-        // Parses (`%O`)[https://man.openbsd.org/mdoc#_O]:
-        // `%O line`
-        fn parse_o(pair: Pair<'_, Rule>) -> Element {
-            let nodes = pair
-                .into_inner()
-                .next()
-                .unwrap()
-                .into_inner()
-                .next()
-                .unwrap()
-                .into_inner()
-                .map(MdocParser::parse_element)
-                .collect();
-
-            Element::Macro(MacroNode {
-                mdoc_macro: Macro::O,
-                nodes,
-            })
-        }
-
-        // Parses (`%P`)[https://man.openbsd.org/mdoc#_P]:
-        // `%P number`
-        fn parse_p(pair: Pair<'_, Rule>) -> Element {
-            let nodes = pair
-                .into_inner()
-                .next()
-                .unwrap()
-                .into_inner()
-                .next()
-                .unwrap()
-                .into_inner()
-                .map(MdocParser::parse_element)
-                .collect();
-
-            Element::Macro(MacroNode {
-                mdoc_macro: Macro::P,
-                nodes,
-            })
-        }
-
-        // Parses (`%Q`)[https://man.openbsd.org/mdoc#_Q]:
-        // `%Q name`
-        fn parse_q(pair: Pair<'_, Rule>) -> Element {
-            let nodes = pair
-                .into_inner()
-                .next()
-                .unwrap()
-                .into_inner()
-                .next()
-                .unwrap()
-                .into_inner()
-                .map(MdocParser::parse_element)
-                .collect();
-
-            Element::Macro(MacroNode {
-                mdoc_macro: Macro::Q,
-                nodes,
-            })
-        }
-
-        // Parses (`%R`)[https://man.openbsd.org/mdoc#_R]:
-        // `%R name`
-        fn parse_r(pair: Pair<'_, Rule>) -> Element {
-            let nodes = pair
-                .into_inner()
-                .next()
-                .unwrap()
-                .into_inner()
-                .next()
-                .unwrap()
-                .into_inner()
-                .map(MdocParser::parse_element)
-                .collect();
-
-            Element::Macro(MacroNode {
-                mdoc_macro: Macro::R,
-                nodes,
-            })
-        }
-
-        // Parses (`%T`)[https://man.openbsd.org/mdoc#_T]:
-        // `%T title`
-        fn parse_t(pair: Pair<'_, Rule>) -> Element {
-            let nodes = pair
-                .into_inner()
-                .next()
-                .unwrap()
-                .into_inner()
-                .next()
-                .unwrap()
-                .into_inner()
-                .map(MdocParser::parse_element)
-                .collect();
-
-            Element::Macro(MacroNode {
-                mdoc_macro: Macro::T,
-                nodes,
-            })
-        }
-
-        // Parses (`%U`)[https://man.openbsd.org/mdoc#_U]:
-        // `%U protocol://path`
-        fn parse_u(pair: Pair<'_, Rule>) -> Element {
-            let nodes = pair
-                .into_inner()
-                .next()
-                .unwrap()
-                .into_inner()
-                .next()
-                .unwrap()
-                .into_inner()
-                .map(MdocParser::parse_element)
-                .collect();
-
-            Element::Macro(MacroNode {
-                mdoc_macro: Macro::U,
-                nodes,
-            })
-        }
-
-        // Parses (`%V`)[https://man.openbsd.org/mdoc#_V]:
-        // `%V number`
-        fn parse_v(pair: Pair<'_, Rule>) -> Element {
-            let nodes = pair
-                .into_inner()
-                .next()
-                .unwrap()
-                .into_inner()
-                .next()
-                .unwrap()
-                .into_inner()
-                .map(MdocParser::parse_element)
-                .collect();
-
-            Element::Macro(MacroNode {
-                mdoc_macro: Macro::V,
-                nodes,
-            })
-        }
-
-        let pair = pair.into_inner().next().unwrap();
-        match pair.as_rule() {
-            Rule::a => parse_a(pair),
-            Rule::b => parse_b(pair),
-            Rule::c => parse_c(pair),
-            Rule::d => parse_d(pair),
-            Rule::i => parse_i(pair),
-            Rule::j => parse_j(pair),
-            Rule::n => parse_n(pair),
-            Rule::o => parse_o(pair),
-            Rule::p => parse_p(pair),
-            Rule::q => parse_q(pair),
-            Rule::r => parse_r(pair),
-            Rule::t => parse_t(pair),
-            Rule::u => parse_u(pair),
-            Rule::v => parse_v(pair),
-            _ => unreachable!(),
-        }
-    }
-
-    fn process_delimiters(
-        inner: &[Pair<Rule>],
-        mut i: usize,
-        rule: Rule,
-    ) -> (Vec<Element>, usize) {
-        let mut nodes = Vec::new();
-        while i < inner.len() && inner[i].as_rule() == rule {
-            nodes.push(MdocParser::parse_element(inner[i].clone()));
-            i += 1;
-        }
-        (nodes, i)
-    }
-
-    fn parse_text_production(pair: Pair<Rule>) -> Element {
-        fn parse_x_args<F, D>(
-            pair: Pair<Rule>,
-            macro_value: Macro,
-            format: F,
-            format_default: D,
-        ) -> Element
-        where
-            F: Fn(&str) -> String,
-            D: Fn() -> String,
-        {
-            let inner: Vec<_> = pair.into_inner().collect();
-
-            if inner.is_empty() {
-                return Element::Macro(MacroNode {
-                    mdoc_macro: macro_value,
-                    nodes: vec![Element::Text(format_default())],
-                });
-            }
-
-            let mut nodes = Vec::new();
-            let mut i = 0;
-
-            // Process opening delimiters.
-            let (open_nodes, new_i) = MdocParser::process_delimiters(&inner, i, Rule::opening_delimiter);
-            nodes.extend(open_nodes);
-            i = new_i;
-
-            // Process the middle argument if it exists.
-            if i < inner.len() {
-                match inner[i].as_rule() {
-                    Rule::text_arg => {
-                        nodes.push(Element::Text(format(inner[i].as_str())));
-                        i += 1;
-                    }
-                    Rule::closing_delimiter => {
-                        nodes.push(Element::Text(format_default()));
-                        nodes.push(Element::Text(inner[i].as_str().to_string()));
-                        i += 1;
-                    }
-                    _ => unreachable!(),
-                }
-            }
-
-            // Process closing delimiters.
-            let (close_nodes, new_i) = MdocParser::process_delimiters(&inner, i, Rule::closing_delimiter);
-            nodes.extend(close_nodes);
-
-            i = new_i;
-            while i < inner.len() {
-                nodes.push(MdocParser::parse_element(inner[i].clone()));
-                i += 1;
-            }
-
-            Element::Macro(MacroNode {
-                mdoc_macro: macro_value,
-                nodes,
-            })
-        }
-
-        // Parses (`At`)[https://man.openbsd.org/mdoc#At]:
-        // `At [version]`
-        fn parse_at(pair: Pair<Rule>) -> Element {
-            let inner: Vec<_> = pair.into_inner().collect();
-
-            if inner.is_empty() {
-                return Element::Macro(MacroNode {
-                    mdoc_macro: Macro::At,
-                    nodes: vec![Element::Text(AtType::default().to_string())],
-                });
-            }
-
-            let mut i = 0;
-            let mut nodes = Vec::new();
-
-            let (open_nodes, new_i) = MdocParser::process_delimiters(&inner, i, Rule::opening_delimiter);
-            nodes.extend(open_nodes);
-            i = new_i;
-
-            if i < inner.len() {
-                match inner[i].as_rule() {
-                    Rule::text_arg => {
-                        nodes.push(Element::Text(AtType::default().to_string()));
-                        nodes.push(MdocParser::parse_element(inner[i].clone()));
-                        i += 1;
-                    }
-                    Rule::at_type => {
-                        nodes.push(Element::Text(AtType::from(inner[i].clone()).to_string()));
-                        i += 1;
-                    }
-                    Rule::closing_delimiter => {
-                        nodes.push(Element::Text(AtType::default().to_string()));
-                    }
-                    _ => unreachable!(),
-                }
-            }
-
-            let (close_nodes, new_i) = MdocParser::process_delimiters(&inner, i, Rule::closing_delimiter);
-            nodes.extend(close_nodes);
-
-            i = new_i;
-            while i < inner.len() {
-                nodes.push(MdocParser::parse_element(inner[i].clone()));
-                i += 1;
-            }
-
-            Element::Macro(MacroNode {
-                mdoc_macro: Macro::At,
-                nodes,
-            })
-        }
-
-        // Parses (`Bsx`)[https://man.openbsd.org/mdoc#Bsx]:
-        // `Bsx [version]`
-        fn parse_bsx(pair: Pair<Rule>) -> Element {
-            parse_x_args(
-                pair,
-                Macro::Bsx,
-                |v| BsxType::format(v),
-                || BsxType::format_default(),
-            )
-        }
-
-        // Parses (`Bx`)[https://man.openbsd.org/mdoc#Bx]:
-        // `Bx [version [variant]]`
-        fn parse_bx(pair: Pair<Rule>) -> Element {
-            let inner: Vec<_> = pair.into_inner().collect();
-
-            if inner.is_empty() {
-                return Element::Macro(MacroNode {
-                    mdoc_macro: Macro::Bx,
-                    nodes: vec![Element::Text(BxType::format_default())],
-                });
-            }
-
-            let mut nodes = Vec::new();
-            let mut i = 0;
-
-            let (open_nodes, new_i) = MdocParser::process_delimiters(&inner, i, Rule::opening_delimiter);
-            nodes.extend(open_nodes);
-            i = new_i;
-
-            if i < inner.len() {
-                match inner[i].as_rule() {
-                    Rule::text_arg => {
-                        let version = inner[i].as_str();
-
-                        i += 1;
-
-                        let variant = match i < inner.len() && inner[i].as_rule() == Rule::text_arg
-                        {
-                            true => {
-                                let res = Some(inner[i].as_str());
-                                i += 1;
-                                res
-                            }
-                            false => None,
-                        };
-
-                        nodes.push(Element::Text(BxType::format(version, variant)));
-                    }
-                    Rule::closing_delimiter => nodes.push(Element::Text(BxType::format_default())),
-                    _ => unreachable!(),
-                }
-            }
-
-            let (close_nodes, new_i) = MdocParser::process_delimiters(&inner, i, Rule::closing_delimiter);
-            nodes.extend(close_nodes);
-
-            i = new_i;
-            while i < inner.len() {
-                nodes.push(MdocParser::parse_element(inner[i].clone()));
-                i += 1;
-            }
-
-            Element::Macro(MacroNode {
-                mdoc_macro: Macro::Bx,
-                nodes,
-            })
-        }
-
-        // Parses (`Dx`)[https://man.openbsd.org/mdoc#Dx]:
-        // `Dx [version]`
-        fn parse_dx(pair: Pair<Rule>) -> Element {
-            parse_x_args(
-                pair,
-                Macro::Dx,
-                |v| DxType::format(v),
-                || DxType::format_default(),
-            )
-        }
-
-        // Parses (`Fx`)[https://man.openbsd.org/mdoc#Fx]:
-        // `Fx [version]`
-        fn parse_fx(pair: Pair<Rule>) -> Element {
-            parse_x_args(
-                pair,
-                Macro::Fx,
-                |v| FxType::format(v),
-                || FxType::format_default(),
-            )
-        }
-
-        // Parses (`Ex`)[https://man.openbsd.org/mdoc#Ex]
-        // .Ex VAR, ...
-        fn parse_ex(pair: Pair<Rule>) -> Element {
-            let nodes = pair.into_inner().map(MdocParser::parse_element).collect();
-
-            Element::Macro(MacroNode {
-                mdoc_macro: Macro::Ex,
-                nodes,
-            })
-        }
-
-        // Parses (`Nx`)[http://man.openbsd.org/mdoc#Nx]:
-        // `Nx [version]`
-        fn parse_nx(pair: Pair<Rule>) -> Element {
-            parse_x_args(
-                pair,
-                Macro::Nx,
-                |v| NxType::format(v),
-                || NxType::format_default(),
-            )
-        }
-
-        // Parses (`Ox`)[https://man.openbsd.org/mdoc#Ox]:
-        // `Ox [version]`
-        fn parse_ox(pair: Pair<Rule>) -> Element {
-            parse_x_args(
-                pair,
-                Macro::Ox,
-                |v| OxType::format(v),
-                || OxType::format_default(),
-            )
-        }
-
-        // Parses (`St`)[https://man.openbsd.org/mdoc#St]:
-        // `St -abbreviation`
-        fn parse_st(pair: Pair<Rule>) -> Element {
-            let mut inner = pair.into_inner();
-
-            let st_type = StType::from(inner.next().unwrap());
-
-            let nodes = inner.map(MdocParser::parse_element).collect();
-
-            Element::Macro(MacroNode {
-                mdoc_macro: Macro::St(st_type),
-                nodes
-            })
-        }
-
-        // Parses (`Rv`)[https://man.openbsd.org/mdoc#Rv]:
-        // `Rv -std [function ...]`
-        fn parse_rv(pair: Pair<Rule>) -> Element {
-            let nodes = pair.into_inner().map(MdocParser::parse_element).collect();
-
-            Element::Macro(MacroNode {
-                mdoc_macro: Macro::Rv,
-                nodes,
-            })
-        }
-
-        let pair = pair.into_inner().next().unwrap();
-        match pair.as_rule() {
-            Rule::at => parse_at(pair),
-            Rule::bsx => parse_bsx(pair),
-            Rule::bx => parse_bx(pair),
-            Rule::dx => parse_dx(pair),
-            Rule::fx => parse_fx(pair),
-            Rule::ex => parse_ex(pair),
-            Rule::nx => parse_nx(pair),
-            Rule::ox => parse_ox(pair),
-            Rule::st => parse_st(pair),
-            Rule::rv => parse_rv(pair),
-            _ => unreachable!(),
-        }
-    }
-
-    // Parses (`Ad`)[https://man.openbsd.org/mdoc#Ad]:
-    // `Ad address`
-    fn parse_ad(pair: Pair<Rule>) -> Element {
-        let nodes = pair.into_inner().map(Self::parse_element).collect();
-
-        Element::Macro(MacroNode {
-            mdoc_macro: Macro::Ad,
-            nodes,
-        })
-    }
-
-    // Parses (`An`)[https://man.openbsd.org/mdoc#An]:
-    // `An -split | -nosplit | first_name ... last_name`
-    fn parse_an(pair: Pair<Rule>) -> Element {
-        let an_arg = pair.into_inner().next().unwrap();
-        let (author_name_type, nodes) = match an_arg.as_rule() {
-            Rule::an_split => (AnType::Split, vec![]),
-            Rule::an_no_split => (AnType::NoSplit, vec![]),
-            Rule::an_name => (
-                AnType::Name,
-                an_arg.into_inner().map(Self::parse_element).collect(),
-            ),
-            _ => unreachable!(),
-        };
-
-        Element::Macro(MacroNode {
-            mdoc_macro: Macro::An { author_name_type },
-            nodes,
-        })
-    }
-
-    // Parses (`Ap`)[https://man.openbsd.org/mdoc#Ap]:
-    // `Ap`
-    fn parse_ap(pair: Pair<Rule>) -> Element {
-        let nodes = pair.into_inner().map(Self::parse_element).collect();
-
-        Element::Macro(MacroNode {
-            mdoc_macro: Macro::Ap,
-            nodes
-        })
-    }
-
-    // Parses (`Ar`)[https://man.openbsd.org/mdoc#Ar]:
-    // `Ar [placeholder ...]`
-    fn parse_ar(pair: Pair<Rule>) -> Element {
-        let nodes = pair.into_inner().map(Self::parse_element).collect();
-
-        Element::Macro(MacroNode {
-            mdoc_macro: Macro::Ar,
-            nodes,
-        })
-    }
-
-    // Parses (`Bt`)[https://man.openbsd.org/mdoc#Bt]:
-    // `Bt`
-    fn parse_bt(_pair: Pair<Rule>) -> Element {
-        Element::Macro(MacroNode {
-            mdoc_macro: Macro::Bt,
-            nodes: vec![],
-        })
-    }
-
-    // Parses (`Cd`)[https://man.openbsd.org/mdoc#Cd]:
-    // `Cd line`
-    fn parse_cd(pair: Pair<Rule>) -> Element {
-        let nodes = pair.into_inner().map(Self::parse_element).collect();
-
-        Element::Macro(MacroNode {
-            mdoc_macro: Macro::Cd,
-            nodes,
-        })
-    }
-
-    // Parses (`Cd`)[https://man.openbsd.org/mdoc#Cm]:
-    // `Cm keyword ...`
-    fn parse_cm(pair: Pair<Rule>) -> Element {
-        let nodes = pair.into_inner().map(Self::parse_element).collect();
-
-        Element::Macro(MacroNode {
-            mdoc_macro: Macro::Cm,
-            nodes,
-        })
-    }
-
-    // Parses (`Db`)[https://man.openbsd.org/mdoc#Db]
-    // Obsolete
-    fn parse_db(pair: Pair<Rule>) -> Element {
-        let nodes = pair.into_inner().map(Self::parse_element).collect();
-
-        Element::Macro(MacroNode {
-            mdoc_macro: Macro::Db,
-            nodes,
-        })
-    }
-
-    // Parses (`Dd`)[https://man.openbsd.org/mdoc#Dd]
-    // `Dd [date]`
-    fn parse_dd(pair: Pair<Rule>) -> Element {
-        use chrono;
-
-        fn parse_block(pair: Pair<Rule>) -> DdDate {
-            match pair.as_rule() {
-                Rule::mdocdate => {
-                    let mut mdy = pair.clone().into_inner();
-
-                    let mut md = match mdy.next() {
-                        Some(md) => md.into_inner(),
-                        None => return DdDate::StrFormat(pair.as_str().to_string()),
-                    };
-
-                    let month = match md.next() {
-                        Some(month) => month.as_str().to_string(),
-                        None => return DdDate::StrFormat(pair.as_str().to_string()),
-                    };
-                    let day = match md.next() {
-                        Some(day) => match day.as_str().parse::<u8>() {
-                            Ok(day) => day,
-                            Err(_) => return DdDate::StrFormat(pair.as_str().to_string()),
-                        },
-                        None => return DdDate::StrFormat(pair.as_str().to_string()),
-                    };
-
-                    let year = match mdy.next() {
-                        Some(year) => match year.as_str().parse::<u16>() {
-                            Ok(year) => year,
-                            Err(_) => return DdDate::StrFormat(pair.as_str().to_string()),
-                        },
-                        None => return DdDate::StrFormat(pair.as_str().to_string()),
-                    };
-
-                    DdDate::MDYFormat(Date {
-                        month_day: (month, day),
-                        year: year,
-                    })
-                }
-                Rule::traditional_date => {
-                    let date_str = pair.as_str();
-                    let date = match chrono::NaiveDate::parse_from_str(date_str, "%Y-%m-%d") {
-                        Ok(date) => date,
-                        Err(_) => return DdDate::StrFormat(date_str.to_string()),
-                    };
-                    date.into()
-                }
-                Rule::wrong_date => DdDate::StrFormat(pair.as_str().to_string()),
-                _ => {
-                    unreachable!()
-                }
-            }
-        }
-
-        match pair.into_inner().next() {
-            Some(inner_pair) => {
-                let date = parse_block(inner_pair.into_inner().next().unwrap());
-
-                Element::Macro(MacroNode {
-                    mdoc_macro: Macro::Dd { date: date },
-                    nodes: vec![],
-                })
-            }
-            None => {
-                let date = chrono::offset::Utc::now().date_naive().into();
-
-                Element::Macro(MacroNode {
-                    mdoc_macro: Macro::Dd { date: date },
-                    nodes: vec![],
-                })
-            }
-        }
-    }
-
-    // Parses (`Dt`)[https://man.openbsd.org/mdoc#Dt]
-    fn parse_dt(pair: Pair<Rule>) -> Element {
-        let mut inner = pair.into_inner();
-
-        let (title, section) = if let Some(arg) = inner.next() {
-            if matches!(arg.as_rule(), Rule::title) {
-                let title = Some(arg.as_str().to_string());
-                let section = inner.next().unwrap().as_str().to_string();
-
-                (title, section)
-            } else {
-                let section = arg.as_str().to_string();
-
-                (None, section)
-            }
-        } else {
-            unreachable!()
-        };
-
-        let arch = match inner.next() {
-            Some(arch) => Some(arch.as_str().trim().to_string()),
-            None => None,
-        };
-
-        Element::Macro(MacroNode {
-            mdoc_macro: Macro::Dt {
-                title: title,
-                section: section,
-                arch: arch,
-            },
-            nodes: vec![],
-        })
-    }
-
-    // Parses (`Dv`)[https://man.openbsd.org/mdoc#Dv]
-    fn parse_dv(pair: Pair<Rule>) -> Element {
-        let nodes = pair.into_inner().map(Self::parse_element).collect();
-
-        Element::Macro(MacroNode {
-            mdoc_macro: Macro::Dv,
-            nodes,
-        })
-    }
-
-    // Parses (`Em`)[https://man.openbsd.org/mdoc#Em]
-    // .Em word ...
-    fn parse_em(pair: Pair<Rule>) -> Element {
-        let nodes = pair.into_inner().map(Self::parse_element).collect();
-
-        Element::Macro(MacroNode {
-            mdoc_macro: Macro::Em,
-            nodes,
-        })
-    }
-
-    // Parses (`Er`)[https://man.openbsd.org/mdoc#Er]
-    // .Er CONSTANT ...
-    fn parse_er(pair: Pair<Rule>) -> Element {
-        let nodes = pair.into_inner().map(Self::parse_element).collect();
-
-        Element::Macro(MacroNode {
-            mdoc_macro: Macro::Er,
-            nodes,
-        })
-    }
-
-    // Parses (`Es`)[https://man.openbsd.org/mdoc#Es]
-    // .Es opening_delimiter closing_delimiter
-    fn parse_es(pair: Pair<Rule>) -> Element {
-        let mut inner_pairs = pair.into_inner();
-
-        let opening_delimiter = inner_pairs
-            .next()
-            .unwrap()
-            .as_str()
-            .parse::<char>()
-            .unwrap();
-        let closing_delimiter = inner_pairs
-            .next()
-            .unwrap()
-            .as_str()
-            .parse::<char>()
-            .expect("Macro Es expected closing delimiter as the second argument");
-
-        let nodes = inner_pairs.map(Self::parse_element).collect();
-
-        Element::Macro(MacroNode {
-            mdoc_macro: Macro::Es {
-                opening_delimiter: opening_delimiter,
-                closing_delimiter: closing_delimiter,
-            },
-            nodes
-        })
-    }
-
-    // Parses (`Ev`)[https://man.openbsd.org/mdoc#Ev]
-    // .Ev VAR, ...
-    fn parse_ev(pair: Pair<Rule>) -> Element {
-        let nodes = pair.into_inner().map(Self::parse_element).collect();
-
-        Element::Macro(MacroNode {
-            mdoc_macro: Macro::Ev,
-            nodes,
-        })
-    }
-
-    // Parses (`Fa`)[https://man.openbsd.org/mdoc#Fa]
-    // .Fa [args]
-    fn parse_fa(pair: Pair<Rule>) -> Element {
-        let nodes = pair.into_inner().map(Self::parse_element).collect();
-
-        Element::Macro(MacroNode {
-            mdoc_macro: Macro::Fa,
-            nodes,
-        })
-    }
-
-    // Parses (`Fd`)[https://man.openbsd.org/mdoc#Fd]
-    // .Fd directive [args]
-    fn parse_fd(pair: Pair<Rule>) -> Element {
-        let mut inner = pair.into_inner();
-
-        let directive = inner.next().unwrap().as_str().to_string();
-
-        let mut args = vec![];
-
-        while let Some(arg) = inner.next() {
-            args.push(arg.as_str().to_string());
-        }
-
-        Element::Macro(MacroNode {
-            mdoc_macro: Macro::Fd {
-                directive: directive,
-                arguments: args,
-            },
-            nodes: vec![],
-        })
-    }
-
-    // Parses (`Fl`)[https://man.openbsd.org/mdoc#Fl]
-    fn parse_fl(pair: Pair<Rule>) -> Element {
-        let nodes = pair.into_inner().map(Self::parse_element).collect();
-
-        Element::Macro(MacroNode {
-            mdoc_macro: Macro::Fl,
-            nodes,
-        })
-    }
-
-    // Parses (`Fn`)[https://man.openbsd.org/mdoc#Fn]
-
-    fn parse_fn(pair: Pair<Rule>) -> Element {
-        let mut inner_nodes = pair.into_inner();
-        let mut funcname = String::new();
-        let arg = inner_nodes.next().unwrap();
-
-        match arg.as_rule() {
-            Rule::opening_delimiter => {
-                funcname.push_str(arg.as_str());
-                let name = inner_nodes.next().unwrap();
-                funcname.push_str(name.as_str());
-            }
-            Rule::text_arg => funcname.push_str(arg.as_str()),
-            _ => unreachable!()
-        };
-
-        let nodes = inner_nodes.map(Self::parse_element).collect();
-
-        Element::Macro(MacroNode {
-            mdoc_macro: Macro::Fn { funcname: funcname },
-            nodes,
-        })
-    }
-
-    // Parses (`Fr`)[https://man.openbsd.org/mdoc#Fr]
-    // Obsolete
-    // .Fr num
-    fn parse_fr(pair: Pair<Rule>) -> Element {
-        let nodes = pair.into_inner().map(MdocParser::parse_element).collect();
-
-        Element::Macro(MacroNode {
-            mdoc_macro: Macro::Fr,
-            nodes,
-        })
-    }
-
-    // Parses (`Ft`)[https://man.openbsd.org/mdoc#Ft]
-    fn parse_ft(pair: Pair<Rule>) -> Element {
-        let nodes = pair.into_inner().map(Self::parse_element).collect();
-
-        Element::Macro(MacroNode {
-            mdoc_macro: Macro::Ft,
-            nodes,
-        })
-    }
-
-    // Parses (`Hf`)[https://man.openbsd.org/mdoc#Hf]
-    // .Hf filename
-    fn parse_hf(pair: Pair<Rule>) -> Element {
-        let nodes = pair.into_inner().map(MdocParser::parse_element).collect();
-
-        Element::Macro(MacroNode {
-            mdoc_macro: Macro::Hf,
-            nodes,
-        })
-    }
-
-    // Parses (`Ic`)[https://man.openbsd.org/mdoc#Ic]
-    // .Ic keyword
-    fn parse_ic(pair: Pair<Rule>) -> Element {
-        let nodes = pair.into_inner().map(MdocParser::parse_element).collect();
-
-        Element::Macro(MacroNode {
-            mdoc_macro: Macro::Ic,
-            nodes,
-        })
-    }
-
-    // Parses (`In`)[https://man.openbsd.org/mdoc#In]
-    // .In filename
-    fn parse_in(pair: Pair<Rule>) -> Element {
-        let mut inner_pairs = pair.into_inner();
-        let mut filename =  String::new();
-        let mut nodes = Vec::new();
-        let arg = inner_pairs.next().unwrap();
-
-        match arg.as_rule() {
-            Rule::opening_delimiter => {
-                nodes.push(Element::Text(arg.as_str().to_string()));
-                let name = inner_pairs.next().unwrap().as_str();
-                filename.push_str(name);
-            },
-            Rule::word => filename.push_str(arg.as_str()),
-            _ => unreachable!()
-        }
-
-        // if let Some(del) = inner_pairs.next() {
-        //     match del.as_rule() {
-        //         Rule::closing_delimiter => nodes.push(Element::Text(del.as_str().to_string())),
-        //         Rule::text_arg =>
-        //     }
-        // }
-
-        let iter = inner_pairs.map(Self::parse_element);
-        nodes.extend(iter);
-
-        Element::Macro(MacroNode {
-            mdoc_macro: Macro::In { filename },
-            nodes
-        })
-    }
-
-    // Parses (`Lb`)[https://man.openbsd.org/mdoc#Lb]
-    // .Lb libname
-    fn parse_lb(pair: Pair<Rule>) -> Element {
-        let mut inner_pairs = pair.into_inner();
-        let mut lib_name =  String::new();
-        let mut nodes = Vec::new();
-        let arg = inner_pairs.next().unwrap();
-
-        match arg.as_rule() {
-            Rule::opening_delimiter => {
-                nodes.push(Element::Text(arg.as_str().to_string()));
-                let name = inner_pairs.next().unwrap().as_str();
-                lib_name.push_str(name);
-            },
-            Rule::word => lib_name.push_str(arg.as_str()),
-            _ => unreachable!()
-        }
-
-        if let Some(del) = inner_pairs.next() {
-            nodes.push(Element::Text(del.as_str().to_string()));
-        }
-
-        Element::Macro(MacroNode {
-            mdoc_macro: Macro::Lb { lib_name},
-            nodes,
-        })
-    }
-
-    // Parses (`Li`)[https://man.openbsd.org/mdoc#Li]
-    // .Li word ...
-    fn parse_li(pair: Pair<Rule>) -> Element {
-        let nodes = pair.into_inner().map(Self::parse_element).collect();
-
-        Element::Macro(MacroNode {
-            mdoc_macro: Macro::Li,
-            nodes,
-        })
-    }
-
-    // Parses (`Lk`)[https://man.openbsd.org/mdoc#Lk]
-    // .Lk link [display_name]
-    fn parse_lk(pair: Pair<Rule>) -> Element {
-        let mut inner = pair.into_inner();
-
-        let uri = inner.next().unwrap().as_str().to_string();
-        let nodes = inner.map(MdocParser::parse_element).collect();
-
-        Element::Macro(MacroNode {
-            mdoc_macro: Macro::Lk { uri: uri },
-            nodes,
-        })
-    }
-
-    // Parses (`Lp`)[https://man.openbsd.org/mdoc#Lp]
-    // Deprecated
-    fn parse_lp(_pair: Pair<Rule>) -> Element {
-        Element::Macro(MacroNode {
-            mdoc_macro: Macro::Lp,
-            nodes: vec![],
-        })
-    }
-
-    // ---------------------------------------------------------------------------
-
-    // Parses (`Ms`)[https://man.openbsd.org/mdoc#Ms]:
-    // `Ms name`
-    fn parse_ms(pair: Pair<Rule>) -> Element {
-        let nodes = pair
-            .into_inner()
-            .take_while(|p| p.as_rule() == Rule::text_arg)
-            .map(Self::parse_element)
-            .collect();
-
-        Element::Macro(MacroNode {
-            mdoc_macro: Macro::Ms,
-            nodes,
-        })
-    }
-
-    // Parses (`Mt`)[https://man.openbsd.org/mdoc#Mt]:
-    // `Mt localpart@domain`
-    fn parse_mt(pair: Pair<Rule>) -> Element {
-        let nodes = pair.into_inner().map(Self::parse_element).collect();
-
-        Element::Macro(MacroNode {
-            mdoc_macro: Macro::Mt,
-            nodes,
-        })
-    }
-
-    // Parses (`No`)[https://man.openbsd.org/mdoc#No]:
-    // `No word ...`
-
-    fn parse_no(pair: Pair<Rule>) -> Element {
-        // let words = pair
-        //     .into_inner()
-        //     .take_while(|p| p.as_rule() == Rule::text_arg)
-        //     .map(|p| p.as_str().to_string())
-        //     .collect::<Vec<_>>()
-        //     .join(" ");
-
-        let nodes = pair.into_inner().map(Self::parse_element).collect();
-
-        Element::Macro(MacroNode {
-            mdoc_macro: Macro::No,
-            nodes
-        })
-    }
-
-    // Parses (`Ns`)[https://man.openbsd.org/mdoc#Ns]:
-    // `Ns`
-    fn parse_ns(pair: Pair<Rule>) -> Element {
-        let nodes = pair.into_inner().map(Self::parse_element).collect();
-        
-        Element::Macro(MacroNode {
-            mdoc_macro: Macro::Ns,
-            nodes
-        })
-    }
-
-    // Parses (`Os`)[https://man.openbsd.org/mdoc#Os]:
-    // `Os [footer text]`
-    fn parse_os(pair: Pair<Rule>) -> Element {
-        let nodes = pair.into_inner().map(MdocParser::parse_element).collect();
-
-        Element::Macro(MacroNode {
-            mdoc_macro: Macro::Os,
-            nodes,
-        })
-    }
-
-    // Parses (`Ot`)[https://man.openbsd.org/mdoc#Ot]:
-    // `Ot functype`
-    fn parse_ot(pair: Pair<Rule>) -> Element {
-        let nodes = pair
-            .into_inner()
-            .take_while(|p| p.as_rule() == Rule::text_arg)
-            .map(Self::parse_element)
-            .collect();
-
-        Element::Macro(MacroNode {
-            mdoc_macro: Macro::Ft,
-            nodes,
-        })
-    }
-
-    // Parses (`Pa`)[https://man.openbsd.org/mdoc#Pa]:
-    // `Pa name ...`
-    fn parse_pa(pair: Pair<Rule>) -> Element {
-        let nodes = pair
-            .into_inner()
-            .take_while(|p| p.as_rule() == Rule::text_arg)
-            .map(Self::parse_element)
-            .collect();
-
-        Element::Macro(MacroNode {
-            mdoc_macro: Macro::Pa,
-            nodes,
-        })
-    }
-
-    // Parses (`Pf`)[https://man.openbsd.org/mdoc#Pf]:
-    // `Pf prefix macro [argument ...]`
-    fn parse_pf(pair: Pair<Rule>) -> Element {
-        let mut inner_pairs = pair.into_inner();
-
-        let prefix = inner_pairs.next().unwrap().as_str().to_string();
-        let nodes = inner_pairs.map(Self::parse_element).collect();
-
-        Element::Macro(MacroNode {
-            mdoc_macro: Macro::Pf { prefix },
-            nodes
-        })
-    }
-
-    // Parses (`Pp`)[https://man.openbsd.org/mdoc#Pp]:
-    // `Pp`
-    fn parse_pp(pair: Pair<Rule>) -> Element {
-        let nodes = pair.into_inner().map(MdocParser::parse_element).collect();
-
-        Element::Macro(MacroNode {
-            mdoc_macro: Macro::Pp,
-            nodes,
-        })
-    }
-
-    // Parses (`Sm`)[https://man.openbsd.org/mdoc#Sm]:
-    // `Sm [on | off]`
-    fn parse_sm(pair: Pair<Rule>) -> Element {
-        fn parse_spacing_mode(pair: Pair<Rule>) -> SmMode {
-            match pair.as_rule() {
-                Rule::sm_on => SmMode::On,
-                Rule::sm_off => SmMode::Off,
-                _ => unreachable!(),
-            }
-        }
-
-        let mut inner = pair.into_inner();
-
-        let spacing_mode = if let Some(sm_arg) = inner.next() {
-            match sm_arg.as_rule() {
-                Rule::spacing_mode => {
-                    let sm_arg = sm_arg.into_inner().next().unwrap();
-                    Some(parse_spacing_mode(sm_arg))
-                }
-                _ => None,
-            }
-        } else {
-            None
-        };
-
-        let nodes = inner.map(Self::parse_element).collect();
-
-        Element::Macro(MacroNode {
-            mdoc_macro: Macro::Sm(spacing_mode),
-            nodes,
-        })
-    }
-
-    // Parses (`Sx`)[https://man.openbsd.org/mdoc#Sx]:
-    // `Sx Title line`
-    fn parse_sx(pair: Pair<Rule>) -> Element {
-        let nodes = pair.into_inner().map(Self::parse_element).collect();
-
-        Element::Macro(MacroNode {
-            mdoc_macro: Macro::Sx,
-            nodes
-        })
-    }
-
-    // Parses (`Sy`)[https://man.openbsd.org/mdoc#Sy]:
-    // `Sy word ...`
-    fn parse_sy(pair: Pair<Rule>) -> Element {
-        let words = pair
-            .into_inner()
-            .take_while(|p| p.as_rule() == Rule::text_arg)
-            .map(|p| p.as_str().to_string())
-            .collect::<Vec<_>>()
-            .join(" ");
-
-        Element::Macro(MacroNode {
-            mdoc_macro: Macro::Sy,
-            nodes: vec![Element::Text(words)],
-        })
-    }
-
-    // Parses (`Tg`)[https://man.openbsd.org/mdoc#Tg]:
-    // `Tg [term]`
-    fn parse_tg(pair: Pair<Rule>) -> Element {
-        let mut nodes = pair.into_inner().map(Self::parse_element);
-
-        let term = match nodes.next() {
-            Some(Element::Text(term)) => {
-                if term.is_empty() {
-                    None
-                } else {
-                    Some(term)
-                }
-            }
-            None => None,
-            _ => unreachable!(),
-        };
-
-        Element::Macro(MacroNode {
-            mdoc_macro: Macro::Tg { term },
-            nodes: vec![],
-        })
-    }
-
-    // Parses (`Tn`)[https://man.openbsd.org/mdoc#Tn]:
-    // `Tn word ...`
-
-    fn parse_tn(pair: Pair<Rule>) -> Element {
-        let nodes = pair.into_inner().map(Self::parse_element).collect();
-
-        Element::Macro(MacroNode {
-            mdoc_macro: Macro::Tn,
-            nodes
-        })
-    }
-
-    // Parses (`Ud`)[https://man.openbsd.org/mdoc#Ud]:
-    // `Ud`
-    fn parse_ud(_pair: Pair<Rule>) -> Element {
-        Element::Macro(MacroNode {
-            mdoc_macro: Macro::Ud,
-            nodes: vec![],
-        })
-    }
-
-    // Parses (`Ux`)[https://man.openbsd.org/mdoc#Ux]:
-    // `Ux`
-    fn parse_ux(pair: Pair<Rule>) -> Element {
-        let nodes = pair.into_inner().map(Self::parse_element).collect();
-
-        Element::Macro(MacroNode {
-            mdoc_macro: Macro::Ux,
-            nodes,
-        })
-    }
-
-    // Parses (`Va`)[https://man.openbsd.org/mdoc#Va]:
-    // `Va [type] identifier ...`
-
-    fn parse_va(pair: Pair<Rule>) -> Element {
-        // let nodes = pair
-        //     .into_inner()
-        //     .take_while(|p| p.as_rule() == Rule::text_arg)
-        //     .map(Self::parse_element)
-        //     .collect();
-        let nodes = pair.into_inner().map(Self::parse_element).collect();
-
-        Element::Macro(MacroNode {
-            mdoc_macro: Macro::Va,
-            nodes,
-        })
-    }
-
-    // Parses (`Xr`)[https://man.openbsd.org/mdoc#Xr]:
-    // `Xr name section`
-    fn parse_xr(pair: Pair<Rule>) -> Element {
-        let mut inner = pair.into_inner();
-
-        let name = inner.next().unwrap();
-        let name = match name.as_rule() {
-            Rule::text_arg => name.as_str().to_string(),
-            _ => unreachable!(),
-        };
-
-        let section = inner.next().unwrap();
-
-        let section = match section.as_rule() {
-            Rule::text_arg => section.as_str().to_string(),
-            _ => unreachable!(),
-        };
-
-        let nodes = inner.map(Self::parse_element).collect();
-
-        Element::Macro(MacroNode {
-            mdoc_macro: Macro::Xr { name, section },
-            nodes,
-        })
-    }
-
-    fn parse_inline(pair: Pair<Rule>) -> Element {
-        let pair = pair.into_inner().next().unwrap();
-        match pair.as_rule() {
-            Rule::rs_submacro => Self::parse_rs_submacro(pair),
-            Rule::text_production => Self::parse_text_production(pair),
-            Rule::ad => Self::parse_ad(pair),
-            Rule::an => Self::parse_an(pair),
-            Rule::ap => Self::parse_ap(pair),
-            Rule::ar => Self::parse_ar(pair),
-            Rule::bt => Self::parse_bt(pair),
-            Rule::cd => Self::parse_cd(pair),
-            Rule::cm => Self::parse_cm(pair),
-            Rule::db => Self::parse_db(pair),
-            Rule::dd => Self::parse_dd(pair),
-            Rule::dt => Self::parse_dt(pair),
-            Rule::dv => Self::parse_dv(pair),
-            Rule::em => Self::parse_em(pair),
-            Rule::er => Self::parse_er(pair),
-            Rule::es => Self::parse_es(pair),
-            Rule::ev => Self::parse_ev(pair),
-            Rule::fa => Self::parse_fa(pair),
-            Rule::fd => Self::parse_fd(pair),
-            Rule::fl => Self::parse_fl(pair),
-            Rule::Fn => Self::parse_fn(pair),
-            Rule::fr => Self::parse_fr(pair),
-            Rule::ft => Self::parse_ft(pair),
-            Rule::hf => Self::parse_hf(pair),
-            Rule::ic => Self::parse_ic(pair),
-            Rule::In => Self::parse_in(pair),
-            Rule::lb => Self::parse_lb(pair),
-            Rule::li => Self::parse_li(pair),
-            Rule::lk => Self::parse_lk(pair),
-            Rule::lp => Self::parse_lp(pair),
-            Rule::ms => Self::parse_ms(pair),
-            Rule::mt => Self::parse_mt(pair),
-            Rule::no => Self::parse_no(pair),
-            Rule::ns => Self::parse_ns(pair),
-            Rule::os => Self::parse_os(pair),
-            Rule::ot => Self::parse_ot(pair),
-            Rule::pa => Self::parse_pa(pair),
-            Rule::pf => Self::parse_pf(pair),
-            Rule::pp => Self::parse_pp(pair),
-            Rule::sm => Self::parse_sm(pair),
-            Rule::sx => Self::parse_sx(pair),
-            Rule::sy => Self::parse_sy(pair),
-            Rule::tg => Self::parse_tg(pair),
-            Rule::tn => Self::parse_tn(pair),
-            Rule::ud => Self::parse_ud(pair),
-            Rule::ux => Self::parse_ux(pair),
-            Rule::va => Self::parse_va(pair),
-            Rule::xr => Self::parse_xr(pair),
-            _ => unreachable!(),
-        }
-    }
-}
-
-#[cfg(test)]
-mod tests {
-    use crate::man_util::parser::*;
-
-    #[test]
-    fn text_line() {
-        let content = "Line 1\nLine 2\nLine 3\n";
-        let elements = vec![
-            Element::Text("Line 1".to_string()),
-            Element::Text("Line 2".to_string()),
-            Element::Text("Line 3".to_string()),
-        ];
-
-        let mdoc = MdocParser::parse_mdoc(content).unwrap();
-        assert_eq!(mdoc.elements, elements);
-    }
-
-    mod block_full_explicit {
-        use std::collections::HashMap;
-
-        use crate::man_util::parser::*;
-
-        #[test]
-        fn bd() {
-            let content = ".Bd -literal -offset indent -compact\nLine 1\nLine 2\n.Ed";
-
-            let elements = vec![Element::Macro(MacroNode {
-                mdoc_macro: Macro::Bd {
-                    block_type: BdType::Literal,
-                    offset: Some(OffsetType::Indent),
-                    compact: true,
-                },
-                nodes: vec![
-                    Element::Text("Line 1".to_string()),
-                    Element::Text("Line 2".to_string()),
-                ],
-            })];
-
-            let mdoc = MdocParser::parse_mdoc(content).unwrap();
-            assert_eq!(mdoc.elements, elements);
-        }
-
-        #[test]
-        fn bd_no_closing_macro() {
-            let input = ".Bd -literal -offset indent -compact\nLine 1\nLine 2\n";
-            assert_eq!(MdocParser::parse_mdoc(input).unwrap().elements, vec![]);
-        }
-
-        #[test]
-        fn bd_foreign_closing_macros() {
-            let closing_macros = vec![".Ef", ".Ek", ".El"];
-            let content = ".Bd -literal -offset indent -compact\nLine 1\nLine 2\n";
-
-            for closing_macro in closing_macros {
-                let input = format!("{content}.{closing_macro}");
-                assert_eq!(MdocParser::parse_mdoc(input).unwrap().elements, vec![]);
-            }
-        }
-
-        #[test]
-        fn bd_no_body() {
-            let content = ".Bd -literal\n.Ed";
-            let elements = vec![Element::Macro(MacroNode {
-                mdoc_macro: Macro::Bd {
-                    block_type: BdType::Literal,
-                    offset: None,
-                    compact: false,
-                },
-                nodes: vec![],
-            })];
-
-            let mdoc = MdocParser::parse_mdoc(content).unwrap();
-            assert_eq!(mdoc.elements, elements);
-        }
-
-        #[test]
-        fn bd_type() {
-            let mut bd_types: HashMap<&str, BdType> = Default::default();
-            bd_types.insert("-centered", BdType::Centered);
-            bd_types.insert("-filled", BdType::Filled);
-            bd_types.insert("-literal", BdType::Literal);
-            bd_types.insert("-ragged", BdType::Ragged);
-            bd_types.insert("-unfilled", BdType::Unfilled);
-
-            for (str_type, enum_type) in bd_types {
-                let content = format!(".Bd {str_type}\n.Ed");
-                let elements = vec![Element::Macro(MacroNode {
-                    mdoc_macro: Macro::Bd {
-                        block_type: enum_type,
-                        offset: None,
-                        compact: false,
-                    },
-                    nodes: vec![],
-                })];
-
-                let mdoc = MdocParser::parse_mdoc(content).unwrap();
-                assert_eq!(mdoc.elements, elements, "Bd type: {str_type}");
-            }
-        }
-
-        #[test]
-        fn bd_offset() {
-            let mut offset_types: HashMap<&str, OffsetType> = Default::default();
-            offset_types.insert("indent", OffsetType::Indent);
-            offset_types.insert("indent-two", OffsetType::IndentTwo);
-            offset_types.insert("left", OffsetType::Left);
-            offset_types.insert("right", OffsetType::Right);
-
-            for (str_type, enum_type) in offset_types {
-                let content = format!(".Bd -literal -offset {str_type}\n.Ed");
-                let elements = vec![Element::Macro(MacroNode {
-                    mdoc_macro: Macro::Bd {
-                        block_type: BdType::Literal,
-                        offset: Some(enum_type),
-                        compact: false,
-                    },
-                    nodes: vec![],
-                })];
-
-                let mdoc = MdocParser::parse_mdoc(content).unwrap();
-                assert_eq!(mdoc.elements, elements, "Bd offset: {str_type}");
-            }
-        }
-
-        #[test]
-        fn bd_invalid_offset() {
-            let input = ".Bd -literal -offset invalid_offset\n.Ed";
-            assert_eq!(MdocParser::parse_mdoc(input).unwrap().elements, vec![]);
-        }
-
-        #[test]
-        fn bd_compact() {
-            let content = ".Bd -literal -compact\n.Ed";
-            let elements = vec![Element::Macro(MacroNode {
-                mdoc_macro: Macro::Bd {
-                    block_type: BdType::Literal,
-                    offset: None,
-                    compact: true,
-                },
-                nodes: vec![],
-            })];
-
-            let mdoc = MdocParser::parse_mdoc(content).unwrap();
-            assert_eq!(mdoc.elements, elements);
-        }
-
-        #[test]
-        fn bd_not_parsed() {
-            let input = ".Bd -literal -compact Ad addr1\n.Ed";
-            assert_eq!(MdocParser::parse_mdoc(input).unwrap().elements, vec![]);
-        }
-
-        #[test]
-        fn bd_not_callable() {
-            let input = ".Ad addr1 Bd -literal\n.Ed";
-            assert_eq!(MdocParser::parse_mdoc(input).unwrap().elements, vec![]);
-        }
-
-        #[test]
-        fn bf() {
-            let content = ".Bf -emphasis\nLine 1\nLine 2\n.Ef";
-            let elements = vec![Element::Macro(MacroNode {
-                mdoc_macro: Macro::Bf(BfType::Emphasis),
-                nodes: vec![
-                    Element::Text("Line 1".to_string()),
-                    Element::Text("Line 2".to_string()),
-                ],
-            })];
-
-            let mdoc = MdocParser::parse_mdoc(content).unwrap();
-            assert_eq!(mdoc.elements, elements);
-        }
-
-        #[test]
-        fn bf_no_closing_macro() {
-            let input = ".Bf -emphasis\nLine 1\nLine 2\n";
-            assert_eq!(MdocParser::parse_mdoc(input).unwrap().elements, vec![]);
-        }
-
-        #[test]
-        fn bf_foreign_closing_macros() {
-            let closing_macros = vec![".Ed", ".Ek", ".El"];
-            let content = ".Bf -emphasis\nLine 1\nLine 2\n";
-
-            for closing_macro in closing_macros {
-                let input = format!("{content}.{closing_macro}");
-                assert_eq!(MdocParser::parse_mdoc(input).unwrap().elements, vec![]);
-            }
-        }
-
-        #[test]
-        fn bf_type() {
-            let mut bf_types: HashMap<&str, BfType> = Default::default();
-            bf_types.insert("-emphasis", BfType::Emphasis);
-            bf_types.insert("Em", BfType::Emphasis);
-            bf_types.insert("-literal", BfType::Literal);
-            bf_types.insert("Li", BfType::Literal);
-            bf_types.insert("-symbolic", BfType::Symbolic);
-            bf_types.insert("Sy", BfType::Symbolic);
-
-            for (str_type, enum_type) in bf_types {
-                let content = format!(".Bf {str_type}\n.Ef");
-                let elements = vec![Element::Macro(MacroNode {
-                    mdoc_macro: Macro::Bf(enum_type),
-                    nodes: vec![],
-                })];
-
-                let mdoc = MdocParser::parse_mdoc(content).unwrap();
-                assert_eq!(mdoc.elements, elements, "Bf type: {str_type}");
-            }
-        }
-
-        #[test]
-        fn bf_invalid_type() {
-            let input = ".Bf -invalid\n.Ef";
-            assert_eq!(MdocParser::parse_mdoc(input).unwrap().elements, vec![]);
-        }
-
-        #[test]
-        fn bf_not_parsed() {
-            // TODO: Format and compare pest errors??
-            let input = ".Bf Em Ad addr1\n.Ef";
-            assert_eq!(MdocParser::parse_mdoc(input).unwrap().elements, vec![]);
-        }
-
-        #[test]
-        fn bf_not_callable() {
-            let input = ".Ad addr1 Bf Em\n.Ef";
-            assert_eq!(MdocParser::parse_mdoc(input).unwrap().elements, vec![]);
-        }
-
-        #[test]
-        fn bk() {
-            let content = ".Bk -words\nLine 1\nLine 2\n.Ek";
-            let elements = vec![Element::Macro(MacroNode {
-                mdoc_macro: Macro::Bk,
-                nodes: vec![
-                    Element::Text("Line 1".to_string()),
-                    Element::Text("Line 2".to_string()),
-                ],
-            })];
-
-            let mdoc = MdocParser::parse_mdoc(content).unwrap();
-            assert_eq!(mdoc.elements, elements);
-        }
-
-        #[test]
-        fn bk_no_body() {
-            let content = ".Bk -words\n.Ek";
-            let elements = vec![Element::Macro(MacroNode {
-                mdoc_macro: Macro::Bk,
-                nodes: vec![],
-            })];
-
-            let mdoc = MdocParser::parse_mdoc(content).unwrap();
-            assert_eq!(mdoc.elements, elements);
-        }
-
-        #[test]
-        fn bk_no_words() {
-            let input = ".Bk\n.Ek";
-            assert_eq!(MdocParser::parse_mdoc(input).unwrap().elements, vec![]);
-        }
-
-        #[test]
-        fn bk_not_parsed() {
-            // Ignore callable macro as argument
-            let content = ".Bk -words Ad\n.Ek";
-            let elements = vec![Element::Macro(MacroNode {
-                mdoc_macro: Macro::Bk,
-                nodes: vec![],
-            })];
-
-            let mdoc = MdocParser::parse_mdoc(content).unwrap();
-            assert_eq!(mdoc.elements, elements);
-        }
-
-        #[test]
-        fn bk_not_callable() {
-            let input = ".Ad addr1 Bk -words\n.Ek";
-            assert_eq!(MdocParser::parse_mdoc(input).unwrap().elements, vec![]);
-        }
-
-        #[test]
-        fn bl() {
-            let content = r#".Bl -bullet -width indent-two -compact col1 col2 col3
-.It Line 1
-.It Line 2
-.El"#;
-            let elements = vec![Element::Macro(MacroNode {
-                mdoc_macro: Macro::Bl {
-                    list_type: BlType::Bullet,
-                    offset: Some(OffsetType::IndentTwo),
-                    compact: true,
-                    columns: vec!["col1".to_string(), "col2".to_string(), "col3".to_string()],
-                },
-                nodes: vec![
-                    Element::Macro(MacroNode {
-                        mdoc_macro: Macro::It{ 
-                            head: vec![
-                                Element::Text("Line".to_string()),
-                                Element::Text("1".to_string()),
-                            ]
-                        },
-                        nodes: vec![],
-                    }),
-                    Element::Macro(MacroNode {
-                        mdoc_macro: Macro::It{
-                            head: vec![
-                                Element::Text("Line".to_string()),
-                                Element::Text("2".to_string()),
-                            ]
-                        },
-                        nodes: vec![],
-                    }),
-                ],
-            })];
-
-            let mdoc = MdocParser::parse_mdoc(content).unwrap();
-            assert_eq!(mdoc.elements, elements);
-        }
-
-        #[test]
-        fn bl_no_closing_macro() {
-            let input = ".Bl -bullet\nLine 1\nLine 2\n";
-            assert_eq!(MdocParser::parse_mdoc(input).unwrap().elements, vec![]);
-        }
-
-        #[test]
-        fn bl_foreign_closing_macros() {
-            let closing_macros = vec![".Ed", ".Ef", ".Ek"];
-            let content = ".Bl -bullet\nLine 1\nLine 2\n";
-
-            for closing_macro in closing_macros {
-                let input = format!("{content}.{closing_macro}");
-                assert_eq!(MdocParser::parse_mdoc(input).unwrap().elements, vec![]);
-            }
-        }
-
-        #[test]
-        fn bl_no_body() {
-            let content = ".Bl -bullet\n.El";
-            let elements = vec![Element::Macro(MacroNode {
-                mdoc_macro: Macro::Bl {
-                    list_type: BlType::Bullet,
-                    offset: None,
-                    compact: false,
-                    columns: vec![],
-                },
-                nodes: vec![],
-            })];
-
-            let mdoc = MdocParser::parse_mdoc(content).unwrap();
-            assert_eq!(mdoc.elements, elements);
-        }
-
-        #[test]
-        fn bl_types() {
-            let mut macro_types: HashMap<&str, BlType> = Default::default();
-            macro_types.insert("-bullet", BlType::Bullet);
-            macro_types.insert("-column", BlType::Column);
-            macro_types.insert("-dash", BlType::Dash);
-            macro_types.insert("-hyphen", BlType::Dash);
-            macro_types.insert("-diag", BlType::Diag);
-            macro_types.insert("-enum", BlType::Enum);
-            macro_types.insert("-hang", BlType::Hang);
-            macro_types.insert("-inset", BlType::Inset);
-            macro_types.insert("-item", BlType::Item);
-            macro_types.insert("-ohang", BlType::Ohang);
-            macro_types.insert("-tag", BlType::Tag);
-
-            for (str_type, enum_type) in macro_types {
-                let content = format!(".Bl {str_type}\n.El");
-                let elements = vec![Element::Macro(MacroNode {
-                    mdoc_macro: Macro::Bl {
-                        list_type: enum_type,
-                        offset: None,
-                        compact: false,
-                        columns: vec![],
-                    },
-                    nodes: vec![],
-                })];
-
-                let mdoc = MdocParser::parse_mdoc(content).unwrap();
-                assert_eq!(mdoc.elements, elements, "Bl type: {str_type}");
-            }
-        }
-
-        #[test]
-        fn bl_width() {
-            let mut width_types: HashMap<&str, OffsetType> = Default::default();
-            width_types.insert("indent", OffsetType::Indent);
-            width_types.insert("indent-two", OffsetType::IndentTwo);
-            width_types.insert("left", OffsetType::Left);
-            width_types.insert("right", OffsetType::Right);
-
-            for (str_type, enum_type) in width_types {
-                let content = format!(".Bl -bullet -width {str_type}\n.El");
-                let elements = vec![Element::Macro(MacroNode {
-                    mdoc_macro: Macro::Bl {
-                        list_type: BlType::Bullet,
-                        offset: Some(enum_type),
-                        compact: false,
-                        columns: vec![],
-                    },
-                    nodes: vec![],
-                })];
-
-                let mdoc = MdocParser::parse_mdoc(content).unwrap();
-                assert_eq!(mdoc.elements, elements, "Bl width: {str_type}");
-            }
-        }
-
-        #[test]
-        fn bl_offset() {
-            let mut offset_types: HashMap<&str, OffsetType> = Default::default();
-            offset_types.insert("indent", OffsetType::Indent);
-            offset_types.insert("indent-two", OffsetType::IndentTwo);
-            offset_types.insert("left", OffsetType::Left);
-            offset_types.insert("right", OffsetType::Right);
-
-            for (str_type, enum_type) in offset_types {
-                let content = format!(".Bl -bullet -offset {str_type}\n.El");
-                let elements = vec![Element::Macro(MacroNode {
-                    mdoc_macro: Macro::Bl {
-                        list_type: BlType::Bullet,
-                        offset: Some(enum_type),
-                        compact: false,
-                        columns: vec![],
-                    },
-                    nodes: vec![],
-                })];
-
-                let mdoc = MdocParser::parse_mdoc(content).unwrap();
-                assert_eq!(mdoc.elements, elements, "Bl offset: {str_type}");
-            }
-        }
-
-        #[test]
-        fn bl_invalid_offset() {
-            // Because of invalid offset, it is considered as column
-            let content = ".Bl -bullet -offset invalid_offset\n.El";
-            let elements = vec![Element::Macro(MacroNode {
-                mdoc_macro: Macro::Bl {
-                    list_type: BlType::Bullet,
-                    offset: None,
-                    compact: false,
-                    columns: vec!["-offset".to_string(), "invalid_offset".to_string()],
-                },
-                nodes: vec![],
-            })];
-
-            let mdoc = MdocParser::parse_mdoc(content).unwrap();
-            assert_eq!(mdoc.elements, elements);
-        }
-
-        #[test]
-        fn bl_compact() {
-            let content = format!(".Bl -bullet -compact\n.El");
-            let elements = vec![Element::Macro(MacroNode {
-                mdoc_macro: Macro::Bl {
-                    list_type: BlType::Bullet,
-                    offset: None,
-                    compact: true,
-                    columns: vec![],
-                },
-                nodes: vec![],
-            })];
-
-            let mdoc = MdocParser::parse_mdoc(content).unwrap();
-            assert_eq!(mdoc.elements, elements);
-        }
-
-        #[test]
-        fn bl_columns() {
-            let content = format!(".Bl -bullet col1 col2 col3\n.El");
-            let elements = vec![Element::Macro(MacroNode {
-                mdoc_macro: Macro::Bl {
-                    list_type: BlType::Bullet,
-                    offset: None,
-                    compact: false,
-                    columns: vec!["col1".to_string(), "col2".to_string(), "col3".to_string()],
-                },
-                nodes: vec![],
-            })];
-
-            let mdoc = MdocParser::parse_mdoc(content).unwrap();
-            assert_eq!(mdoc.elements, elements);
-        }
-
-        #[test]
-        fn bl_not_parsed() {
-            // Callable macro as opaque text
-            let content = ".Bl -bullet Ad\n.El";
-            let elements = vec![Element::Macro(MacroNode {
-                mdoc_macro: Macro::Bl {
-                    list_type: BlType::Bullet,
-                    offset: None,
-                    compact: false,
-                    columns: vec!["Ad".to_string()],
-                },
-                nodes: vec![],
-            })];
-
-            let mdoc = MdocParser::parse_mdoc(content).unwrap();
-            assert_eq!(mdoc.elements, elements);
-        }
-
-        #[test]
-        fn bl_not_callable() {
-            let content = ".Ad addr1 Bl Em\n.El";
-
-            let mdoc = MdocParser::parse_mdoc(content).unwrap();
-            assert_eq!(mdoc.elements, vec![]);
-        }
-    }
-
-    mod block_full_implicit {
-        use crate::man_util::parser::*;
-
-        #[test]
-        fn it_first_variant() {
-            let input = r#".Bl -hang
-.It arg Ad addr1
-Some text
-.It arg1 arg2
-.Ad addr
-Some text
-.El
-"#;
-            let elements = vec![Element::Macro(MacroNode {
-                mdoc_macro: Macro::Bl {
-                    list_type: BlType::Hang,
-                    offset: None,
-                    compact: false,
-                    columns: vec![],
-                },
-                nodes: vec![
-                    Element::Macro(MacroNode {
-                        mdoc_macro: Macro::It{
-                            head: vec![
-                                Element::Text("arg".to_string()),
-                                Element::Macro(MacroNode {
-                                    mdoc_macro: Macro::Ad,
-                                    nodes: vec![Element::Text("addr1".to_string())],
-                                }),
-                            ]
-                        },
-                        nodes: vec![
-                            Element::Text("Some text".to_string()),
-                        ],
-                    }),
-                    Element::Macro(MacroNode {
-                        mdoc_macro: Macro::It{
-                            head: vec![
-                                Element::Text("arg1".to_string()),
-                                Element::Text("arg2".to_string()),
-                            ]
-                        },
-                        nodes: vec![
-                            Element::Macro(MacroNode {
-                                mdoc_macro: Macro::Ad,
-                                nodes: vec![Element::Text("addr".to_string())],
-                            }),
-                            Element::Text("Some text".to_string()),
-                        ],
-                    }),
-                ],
-            })];
-
-            let mdoc = MdocParser::parse_mdoc(input).unwrap();
-            assert_eq!(mdoc.elements, elements)
-        }
-
-        #[test]
-        fn it_second_variant() {
-            let input = r#".Bl -bullet
-.It
-Line
-.It
-.Ad addr Ad addr
-.El
-"#;
-            let elements = vec![Element::Macro(MacroNode {
-                mdoc_macro: Macro::Bl {
-                    list_type: BlType::Bullet,
-                    offset: None,
-                    compact: false,
-                    columns: vec![],
-                },
-                nodes: vec![
-                    Element::Macro(MacroNode {
-                        mdoc_macro: Macro::It{
-                            head: vec![]
-                        },
-                        nodes: vec![Element::Text("Line".to_string())],
-                    }),
-                    Element::Macro(MacroNode {
-                        mdoc_macro: Macro::It{
-                            head: vec![]
-                        },
-                        nodes: vec![
-                            Element::Macro(MacroNode {
-                                mdoc_macro: Macro::Ad,
-                                nodes: vec![Element::Text("addr".to_string())],
-                            }),
-                            Element::Macro(MacroNode {
-                                mdoc_macro: Macro::Ad,
-                                nodes: vec![Element::Text("addr".to_string())],
-                            }),
-                        ],
-                    }),
-                ],
-            })];
-
-            let mdoc = MdocParser::parse_mdoc(input).unwrap();
-            assert_eq!(mdoc.elements, elements)
-        }
-
-        #[test]
-        fn it_column_variant() {
-            let input = r#".Bl -column
-.It Em Command Ta Em External Ta Ad addr
-.El"#;
-
-            let elements = vec![Element::Macro(MacroNode {
-                mdoc_macro: Macro::Bl {
-                    list_type: BlType::Column,
-                    offset: None,
-                    compact: false,
-                    columns: vec![],
-                },
-                nodes: vec![Element::Macro(MacroNode {
-                    mdoc_macro: Macro::It{
-                        head: vec![
-                            Element::Macro(MacroNode {
-                                mdoc_macro: Macro::Em,
-                                nodes: vec![Element::Text("Command".to_string())],
-                            }),
-                            Element::Macro(MacroNode {
-                                mdoc_macro: Macro::Ta,
-                                nodes: vec![],
-                            }),
-                            Element::Macro(MacroNode {
-                                mdoc_macro: Macro::Em,
-                                nodes: vec![Element::Text("External".to_string())],
-                            }),
-                            Element::Macro(MacroNode {
-                                mdoc_macro: Macro::Ta,
-                                nodes: vec![],
-                            }),
-                            Element::Macro(MacroNode {
-                                mdoc_macro: Macro::Ad,
-                                nodes: vec![Element::Text("addr".to_string())],
-                            }),
-                        ]
-                    },
-                    nodes: vec![
-
-                    ],
-                })],
-            })];
-
-            let mdoc = MdocParser::parse_mdoc(input).unwrap();
-            assert_eq!(mdoc.elements, elements)
-        }
-
-        #[test]
-        fn nd() {
-            let content = ".Nd short description";
-            let elements = vec![Element::Macro(MacroNode {
-                mdoc_macro: Macro::Nd,
-                nodes: vec![
-                    Element::Text("short".to_string()),
-                    Element::Text("description".to_string())
-                ],
-            })];
-
-            let mdoc = MdocParser::parse_mdoc(content).unwrap();
-            assert_eq!(mdoc.elements, elements);
-        }
-
-        #[test]
-        fn nd_with_line_whitespaces_and_tabs() {
-            let content = ".Nd short description\t    \t";
-            let elements = vec![Element::Macro(MacroNode {
-                mdoc_macro: Macro::Nd,
-                nodes: vec![
-                    Element::Text("short".to_string()),
-                    Element::Text("description".to_string())
-                ],
-            })];
-
-            let mdoc = MdocParser::parse_mdoc(content).unwrap();
-            assert_eq!(mdoc.elements, elements);
-        }
-
-        #[test]
-        fn nd_surrounded_by_text() {
-            let content = "Line 1\n.Nd short description\nLine 2\n";
-            let elements = vec![
-                Element::Text("Line 1".to_string()),
-                Element::Macro(MacroNode {
-                    mdoc_macro: Macro::Nd,
-                    nodes: vec![
-                        Element::Text("short".to_string()),
-                        Element::Text("description".to_string()),
-                        Element::Text("Line 2".to_string())
-                    ],
-                }),
-            ];
-
-            let mdoc = MdocParser::parse_mdoc(content).unwrap();
-            assert_eq!(mdoc.elements, elements);
-        }
-
-        #[test]
-        fn nd_with_sh_closure() {
-            let content = ".Nd short description\nLine 1\nLine 2\n.Sh SECTION";
-            let elements = vec![
-                Element::Macro(MacroNode {
-                    mdoc_macro: Macro::Nd,
-                    nodes: vec![
-                        Element::Text("short".to_string()),
-                        Element::Text("description".to_string()),
-                        Element::Text("Line 1".to_string()),
-                        Element::Text("Line 2".to_string())
-                    ],
-                }),
-                Element::Macro(MacroNode {
-                    mdoc_macro: Macro::Sh {
-                        title: "SECTION".to_string(),
-                    },
-                    nodes: vec![],
-                }),
-            ];
-
-            let mdoc = MdocParser::parse_mdoc(content).unwrap();
-            assert_eq!(mdoc.elements, elements);
-        }
-
-        #[test]
-        fn nd_macro_in_body() {
-            let content = ".Nd name description\n.Nm name1 name2";
-            let elements = vec![
-                Element::Macro(MacroNode {
-                    mdoc_macro: Macro::Nd,
-                    nodes: vec![
-                        Element::Text("name".to_string()),
-                        Element::Text("description".to_string()),
-                        Element::Macro(MacroNode {
-                            mdoc_macro: Macro::Nm,
-                            nodes: vec![
-                                Element::Text("name1".to_string()),
-                                Element::Text("name2".to_string())
-                            ],
-                        })
-                    ],
-                })
-            ];
-
-            let mdoc = MdocParser::parse_mdoc(content).unwrap();
-            assert_eq!(mdoc.elements, elements);
-        }
-
-        #[test]
-        fn nd_not_parsed() {
-            let content = ".Nd name Ad addr1";
-            let elements = vec![
-                Element::Macro(MacroNode {
-                    mdoc_macro: Macro::Nd,
-                    nodes: vec![
-                        Element::Text("name".to_string())
-                    ],
-                }),
-                Element::Macro(MacroNode {
-                    mdoc_macro: Macro::Ad,
-                    nodes: vec![
-                        Element::Text("addr1".to_string())
-                    ],
-                }),
-            ];
-
-            let mdoc = MdocParser::parse_mdoc(content).unwrap();
-            assert_eq!(mdoc.elements, elements);
-        }
-
-        #[test]
-        fn nd_not_callable() {
-            let content = ".Ad addr1 Nd name description";
-            let elements = vec![Element::Macro(MacroNode {
-                mdoc_macro: Macro::Ad,
-                nodes: vec![
-                    Element::Text("addr1".to_string()),
-                    Element::Text("Nd".to_string()),
-                    Element::Text("name".to_string()),
-                    Element::Text("description".to_string()),
-                ],
-            })];
-
-            let mdoc = MdocParser::parse_mdoc(content).unwrap();
-            assert_eq!(mdoc.elements, elements);
-        }
-
-        #[test]
-        fn nm() {
-            let content = ".Nm command_name";
-            let elements = vec![Element::Macro(MacroNode {
-                mdoc_macro: Macro::Nm,
-                nodes: vec![Element::Text("command_name".to_string())],
-            })];
-
-            let mdoc = MdocParser::parse_mdoc(content).unwrap();
-            assert_eq!(mdoc.elements, elements);
-        }
-
-        #[test]
-        fn nm_multiple_names() {
-            let content = ".Nm command few name parts";
-            let elements = vec![Element::Macro(MacroNode {
-                mdoc_macro: Macro::Nm,
-                nodes: vec![
-                    Element::Text("command".to_string()),
-                    Element::Text("few".to_string()),
-                    Element::Text("name".to_string()),
-                    Element::Text("parts".to_string()),
-                ],
-            })];
-
-            let mdoc = MdocParser::parse_mdoc(content).unwrap();
-            assert_eq!(mdoc.elements, elements);
-        }
-
-        #[test]
-        fn nm_with_line_whitespaces_and_tabs() {
-            let content = ".Nm command few   name\t\tparts    \t";
-            let elements = vec![Element::Macro(MacroNode {
-                mdoc_macro: Macro::Nm,
-                nodes: vec![
-                    Element::Text("command".to_string()),
-                    Element::Text("few".to_string()),
-                    Element::Text("name".to_string()),
-                    Element::Text("parts".to_string()),
-                ],
-            })];
-
-            let mdoc = MdocParser::parse_mdoc(content).unwrap();
-            assert_eq!(mdoc.elements, elements);
-        }
-
-        #[test]
-        fn nm_no_name() {
-            let content = ".Nm";
-            let elements = vec![Element::Macro(MacroNode {
-                mdoc_macro: Macro::Nm,
-                nodes: vec![],
-            })];
-
-            let mdoc = MdocParser::parse_mdoc(content).unwrap();
-            assert_eq!(mdoc.elements, elements);
-        }
-
-        #[test]
-        fn nm_enclosing() {
-            let content_eof = ".Nm name 1\nLine 1\n.Nm name 2\nLine 2\n";
-            let content_sh = ".Nm name 1\nLine 1\n.Sh SECTION\nLine 2\n";
-            let content_ss = ".Nm name 1\nLine 1\n.Ss SUBSECTION\nLine 2\n";
-            let element = Element::Macro(MacroNode {
-                mdoc_macro: Macro::Nm,
-                nodes: vec![
-                    Element::Text("name".to_string()),
-                    Element::Text("1".to_string()),
-                ],
-            });
-
-            let mdoc_eof = MdocParser::parse_mdoc(content_eof).unwrap();
-            assert_eq!(*mdoc_eof.elements.get(0).unwrap(), element);
-            let mdoc_sh = MdocParser::parse_mdoc(content_sh).unwrap();
-            assert_eq!(*mdoc_sh.elements.get(0).unwrap(), element);
-            let mdoc_ss = MdocParser::parse_mdoc(content_ss).unwrap();
-            assert_eq!(*mdoc_ss.elements.get(0).unwrap(), element);
-        }
-
-        #[test]
-        fn nm_remember_name_skip_before_defining() {
-            let content = ".Nm\n.Nm name 1";
-            let elements = vec![
-                Element::Macro(MacroNode {
-                    mdoc_macro: Macro::Nm,
-                    nodes: vec![],
-                }),
-                Element::Macro(MacroNode {
-                    mdoc_macro: Macro::Nm,
-                    nodes: vec![
-                        Element::Text("name".to_string()),
-                        Element::Text("1".to_string()),
-                    ],
-                }),
-            ];
-
-            let mdoc = MdocParser::parse_mdoc(content).unwrap();
-            assert_eq!(mdoc.elements, elements);
-        }
-
-        #[test]
-        fn nm_remember_use_defined() {
-            let content = ".Nm name 1\n.Nm";
-            let elements = vec![
-                Element::Macro(MacroNode {
-                    mdoc_macro: Macro::Nm,
-                    nodes: vec![
-                        Element::Text("name".to_string()),
-                        Element::Text("1".to_string()),
-                    ],
-                }),
-                Element::Macro(MacroNode {
-                    mdoc_macro: Macro::Nm,
-                    nodes: vec![
-                        Element::Text("name".to_string()),
-                        Element::Text("1".to_string()),
-                    ],
-                }),
-            ];
-
-            let mdoc = MdocParser::parse_mdoc(content).unwrap();
-            assert_eq!(mdoc.elements, elements);
-        }
-
-        #[test]
-        fn nm_remember_use_defined_with_local_overring() {
-            let content = ".Nm name 1\n.Nm\n.Nm name 2";
-            let elements = vec![
-                Element::Macro(MacroNode {
-                    mdoc_macro: Macro::Nm,
-                    nodes: vec![
-                        Element::Text("name".to_string()),
-                        Element::Text("1".to_string()),
-                    ],
-                }),
-                Element::Macro(MacroNode {
-                    mdoc_macro: Macro::Nm,
-                    nodes: vec![
-                        Element::Text("name".to_string()),
-                        Element::Text("1".to_string()),
-                    ],
-                }),
-                Element::Macro(MacroNode {
-                    mdoc_macro: Macro::Nm,
-                    nodes: vec![
-                        Element::Text("name".to_string()),
-                        Element::Text("2".to_string()),
-                    ],
-                }),
-            ];
-
-            let mdoc = MdocParser::parse_mdoc(content).unwrap();
-            assert_eq!(mdoc.elements, elements);
-        }
-
-        #[test]
-        fn nm_macro_in_body() {
-            let content = ".Nm name1 name2\n.Nd name description";
-            let elements = vec![
-                Element::Macro(MacroNode {
-                    mdoc_macro: Macro::Nm,
-                    nodes: vec![
-                        Element::Text("name1".to_string()),
-                        Element::Text("name2".to_string()),
-                    ],
-                }),
-                Element::Macro(MacroNode {
-                    mdoc_macro: Macro::Nd,
-                    nodes: vec![
-                        Element::Text("name".to_string()),
-                        Element::Text("description".to_string())
-                    ],
-                })
-            ];
-
-            let mdoc = MdocParser::parse_mdoc(content).unwrap();
-            assert_eq!(mdoc.elements, elements);
-        }
-
-        #[test]
-        fn nm_parsed() {
-            let content = ".Nm name1 name2 Ad addr1";
-            let elements = vec![
-                Element::Macro(MacroNode {
-                    mdoc_macro: Macro::Nm,
-                    nodes: vec![
-                        Element::Text("name1".to_string()),
-                        Element::Text("name2".to_string()),
-                    ],
-                }),
-                Element::Macro(MacroNode {
-                    mdoc_macro: Macro::Ad,
-                    nodes: vec![Element::Text("addr1".to_string())],
-                }),
-            ];
-
-            let mdoc = MdocParser::parse_mdoc(content).unwrap();
-            assert_eq!(mdoc.elements, elements);
-        }
-
-        #[test]
-        fn nm_not_callable() {
-            let content = ".Ad addr1 Nm name1 name2";
-            let elements = vec![Element::Macro(MacroNode {
-                mdoc_macro: Macro::Ad,
-                nodes: vec![
-                    Element::Text("addr1".to_string()),
-                    Element::Text("Nm".to_string()),
-                    Element::Text("name1".to_string()),
-                    Element::Text("name2".to_string()),
-                ],
-            })];
-
-            let mdoc = MdocParser::parse_mdoc(content).unwrap();
-            assert_eq!(mdoc.elements, elements);
-        }
-
-        #[test]
-        fn sh() {
-            let content = ".Sh SECTION\nThis is the SECTION section.\n";
-            let elements = vec![Element::Macro(MacroNode {
-                mdoc_macro: Macro::Sh {
-                    title: "SECTION".to_string(),
-                },
-                nodes: vec![Element::Text("This is the SECTION section.".to_string())],
-            })];
-
-            let mdoc = MdocParser::parse_mdoc(content).unwrap();
-            assert_eq!(mdoc.elements, elements);
-        }
-
-        #[test]
-        fn sh_with_multiple_lines() {
-            let content = ".Sh SECTION\nLine 1\nLine 2\nLine 3\n";
-            let elements = vec![Element::Macro(MacroNode {
-                mdoc_macro: Macro::Sh {
-                    title: "SECTION".to_string(),
-                },
-                nodes: vec![
-                    Element::Text("Line 1".to_string()),
-                    Element::Text("Line 2".to_string()),
-                    Element::Text("Line 3".to_string()),
-                ],
-            })];
-
-            let mdoc = MdocParser::parse_mdoc(content).unwrap();
-            assert_eq!(mdoc.elements, elements);
-        }
-
-        #[test]
-        fn sh_without_title() {
-            assert_eq!(MdocParser::parse_mdoc(".Sh\nLine 1\n").unwrap().elements, vec![]);
-        }
-
-        #[test]
-        fn sh_without_body() {
-            let content = ".Sh SECTION";
-            let elements = vec![Element::Macro(MacroNode {
-                mdoc_macro: Macro::Sh {
-                    title: "SECTION".to_string(),
-                },
-                nodes: vec![],
-            })];
-
-            let mdoc = MdocParser::parse_mdoc(content).unwrap();
-            assert_eq!(mdoc.elements, elements);
-        }
-
-        #[test]
-        fn sh_title_line() {
-            let content = ".Sh TITLE LINE\nLine 1\n";
-            let elements = vec![Element::Macro(MacroNode {
-                mdoc_macro: Macro::Sh {
-                    title: "TITLE LINE".to_string(),
-                },
-                nodes: vec![Element::Text("Line 1".to_string())],
-            })];
-
-            let mdoc = MdocParser::parse_mdoc(content).unwrap();
-            assert_eq!(mdoc.elements, elements);
-        }
-
-        #[test]
-        fn sh_with_multiple_chapters() {
-            let content = ".Sh SECTION 1\nLine 1\n.Sh SECTION 2\nLine 2\n";
-            let elements = vec![
-                Element::Macro(MacroNode {
-                    mdoc_macro: Macro::Sh {
-                        title: "SECTION 1".to_string(),
-                    },
-                    nodes: vec![Element::Text("Line 1".to_string())],
-                }),
-                Element::Macro(MacroNode {
-                    mdoc_macro: Macro::Sh {
-                        title: "SECTION 2".to_string(),
-                    },
-                    nodes: vec![Element::Text("Line 2".to_string())],
-                }),
-            ];
-
-            let mdoc = MdocParser::parse_mdoc(content).unwrap();
-            assert_eq!(mdoc.elements, elements);
-        }
-
-        #[test]
-        fn sh_duplicating_section_names() {
-            let content = ".Sh SECTION\nLine 1\n.Sh NEW_SECTION\nLine 2\n.Sh SECTION\nLine 3\n";
-
-            let mdoc = MdocParser::parse_mdoc(content);
-            assert_eq!(
-                mdoc,
-                Err(MdocError::Validation(
-                    "Duplicate .Sh title found: SECTION".to_string()
-                ))
-            );
-        }
-
-        #[test]
-        fn sh_name_without_nd() {
-            let content = ".Sh NAME\nLine 1\n";
-
-            let mdoc = MdocParser::parse_mdoc(content);
-            assert_eq!(
-                mdoc,
-                Err(MdocError::Validation(
-                    ".Sh NAME must end with .Nd".to_string()
-                ))
-            );
-        }
-
-        #[test]
-        fn sh_name_with_nd() {
-            let content = ".Sh NAME\nLine 1\n.Nd short description";
-            let elements = vec![Element::Macro(MacroNode {
-                mdoc_macro: Macro::Sh {
-                    title: "NAME".to_string(),
-                },
-                nodes: vec![
-                    Element::Text("Line 1".to_string()),
-                    Element::Macro(MacroNode {
-                        mdoc_macro: Macro::Nd,
-                        nodes: vec![
-                            Element::Text("short".to_string()),
-                            Element::Text("description".to_string()),
-                        ],
-                    }),
-                ],
-            })];
-
-            let mdoc = MdocParser::parse_mdoc(content).unwrap();
-            assert_eq!(mdoc.elements, elements);
-        }
-
-        #[test]
-        fn sh_name_with_nd_in_nm() {
-            let content = ".Sh NAME\nLine 1\n.Nm utility\n.Nd short description";
-            let elements = vec![Element::Macro(MacroNode {
-                mdoc_macro: Macro::Sh {
-                    title: "NAME".to_string(),
-                },
-                nodes: vec![
-                    Element::Text("Line 1".to_string()),
-                    Element::Macro(MacroNode {
-                        mdoc_macro: Macro::Nm,
-                        nodes: vec![Element::Text("utility".to_string())],
-                    }),
-                    Element::Macro(MacroNode {
-                        mdoc_macro: Macro::Nd,
-                        nodes: vec![                            
-                            Element::Text("short".to_string()),
-                            Element::Text("description".to_string())
-                        ],
-                    })
-                ],
-            })];
-
-            let mdoc = MdocParser::parse_mdoc(content).unwrap();
-            assert_eq!(mdoc.elements, elements);
-        }
-
-        #[test]
-        fn sh_parsed() {
-            // Although this macro is parsed, it should not consist of child
-            // node or it may not be linked with Sx.
-            let content = ".Sh SECTION Ad addr1";
-            let elements = vec![Element::Macro(MacroNode {
-                mdoc_macro: Macro::Sh {
-                    title: "SECTION Ad addr1".to_string(),
-                },
-                nodes: vec![],
-            })];
-
-            let mdoc = MdocParser::parse_mdoc(content).unwrap();
-            assert_eq!(mdoc.elements, elements);
-        }
-
-        #[test]
-        fn sh_not_callable() {
-            let content = ".Ad addr1 Sh SECTION";
-            let elements = vec![Element::Macro(MacroNode {
-                mdoc_macro: Macro::Ad,
-                nodes: vec![
-                    Element::Text("addr1".to_string()),
-                    Element::Text("Sh".to_string()),
-                    Element::Text("SECTION".to_string()),
-                ],
-            })];
-
-            let mdoc = MdocParser::parse_mdoc(content).unwrap();
-            assert_eq!(mdoc.elements, elements);
-        }
-
-        #[test]
-        fn ss() {
-            let content = ".Ss Options\nThese are the available options.";
-            let elements = vec![Element::Macro(MacroNode {
-                mdoc_macro: Macro::Ss {
-                    title: "Options".to_string(),
-                },
-                nodes: vec![Element::Text(
-                    "These are the available options.".to_string(),
-                )],
-            })];
-
-            let mdoc = MdocParser::parse_mdoc(content).unwrap();
-            assert_eq!(mdoc.elements, elements);
-        }
-
-        #[test]
-        fn ss_with_multiple_lines() {
-            let content = ".Ss Options\nLine 1\nLine 2\nLine 3\n";
-            let elements = vec![Element::Macro(MacroNode {
-                mdoc_macro: Macro::Ss {
-                    title: "Options".to_string(),
-                },
-                nodes: vec![
-                    Element::Text("Line 1".to_string()),
-                    Element::Text("Line 2".to_string()),
-                    Element::Text("Line 3".to_string()),
-                ],
-            })];
-
-            let mdoc = MdocParser::parse_mdoc(content).unwrap();
-            assert_eq!(mdoc.elements, elements);
-        }
-
-        #[test]
-        fn ss_without_title() {
-            assert_eq!(MdocParser::parse_mdoc(".Ss\nLine 1").unwrap().elements, vec![]);
-        }
-
-        #[test]
-        fn ss_without_body() {
-            let content = ".Ss Options";
-            let elements = vec![Element::Macro(MacroNode {
-                mdoc_macro: Macro::Ss {
-                    title: "Options".to_string(),
-                },
-                nodes: vec![],
-            })];
-
-            let mdoc = MdocParser::parse_mdoc(content).unwrap();
-            assert_eq!(mdoc.elements, elements);
-        }
-
-        #[test]
-        fn ss_title_line() {
-            let content = ".Ss TITLE LINE\nLine 1\n";
-            let elements = vec![Element::Macro(MacroNode {
-                mdoc_macro: Macro::Ss {
-                    title: "TITLE LINE".to_string(),
-                },
-                nodes: vec![Element::Text("Line 1".to_string())],
-            })];
-
-            let mdoc = MdocParser::parse_mdoc(content).unwrap();
-            assert_eq!(mdoc.elements, elements);
-        }
-
-        #[test]
-        fn ss_nested_in_sh() {
-            let content = ".Sh SECTION\n.Ss Subsection\nLine 1\n";
-            let elements = vec![Element::Macro(MacroNode {
-                mdoc_macro: Macro::Sh {
-                    title: "SECTION".to_string(),
-                },
-                nodes: vec![Element::Macro(MacroNode {
-                    mdoc_macro: Macro::Ss {
-                        title: "Subsection".to_string(),
-                    },
-                    nodes: vec![Element::Text("Line 1".to_string())],
-                })],
-            })];
-
-            let mdoc = MdocParser::parse_mdoc(content).unwrap();
-            assert_eq!(mdoc.elements, elements);
-        }
-
-        #[test]
-        fn ss_with_multiple_subchapters() {
-            let content = ".Ss Subchapter 1\nLine 1\n.Ss Subchapter 2\nLine 2\n";
-            let elements = vec![
-                Element::Macro(MacroNode {
-                    mdoc_macro: Macro::Ss {
-                        title: "Subchapter 1".to_string(),
-                    },
-                    nodes: vec![Element::Text("Line 1".to_string())],
-                }),
-                Element::Macro(MacroNode {
-                    mdoc_macro: Macro::Ss {
-                        title: "Subchapter 2".to_string(),
-                    },
-                    nodes: vec![Element::Text("Line 2".to_string())],
-                }),
-            ];
-
-            let mdoc = MdocParser::parse_mdoc(content).unwrap();
-            assert_eq!(mdoc.elements, elements);
-        }
-
-        #[test]
-        fn ss_with_duplicate_titles() {
-            let content = ".Ss Subchapter 1\n.Ss Subchapter 2\nLine 2\n.Ss Subchapter 1\nLine 3\n";
-
-            let mdoc = MdocParser::parse_mdoc(content);
-            assert_eq!(
-                mdoc,
-                Err(MdocError::Validation(
-                    "Duplicate .Ss title found: Subchapter 1".to_string()
-                ))
-            );
-        }
-
-        #[test]
-        fn ss_macro_in_body() {
-            let content = ".Ss Subchapter\n.Nm name1 name2";
-            let elements = vec![Element::Macro(MacroNode {
-                mdoc_macro: Macro::Ss {
-                    title: "Subchapter".to_string(),
-                },
-                nodes: vec![Element::Macro(MacroNode {
-                    mdoc_macro: Macro::Nm,
-                    nodes: vec![
-                        Element::Text("name1".to_string()),
-                        Element::Text("name2".to_string()),
-                    ],
-                })],
-            })];
-
-            let mdoc = MdocParser::parse_mdoc(content).unwrap();
-            assert_eq!(mdoc.elements, elements);
-        }
-
-        #[test]
-        fn ss_parsed() {
-            // Although this macro is parsed, it should not consist of child
-            // node or it may not be linked with Sx.
-            let content = ".Ss Subchapter Ad addr1";
-            let elements = vec![Element::Macro(MacroNode {
-                mdoc_macro: Macro::Ss {
-                    title: "Subchapter Ad addr1".to_string(),
-                },
-                nodes: vec![],
-            })];
-
-            let mdoc = MdocParser::parse_mdoc(content).unwrap();
-            assert_eq!(mdoc.elements, elements);
-        }
-
-        #[test]
-        fn ss_not_callable() {
-            let content = ".Ad addr1 Ss Subchapter";
-            let elements = vec![Element::Macro(MacroNode {
-                mdoc_macro: Macro::Ad,
-                nodes: vec![
-                    Element::Text("addr1".to_string()),
-                    Element::Text("Ss".to_string()),
-                    Element::Text("Subchapter".to_string()),
-                ],
-            })];
-
-            let mdoc = MdocParser::parse_mdoc(content).unwrap();
-            assert_eq!(mdoc.elements, elements);
-        }
-    }
-
-    mod block_partial_implicit {
-        use crate::man_util::parser::*;
-
-        #[test]
-        fn aq_empty() {
-            let content = ".Aq";
-            let elements = vec![Element::Macro(MacroNode {
-                mdoc_macro: Macro::Aq,
-                nodes: vec![],
-            })];
-
-            let mdoc = MdocParser::parse_mdoc(content).unwrap();
-            assert_eq!(mdoc.elements, elements);
-        }
-
-        #[test]
-        fn aq_text_line() {
-            let content = ".Aq Line 1";
-            let elements = vec![Element::Macro(MacroNode {
-                mdoc_macro: Macro::Aq,
-                nodes: vec![
-                    Element::Text("Line".to_string()),
-                    Element::Text("1".to_string()),
-                ],
-            })];
-
-            let mdoc = MdocParser::parse_mdoc(content).unwrap();
-            assert_eq!(mdoc.elements, elements);
-        }
-
-        #[test]
-        fn aq_parsed() {
-            let content = ".Aq Text Ad addr1 addr2 Ad addr1 addr2";
-
-            let elements = vec![Element::Macro(MacroNode {
-                mdoc_macro: Macro::Aq,
-                nodes: vec![
-                    Element::Text("Text".to_string()),
-                    Element::Macro(MacroNode {
-                        mdoc_macro: Macro::Ad,
-                        nodes: vec![
-                            Element::Text("addr1".to_string()),
-                            Element::Text("addr2".to_string()),
-                        ],
-                    }),
-                    Element::Macro(MacroNode {
-                        mdoc_macro: Macro::Ad,
-                        nodes: vec![
-                            Element::Text("addr1".to_string()),
-                            Element::Text("addr2".to_string()),
-                        ],
-                    }),
-                ],
-            })];
-
-            let mdoc = MdocParser::parse_mdoc(content).unwrap();
-            assert_eq!(mdoc.elements, elements);
-        }
-
-        #[test]
-        fn aq_callable() {
-            let content = ".Ad addr1 Aq addr2";
-            let elements = vec![
-                Element::Macro(MacroNode {
-                    mdoc_macro: Macro::Ad,
-                    nodes: vec![Element::Text("addr1".to_string())],
-                }),
-                Element::Macro(MacroNode {
-                    mdoc_macro: Macro::Aq,
-                    nodes: vec![Element::Text("addr2".to_string())],
-                }),
-            ];
-
-            let mdoc = MdocParser::parse_mdoc(content).unwrap();
-            assert_eq!(mdoc.elements, elements);
-        }
-
-        #[test]
-        fn bq_empty() {
-            let content = ".Bq";
-            let elements = vec![Element::Macro(MacroNode {
-                mdoc_macro: Macro::Bq,
-                nodes: vec![],
-            })];
-
-            let mdoc = MdocParser::parse_mdoc(content).unwrap();
-            assert_eq!(mdoc.elements, elements);
-        }
-
-        #[test]
-        fn bq_text_line() {
-            let content = ".Bq Line 1";
-            let elements = vec![Element::Macro(MacroNode {
-                mdoc_macro: Macro::Bq,
-                nodes: vec![
-                    Element::Text("Line".to_string()),
-                    Element::Text("1".to_string()),
-                ],
-            })];
-
-            let mdoc = MdocParser::parse_mdoc(content).unwrap();
-            assert_eq!(mdoc.elements, elements);
-        }
-
-        #[test]
-        fn bq_parsed() {
-            let content = ".Bq Text Ad addr1 addr2";
-
-            let elements = vec![Element::Macro(MacroNode {
-                mdoc_macro: Macro::Bq,
-                nodes: vec![
-                    Element::Text("Text".to_string()),
-                    Element::Macro(MacroNode {
-                        mdoc_macro: Macro::Ad,
-                        nodes: vec![
-                            Element::Text("addr1".to_string()),
-                            Element::Text("addr2".to_string()),
-                        ],
-                    }),
-                ],
-            })];
-
-            let mdoc = MdocParser::parse_mdoc(content).unwrap();
-            assert_eq!(mdoc.elements, elements);
-        }
-
-        #[test]
-        fn bq_callable() {
-            let content = ".Ad addr1 Bq addr2";
-            let elements = vec![
-                Element::Macro(MacroNode {
-                    mdoc_macro: Macro::Ad,
-                    nodes: vec![Element::Text("addr1".to_string())],
-                }),
-                Element::Macro(MacroNode {
-                    mdoc_macro: Macro::Bq,
-                    nodes: vec![Element::Text("addr2".to_string())],
-                }),
-            ];
-
-            let mdoc = MdocParser::parse_mdoc(content).unwrap();
-            assert_eq!(mdoc.elements, elements);
-        }
-
-        #[test]
-        fn brq_empty() {
-            let content = ".Brq";
-            let elements = vec![Element::Macro(MacroNode {
-                mdoc_macro: Macro::Brq,
-                nodes: vec![],
-            })];
-
-            let mdoc = MdocParser::parse_mdoc(content).unwrap();
-            assert_eq!(mdoc.elements, elements);
-        }
-
-        #[test]
-        fn brq_text_line() {
-            let content = ".Brq Line 1";
-            let elements = vec![Element::Macro(MacroNode {
-                mdoc_macro: Macro::Brq,
-                nodes: vec![
-                    Element::Text("Line".to_string()),
-                    Element::Text("1".to_string()),
-                ],
-            })];
-
-            let mdoc = MdocParser::parse_mdoc(content).unwrap();
-            assert_eq!(mdoc.elements, elements);
-        }
-
-        #[test]
-        fn brq_parsed() {
-            let content = ".Brq Text Ad addr1 addr2";
-
-            let elements = vec![Element::Macro(MacroNode {
-                mdoc_macro: Macro::Brq,
-                nodes: vec![
-                    Element::Text("Text".to_string()),
-                    Element::Macro(MacroNode {
-                        mdoc_macro: Macro::Ad,
-                        nodes: vec![
-                            Element::Text("addr1".to_string()),
-                            Element::Text("addr2".to_string()),
-                        ],
-                    }),
-                ],
-            })];
-
-            let mdoc = MdocParser::parse_mdoc(content).unwrap();
-            assert_eq!(mdoc.elements, elements);
-        }
-
-        #[test]
-        fn brq_callable() {
-            let content = ".Ad addr1 Brq addr2";
-            let elements = vec![
-                Element::Macro(MacroNode {
-                    mdoc_macro: Macro::Ad,
-                    nodes: vec![Element::Text("addr1".to_string())],
-                }),
-                Element::Macro(MacroNode {
-                    mdoc_macro: Macro::Brq,
-                    nodes: vec![Element::Text("addr2".to_string())],
-                }),
-            ];
-
-            let mdoc = MdocParser::parse_mdoc(content).unwrap();
-            assert_eq!(mdoc.elements, elements);
-        }
-
-        #[test]
-        fn d1_empty() {
-            let content = ".D1";
-            let elements = vec![Element::Macro(MacroNode {
-                mdoc_macro: Macro::D1,
-                nodes: vec![],
-            })];
-
-            let mdoc = MdocParser::parse_mdoc(content).unwrap();
-            assert_eq!(mdoc.elements, elements);
-        }
-
-        #[test]
-        fn d1_text_line() {
-            let content = ".D1 Line 1";
-            let elements = vec![Element::Macro(MacroNode {
-                mdoc_macro: Macro::D1,
-                nodes: vec![
-                    Element::Text("Line".to_string()),
-                    Element::Text("1".to_string()),
-                ],
-            })];
-
-            let mdoc = MdocParser::parse_mdoc(content).unwrap();
-            assert_eq!(mdoc.elements, elements);
-        }
-
-        #[test]
-        fn d1_parsed() {
-            let content = ".D1 Text Ad addr1 addr2";
-
-            let elements = vec![Element::Macro(MacroNode {
-                mdoc_macro: Macro::D1,
-                nodes: vec![
-                    Element::Text("Text".to_string()),
-                    Element::Macro(MacroNode {
-                        mdoc_macro: Macro::Ad,
-                        nodes: vec![
-                            Element::Text("addr1".to_string()),
-                            Element::Text("addr2".to_string()),
-                        ],
-                    }),
-                ],
-            })];
-
-            let mdoc = MdocParser::parse_mdoc(content).unwrap();
-            assert_eq!(mdoc.elements, elements);
-        }
-
-        #[test]
-        fn d1_not_callable() {
-            let content = ".Ad addr1 D1 addr2";
-            let elements = vec![Element::Macro(MacroNode {
-                mdoc_macro: Macro::Ad,
-                nodes: vec![
-                    Element::Text("addr1".to_string()),
-                    Element::Text("D1".to_string()),
-                    Element::Text("addr2".to_string()),
-                ],
-            })];
-
-            let mdoc = MdocParser::parse_mdoc(content).unwrap();
-            assert_eq!(mdoc.elements, elements);
-        }
-
-        #[test]
-        fn dl_empty() {
-            let content = ".Dl";
-            let elements = vec![Element::Macro(MacroNode {
-                mdoc_macro: Macro::Dl,
-                nodes: vec![],
-            })];
-
-            let mdoc = MdocParser::parse_mdoc(content).unwrap();
-            assert_eq!(mdoc.elements, elements);
-        }
-
-        #[test]
-        fn dl_text_line() {
-            let content = ".Dl Line 1";
-            let elements = vec![Element::Macro(MacroNode {
-                mdoc_macro: Macro::Dl,
-                nodes: vec![
-                    Element::Text("Line".to_string()),
-                    Element::Text("1".to_string()),
-                ],
-            })];
-
-            let mdoc = MdocParser::parse_mdoc(content).unwrap();
-            assert_eq!(mdoc.elements, elements);
-        }
-
-        #[test]
-        fn dl_parsed() {
-            let content = ".Dl Text Ad addr1 addr2";
-
-            let elements = vec![Element::Macro(MacroNode {
-                mdoc_macro: Macro::Dl,
-                nodes: vec![
-                    Element::Text("Text".to_string()),
-                    Element::Macro(MacroNode {
-                        mdoc_macro: Macro::Ad,
-                        nodes: vec![
-                            Element::Text("addr1".to_string()),
-                            Element::Text("addr2".to_string()),
-                        ],
-                    }),
-                ],
-            })];
-
-            let mdoc = MdocParser::parse_mdoc(content).unwrap();
-            assert_eq!(mdoc.elements, elements);
-        }
-
-        #[test]
-        fn dl_not_callable() {
-            let content = ".Ad addr1 Dl addr2";
-            let elements = vec![Element::Macro(MacroNode {
-                mdoc_macro: Macro::Ad,
-                nodes: vec![
-                    Element::Text("addr1".to_string()),
-                    Element::Text("Dl".to_string()),
-                    Element::Text("addr2".to_string()),
-                ],
-            })];
-
-            let mdoc = MdocParser::parse_mdoc(content).unwrap();
-            assert_eq!(mdoc.elements, elements);
-        }
-
-        #[test]
-        fn dq_empty() {
-            let content = ".Dq";
-            let elements = vec![Element::Macro(MacroNode {
-                mdoc_macro: Macro::Dq,
-                nodes: vec![],
-            })];
-
-            let mdoc = MdocParser::parse_mdoc(content).unwrap();
-            assert_eq!(mdoc.elements, elements);
-        }
-
-        #[test]
-        fn dq_text_line() {
-            let content = ".Dq Line 1";
-            let elements = vec![Element::Macro(MacroNode {
-                mdoc_macro: Macro::Dq,
-                nodes: vec![
-                    Element::Text("Line".to_string()),
-                    Element::Text("1".to_string()),
-                ],
-            })];
-
-            let mdoc = MdocParser::parse_mdoc(content).unwrap();
-            assert_eq!(mdoc.elements, elements);
-        }
-
-        #[test]
-        fn dq_parsed() {
-            let content = ".Dq Text Ad addr1 addr2";
-
-            let elements = vec![Element::Macro(MacroNode {
-                mdoc_macro: Macro::Dq,
-                nodes: vec![
-                    Element::Text("Text".to_string()),
-                    Element::Macro(MacroNode {
-                        mdoc_macro: Macro::Ad,
-                        nodes: vec![
-                            Element::Text("addr1".to_string()),
-                            Element::Text("addr2".to_string()),
-                        ],
-                    }),
-                ],
-            })];
-
-            let mdoc = MdocParser::parse_mdoc(content).unwrap();
-            assert_eq!(mdoc.elements, elements);
-        }
-
-        #[test]
-        fn dq_callable() {
-            let content = ".Ad addr1 Dq addr2";
-            let elements = vec![
-                Element::Macro(MacroNode {
-                    mdoc_macro: Macro::Ad,
-                    nodes: vec![Element::Text("addr1".to_string())],
-                }),
-                Element::Macro(MacroNode {
-                    mdoc_macro: Macro::Dq,
-                    nodes: vec![Element::Text("addr2".to_string())],
-                }),
-            ];
-
-            let mdoc = MdocParser::parse_mdoc(content).unwrap();
-            assert_eq!(mdoc.elements, elements);
-        }
-
-        #[test]
-        fn en() {
-            let content = ".En word1 word2 word3";
-            let elements = vec![Element::Macro(MacroNode {
-                mdoc_macro: Macro::En,
-                nodes: vec![
-                    Element::Text("word1".to_string()),
-                    Element::Text("word2".to_string()),
-                    Element::Text("word3".to_string()),
-                ],
-            })];
-
-            let mdoc = MdocParser::parse_mdoc(content).unwrap();
-            assert_eq!(mdoc.elements, elements);
-        }
-
-        #[test]
-        fn en_no_words() {
-            assert_eq!(MdocParser::parse_mdoc(".En").unwrap().elements, vec![]);
-        }
-
-        #[test]
-        fn en_parsed() {
-            let content = ".En Text Ad addr1 addr2";
-
-            let elements = vec![Element::Macro(MacroNode {
-                mdoc_macro: Macro::En,
-                nodes: vec![
-                    Element::Text("Text".to_string()),
-                    Element::Macro(MacroNode {
-                        mdoc_macro: Macro::Ad,
-                        nodes: vec![
-                            Element::Text("addr1".to_string()),
-                            Element::Text("addr2".to_string()),
-                        ],
-                    }),
-                ],
-            })];
-
-            let mdoc = MdocParser::parse_mdoc(content).unwrap();
-            assert_eq!(mdoc.elements, elements);
-        }
-
-        #[test]
-        fn en_callable() {
-            let content = ".Ad addr1 En addr2";
-            let elements = vec![
-                Element::Macro(MacroNode {
-                    mdoc_macro: Macro::Ad,
-                    nodes: vec![Element::Text("addr1".to_string())],
-                }),
-                Element::Macro(MacroNode {
-                    mdoc_macro: Macro::En,
-                    nodes: vec![Element::Text("addr2".to_string())],
-                }),
-            ];
-
-            let mdoc = MdocParser::parse_mdoc(content).unwrap();
-            assert_eq!(mdoc.elements, elements);
-        }
-
-        #[test]
-        fn op_empty() {
-            let content = ".Op";
-            let elements = vec![Element::Macro(MacroNode {
-                mdoc_macro: Macro::Op,
-                nodes: vec![],
-            })];
-
-            let mdoc = MdocParser::parse_mdoc(content).unwrap();
-            assert_eq!(mdoc.elements, elements);
-        }
-
-        #[test]
-        fn op_text_line() {
-            let content = ".Op Line 1";
-            let elements = vec![Element::Macro(MacroNode {
-                mdoc_macro: Macro::Op,
-                nodes: vec![
-                    Element::Text("Line".to_string()),
-                    Element::Text("1".to_string()),
-                ],
-            })];
-
-            let mdoc = MdocParser::parse_mdoc(content).unwrap();
-            assert_eq!(mdoc.elements, elements);
-        }
-
-        #[test]
-        fn op_parsed() {
-            let content = ".Op Text Ad addr1 addr2";
-
-            let elements = vec![Element::Macro(MacroNode {
-                mdoc_macro: Macro::Op,
-                nodes: vec![
-                    Element::Text("Text".to_string()),
-                    Element::Macro(MacroNode {
-                        mdoc_macro: Macro::Ad,
-                        nodes: vec![
-                            Element::Text("addr1".to_string()),
-                            Element::Text("addr2".to_string()),
-                        ],
-                    }),
-                ],
-            })];
-
-            let mdoc = MdocParser::parse_mdoc(content).unwrap();
-            assert_eq!(mdoc.elements, elements);
-        }
-
-        #[test]
-        fn op_callable() {
-            let content = ".Ad addr1 Op addr2";
-            let elements = vec![
-                Element::Macro(MacroNode {
-                    mdoc_macro: Macro::Ad,
-                    nodes: vec![Element::Text("addr1".to_string())],
-                }),
-                Element::Macro(MacroNode {
-                    mdoc_macro: Macro::Op,
-                    nodes: vec![Element::Text("addr2".to_string())],
-                }),
-            ];
-
-            let mdoc = MdocParser::parse_mdoc(content).unwrap();
-            assert_eq!(mdoc.elements, elements);
-        }
-
-        #[test]
-        fn pq_empty() {
-            let content = ".Pq";
-            let elements = vec![Element::Macro(MacroNode {
-                mdoc_macro: Macro::Pq,
-                nodes: vec![],
-            })];
-
-            let mdoc = MdocParser::parse_mdoc(content).unwrap();
-            assert_eq!(mdoc.elements, elements);
-        }
-
-        #[test]
-        fn pq_text_line() {
-            let content = ".Pq Line 1";
-            let elements = vec![Element::Macro(MacroNode {
-                mdoc_macro: Macro::Pq,
-                nodes: vec![
-                    Element::Text("Line".to_string()),
-                    Element::Text("1".to_string()),
-                ],
-            })];
-
-            let mdoc = MdocParser::parse_mdoc(content).unwrap();
-            assert_eq!(mdoc.elements, elements);
-        }
-
-        #[test]
-        fn pq_parsed() {
-            let content = ".Pq Text Ad addr1 addr2";
-
-            let elements = vec![Element::Macro(MacroNode {
-                mdoc_macro: Macro::Pq,
-                nodes: vec![
-                    Element::Text("Text".to_string()),
-                    Element::Macro(MacroNode {
-                        mdoc_macro: Macro::Ad,
-                        nodes: vec![
-                            Element::Text("addr1".to_string()),
-                            Element::Text("addr2".to_string()),
-                        ],
-                    }),
-                ],
-            })];
-
-            let mdoc = MdocParser::parse_mdoc(content).unwrap();
-            assert_eq!(mdoc.elements, elements);
-        }
-
-        #[test]
-        fn pq_callable() {
-            let content = ".Ad addr1 Pq addr2";
-            let elements = vec![
-                Element::Macro(MacroNode {
-                    mdoc_macro: Macro::Ad,
-                    nodes: vec![Element::Text("addr1".to_string())],
-                }),
-                Element::Macro(MacroNode {
-                    mdoc_macro: Macro::Pq,
-                    nodes: vec![Element::Text("addr2".to_string())],
-                }),
-            ];
-
-            let mdoc = MdocParser::parse_mdoc(content).unwrap();
-            assert_eq!(mdoc.elements, elements);
-        }
-
-        #[test]
-        fn ql_empty() {
-            let content = ".Ql";
-            let elements = vec![Element::Macro(MacroNode {
-                mdoc_macro: Macro::Ql,
-                nodes: vec![],
-            })];
-
-            let mdoc = MdocParser::parse_mdoc(content).unwrap();
-            assert_eq!(mdoc.elements, elements);
-        }
-
-        #[test]
-        fn ql_text_line() {
-            let content = ".Ql Line 1";
-            let elements = vec![Element::Macro(MacroNode {
-                mdoc_macro: Macro::Ql,
-                nodes: vec![
-                    Element::Text("Line".to_string()),
-                    Element::Text("1".to_string()),
-                ],
-            })];
-
-            let mdoc = MdocParser::parse_mdoc(content).unwrap();
-            assert_eq!(mdoc.elements, elements);
-        }
-
-        #[test]
-        fn ql_parsed() {
-            let content = ".Ql Text Ad addr1 addr2";
-
-            let elements = vec![Element::Macro(MacroNode {
-                mdoc_macro: Macro::Ql,
-                nodes: vec![
-                    Element::Text("Text".to_string()),
-                    Element::Macro(MacroNode {
-                        mdoc_macro: Macro::Ad,
-                        nodes: vec![
-                            Element::Text("addr1".to_string()),
-                            Element::Text("addr2".to_string()),
-                        ],
-                    }),
-                ],
-            })];
-
-            let mdoc = MdocParser::parse_mdoc(content).unwrap();
-            assert_eq!(mdoc.elements, elements);
-        }
-
-        #[test]
-        fn ql_callable() {
-            let content = ".Ad addr1 Ql addr2";
-            let elements = vec![
-                Element::Macro(MacroNode {
-                    mdoc_macro: Macro::Ad,
-                    nodes: vec![Element::Text("addr1".to_string())],
-                }),
-                Element::Macro(MacroNode {
-                    mdoc_macro: Macro::Ql,
-                    nodes: vec![Element::Text("addr2".to_string())],
-                }),
-            ];
-
-            let mdoc = MdocParser::parse_mdoc(content).unwrap();
-            assert_eq!(mdoc.elements, elements);
-        }
-
-        #[test]
-        fn qq_empty() {
-            let content = ".Qq";
-            let elements = vec![Element::Macro(MacroNode {
-                mdoc_macro: Macro::Qq,
-                nodes: vec![],
-            })];
-
-            let mdoc = MdocParser::parse_mdoc(content).unwrap();
-            assert_eq!(mdoc.elements, elements);
-        }
-
-        #[test]
-        fn qq_text_line() {
-            let content = ".Qq Line 1";
-            let elements = vec![Element::Macro(MacroNode {
-                mdoc_macro: Macro::Qq,
-                nodes: vec![
-                    Element::Text("Line".to_string()),
-                    Element::Text("1".to_string()),
-                ],
-            })];
-
-            let mdoc = MdocParser::parse_mdoc(content).unwrap();
-            assert_eq!(mdoc.elements, elements);
-        }
-
-        #[test]
-        fn qq_parsed() {
-            let content = ".Qq Text Ad addr1 addr2";
-
-            let elements = vec![Element::Macro(MacroNode {
-                mdoc_macro: Macro::Qq,
-                nodes: vec![
-                    Element::Text("Text".to_string()),
-                    Element::Macro(MacroNode {
-                        mdoc_macro: Macro::Ad,
-                        nodes: vec![
-                            Element::Text("addr1".to_string()),
-                            Element::Text("addr2".to_string()),
-                        ],
-                    }),
-                ],
-            })];
-
-            let mdoc = MdocParser::parse_mdoc(content).unwrap();
-            assert_eq!(mdoc.elements, elements);
-        }
-
-        #[test]
-        fn qq_callable() {
-            let content = ".Ad addr1 Qq addr2";
-            let elements = vec![
-                Element::Macro(MacroNode {
-                    mdoc_macro: Macro::Ad,
-                    nodes: vec![Element::Text("addr1".to_string())],
-                }),
-                Element::Macro(MacroNode {
-                    mdoc_macro: Macro::Qq,
-                    nodes: vec![Element::Text("addr2".to_string())],
-                }),
-            ];
-
-            let mdoc = MdocParser::parse_mdoc(content).unwrap();
-            assert_eq!(mdoc.elements, elements);
-        }
-
-        #[test]
-        fn sq_empty() {
-            let content = ".Sq";
-            let elements = vec![Element::Macro(MacroNode {
-                mdoc_macro: Macro::Sq,
-                nodes: vec![],
-            })];
-
-            let mdoc = MdocParser::parse_mdoc(content).unwrap();
-            assert_eq!(mdoc.elements, elements);
-        }
-
-        #[test]
-        fn sq_text_line() {
-            let content = ".Sq Line 1";
-            let elements = vec![Element::Macro(MacroNode {
-                mdoc_macro: Macro::Sq,
-                nodes: vec![
-                    Element::Text("Line".to_string()),
-                    Element::Text("1".to_string()),
-                ],
-            })];
-
-            let mdoc = MdocParser::parse_mdoc(content).unwrap();
-            assert_eq!(mdoc.elements, elements);
-        }
-
-        #[test]
-        fn sq_parsed() {
-            let content = ".Sq Text Ad addr1 addr2";
-
-            let elements = vec![Element::Macro(MacroNode {
-                mdoc_macro: Macro::Sq,
-                nodes: vec![
-                    Element::Text("Text".to_string()),
-                    Element::Macro(MacroNode {
-                        mdoc_macro: Macro::Ad,
-                        nodes: vec![
-                            Element::Text("addr1".to_string()),
-                            Element::Text("addr2".to_string()),
-                        ],
-                    }),
-                ],
-            })];
-
-            let mdoc = MdocParser::parse_mdoc(content).unwrap();
-            assert_eq!(mdoc.elements, elements);
-        }
-
-        #[test]
-        fn sq_callable() {
-            let content = ".Ad addr1 Sq addr2";
-            let elements = vec![
-                Element::Macro(MacroNode {
-                    mdoc_macro: Macro::Ad,
-                    nodes: vec![Element::Text("addr1".to_string())],
-                }),
-                Element::Macro(MacroNode {
-                    mdoc_macro: Macro::Sq,
-                    nodes: vec![Element::Text("addr2".to_string())],
-                }),
-            ];
-
-            let mdoc = MdocParser::parse_mdoc(content).unwrap();
-            assert_eq!(mdoc.elements, elements);
-        }
-
-        #[test]
-        fn vt() {
-            let content = ".Vt type some identifier";
-            let elements = vec![Element::Macro(MacroNode {
-                mdoc_macro: Macro::Vt,
-                nodes: vec![
-                    Element::Text("type".to_string()),
-                    Element::Text("some".to_string()),
-                    Element::Text("identifier".to_string()),
-                ],
-            })];
-
-            let mdoc = MdocParser::parse_mdoc(content).unwrap();
-            assert_eq!(mdoc.elements, elements);
-        }
-
-        #[test]
-        fn vt_empty() {
-            assert_eq!(MdocParser::parse_mdoc(".Vt").unwrap().elements, vec![]);
-        }
-
-        #[test]
-        fn vt_only_type() {
-            let content = ".Vt type";
-            let elements = vec![Element::Macro(MacroNode {
-                mdoc_macro: Macro::Vt,
-                nodes: vec![Element::Text("type".to_string())],
-            })];
-
-            let mdoc = MdocParser::parse_mdoc(content).unwrap();
-            assert_eq!(mdoc.elements, elements);
-        }
-
-        #[test]
-        fn vt_parsed() {
-            let content = ".Vt Text Ad addr1 addr2";
-
-            let elements = vec![Element::Macro(MacroNode {
-                mdoc_macro: Macro::Vt,
-                nodes: vec![
-                    Element::Text("Text".to_string()),
-                    Element::Macro(MacroNode {
-                        mdoc_macro: Macro::Ad,
-                        nodes: vec![
-                            Element::Text("addr1".to_string()),
-                            Element::Text("addr2".to_string()),
-                        ],
-                    }),
-                ],
-            })];
-
-            let mdoc = MdocParser::parse_mdoc(content).unwrap();
-            assert_eq!(mdoc.elements, elements);
-        }
-
-        #[test]
-        fn vt_callable() {
-            let content = ".Ad addr1 Vt addr2";
-            let elements = vec![
-                Element::Macro(MacroNode {
-                    mdoc_macro: Macro::Ad,
-                    nodes: vec![Element::Text("addr1".to_string())],
-                }),
-                Element::Macro(MacroNode {
-                    mdoc_macro: Macro::Vt,
-                    nodes: vec![Element::Text("addr2".to_string())],
-                }),
-            ];
-
-            let mdoc = MdocParser::parse_mdoc(content).unwrap();
-            assert_eq!(mdoc.elements, elements);
-        }
-    }
-
-    mod block_partial_explicit {
-        use crate::man_util::parser::*;
-
-        #[test]
-        fn ao() {
-            let input = r#".Ao
-Line1
-Line2
-.Ac
-.Ao arg
-arg Ac
-.Ac
-.Ao El1 El2 El3 Ac
-.Ao arg Ac
-.Ao
-.Dv ARG
-.Ac
-.Ao arg
-.Dv ARG Ac
-.Ao Dv ARG Ac
-.Ao
-Line
-.Ac
-"#;
-            let elements = vec![
-                Element::Macro(MacroNode {
-                    mdoc_macro: Macro::Ao,
-                    nodes: vec![
-                        Element::Text("Line1".to_string()),
-                        Element::Text("Line2".to_string()),
-                    ],
-                }),
-                Element::Macro(MacroNode {
-                    mdoc_macro: Macro::Ao,
-                    nodes: vec![
-                        Element::Text("arg".to_string()),
-                        Element::Text("arg Ac".to_string()),
-                    ],
-                }),
-                Element::Macro(MacroNode {
-                    mdoc_macro: Macro::Ao,
-                    nodes: vec![
-                        Element::Text("El1".to_string()),
-                        Element::Text("El2".to_string()),
-                        Element::Text("El3".to_string()),
-                    ],
-                }),
-                Element::Macro(MacroNode {
-                    mdoc_macro: Macro::Ao,
-                    nodes: vec![Element::Text("arg".to_string())],
-                }),
-                Element::Macro(MacroNode {
-                    mdoc_macro: Macro::Ao,
-                    nodes: vec![Element::Macro(MacroNode {
-                        mdoc_macro: Macro::Dv,
-                        nodes: vec![Element::Text("ARG".to_string())],
-                    })],
-                }),
-                Element::Macro(MacroNode {
-                    mdoc_macro: Macro::Ao,
-                    nodes: vec![
-                        Element::Text("arg".to_string()),
-                        Element::Macro(MacroNode {
-                            mdoc_macro: Macro::Dv,
-                            nodes: vec![Element::Text("ARG".to_string())],
-                        }),
-                    ],
-                }),
-                Element::Macro(MacroNode {
-                    mdoc_macro: Macro::Ao,
-                    nodes: vec![Element::Macro(MacroNode {
-                        mdoc_macro: Macro::Dv,
-                        nodes: vec![Element::Text("ARG".to_string())],
-                    })],
-                }),
-                Element::Macro(MacroNode {
-                    mdoc_macro: Macro::Ao,
-                    nodes: vec![Element::Text("Line".to_string())],
-                }),
-            ];
-
-            let mdoc = MdocParser::parse_mdoc(input).unwrap();
-            assert_eq!(mdoc.elements, elements);
-        }
-
-        #[test]
-        fn ao_not_args() {
-            let input = r#".Ao Ac
-.Ao
-.Ac"#;
-            let elements = vec![
-                Element::Macro(MacroNode {
-                    mdoc_macro: Macro::Ao,
-                    nodes: vec![],
-                }),
-                Element::Macro(MacroNode {
-                    mdoc_macro: Macro::Ao,
-                    nodes: vec![],
-                }),
-            ];
-
-            let mdoc = MdocParser::parse_mdoc(input).unwrap();
-            assert_eq!(mdoc.elements, elements);
-        }
-        #[test]
-        fn ao_callable() {
-            let input = ".Ao Ao arg Ac\n.Ac";
-            let elements = vec![Element::Macro(MacroNode {
-                mdoc_macro: Macro::Ao,
-                nodes: vec![Element::Macro(MacroNode {
-                    mdoc_macro: Macro::Ao,
-                    nodes: vec![Element::Text("arg".to_string())],
-                })],
-            })];
-
-            let mdoc = MdocParser::parse_mdoc(input).unwrap();
-            assert_eq!(mdoc.elements, elements);
-        }
-
-        #[test]
-        fn bo() {
-            let input = r#".Bo
-Line1
-Line2
-.Bc
-.Bo arg
-arg Bc
-.Bc
-.Bo El1 El2 El3 Bc
-.Bo arg Bc
-.Bo
-.Dv ARG
-.Bc
-.Bo arg
-.Dv ARG Bc
-.Bo Dv ARG Bc
-.Bo
-Line
-.Bc"#;
-            let elements = vec![
-                Element::Macro(MacroNode {
-                    mdoc_macro: Macro::Bo,
-                    nodes: vec![
-                        Element::Text("Line1".to_string()),
-                        Element::Text("Line2".to_string()),
-                    ],
-                }),
-                Element::Macro(MacroNode {
-                    mdoc_macro: Macro::Bo,
-                    nodes: vec![
-                        Element::Text("arg".to_string()),
-                        Element::Text("arg Bc".to_string()),
-                    ],
-                }),
-                Element::Macro(MacroNode {
-                    mdoc_macro: Macro::Bo,
-                    nodes: vec![
-                        Element::Text("El1".to_string()),
-                        Element::Text("El2".to_string()),
-                        Element::Text("El3".to_string()),
-                    ],
-                }),
-                Element::Macro(MacroNode {
-                    mdoc_macro: Macro::Bo,
-                    nodes: vec![Element::Text("arg".to_string())],
-                }),
-                Element::Macro(MacroNode {
-                    mdoc_macro: Macro::Bo,
-                    nodes: vec![Element::Macro(MacroNode {
-                        mdoc_macro: Macro::Dv,
-                        nodes: vec![Element::Text("ARG".to_string())],
-                    })],
-                }),
-                Element::Macro(MacroNode {
-                    mdoc_macro: Macro::Bo,
-                    nodes: vec![
-                        Element::Text("arg".to_string()),
-                        Element::Macro(MacroNode {
-                            mdoc_macro: Macro::Dv,
-                            nodes: vec![Element::Text("ARG".to_string())],
-                        }),
-                    ],
-                }),
-                Element::Macro(MacroNode {
-                    mdoc_macro: Macro::Bo,
-                    nodes: vec![Element::Macro(MacroNode {
-                        mdoc_macro: Macro::Dv,
-                        nodes: vec![Element::Text("ARG".to_string())],
-                    })],
-                }),
-                Element::Macro(MacroNode {
-                    mdoc_macro: Macro::Bo,
-                    nodes: vec![Element::Text("Line".to_string())],
-                }),
-            ];
-
-            let mdoc = MdocParser::parse_mdoc(input).unwrap();
-            assert_eq!(mdoc.elements, elements);
-        }
-
-        #[test]
-        fn bo_not_args() {
-            let input = r#".Bo Bc
-.Bo
-.Bc"#;
-            let elements = vec![
-                Element::Macro(MacroNode {
-                    mdoc_macro: Macro::Bo,
-                    nodes: vec![],
-                }),
-                Element::Macro(MacroNode {
-                    mdoc_macro: Macro::Bo,
-                    nodes: vec![],
-                }),
-            ];
-
-            let mdoc = MdocParser::parse_mdoc(input).unwrap();
-            assert_eq!(mdoc.elements, elements);
-        }
-
-        #[test]
-        fn bo_callable() {
-            let input = ".Bo Bo arg Bc\n.Bc";
-            let elements = vec![Element::Macro(MacroNode {
-                mdoc_macro: Macro::Bo,
-                nodes: vec![Element::Macro(MacroNode {
-                    mdoc_macro: Macro::Bo,
-                    nodes: vec![Element::Text("arg".to_string())],
-                })],
-            })];
-
-            let mdoc = MdocParser::parse_mdoc(input).unwrap();
-            assert_eq!(mdoc.elements, elements);
-        }
-
-        #[test]
-        fn bro() {
-            let input = r#".Bro
-Line1
-Line2
-.Brc
-.Bro arg
-arg Brc
-.Brc
-.Bro El1 El2 El3 Brc
-.Bro arg Brc
-.Bro
-.Dv ARG
-.Brc
-.Bro arg
-.Dv ARG Brc
-.Bro Dv ARG Brc
-.Bro
-Line
-.Brc"#;
-            let elements = vec![
-                Element::Macro(MacroNode {
-                    mdoc_macro: Macro::Bro,
-                    nodes: vec![
-                        Element::Text("Line1".to_string()),
-                        Element::Text("Line2".to_string()),
-                    ],
-                }),
-                Element::Macro(MacroNode {
-                    mdoc_macro: Macro::Bro,
-                    nodes: vec![
-                        Element::Text("arg".to_string()),
-                        Element::Text("arg Brc".to_string()),
-                    ],
-                }),
-                Element::Macro(MacroNode {
-                    mdoc_macro: Macro::Bro,
-                    nodes: vec![
-                        Element::Text("El1".to_string()),
-                        Element::Text("El2".to_string()),
-                        Element::Text("El3".to_string()),
-                    ],
-                }),
-                Element::Macro(MacroNode {
-                    mdoc_macro: Macro::Bro,
-                    nodes: vec![Element::Text("arg".to_string())],
-                }),
-                Element::Macro(MacroNode {
-                    mdoc_macro: Macro::Bro,
-                    nodes: vec![Element::Macro(MacroNode {
-                        mdoc_macro: Macro::Dv,
-                        nodes: vec![Element::Text("ARG".to_string())],
-                    })],
-                }),
-                Element::Macro(MacroNode {
-                    mdoc_macro: Macro::Bro,
-                    nodes: vec![
-                        Element::Text("arg".to_string()),
-                        Element::Macro(MacroNode {
-                            mdoc_macro: Macro::Dv,
-                            nodes: vec![Element::Text("ARG".to_string())],
-                        }),
-                    ],
-                }),
-                Element::Macro(MacroNode {
-                    mdoc_macro: Macro::Bro,
-                    nodes: vec![Element::Macro(MacroNode {
-                        mdoc_macro: Macro::Dv,
-                        nodes: vec![Element::Text("ARG".to_string())],
-                    })],
-                }),
-                Element::Macro(MacroNode {
-                    mdoc_macro: Macro::Bro,
-                    nodes: vec![Element::Text("Line".to_string())],
-                }),
-            ];
-
-            let mdoc = MdocParser::parse_mdoc(input).unwrap();
-            assert_eq!(mdoc.elements, elements);
-        }
-
-        #[test]
-        fn bro_not_args() {
-            let input = r#".Bro Brc
-.Bro
-.Brc"#;
-            let elements = vec![
-                Element::Macro(MacroNode {
-                    mdoc_macro: Macro::Bro,
-                    nodes: vec![],
-                }),
-                Element::Macro(MacroNode {
-                    mdoc_macro: Macro::Bro,
-                    nodes: vec![],
-                }),
-            ];
-
-            let mdoc = MdocParser::parse_mdoc(input).unwrap();
-            assert_eq!(mdoc.elements, elements);
-        }
-
-        #[test]
-        fn bro_callable() {
-            let input = ".Bo Bro arg Brc\n.Bc";
-            let elements = vec![Element::Macro(MacroNode {
-                mdoc_macro: Macro::Bo,
-                nodes: vec![Element::Macro(MacroNode {
-                    mdoc_macro: Macro::Bro,
-                    nodes: vec![Element::Text("arg".to_string())],
-                })],
-            })];
-
-            let mdoc = MdocParser::parse_mdoc(input).unwrap();
-            assert_eq!(mdoc.elements, elements);
-        }
-
-        #[test]
-        fn r#do() {
-            let input = r#".Do
-Line1
-Line2
-.Dc
-.Do arg
-arg Dc
-.Dc
-.Do El1 El2 El3 Dc
-.Do arg Dc
-.Do
-.Dv ARG
-.Dc
-.Do arg
-.Dv ARG Dc
-.Do Dv ARG Dc
-.Do
-Line
-.Dc"#;
-            let elements = vec![
-                Element::Macro(MacroNode {
-                    mdoc_macro: Macro::Do,
-                    nodes: vec![
-                        Element::Text("Line1".to_string()),
-                        Element::Text("Line2".to_string()),
-                    ],
-                }),
-                Element::Macro(MacroNode {
-                    mdoc_macro: Macro::Do,
-                    nodes: vec![
-                        Element::Text("arg".to_string()),
-                        Element::Text("arg Dc".to_string()),
-                    ],
-                }),
-                Element::Macro(MacroNode {
-                    mdoc_macro: Macro::Do,
-                    nodes: vec![
-                        Element::Text("El1".to_string()),
-                        Element::Text("El2".to_string()),
-                        Element::Text("El3".to_string()),
-                    ],
-                }),
-                Element::Macro(MacroNode {
-                    mdoc_macro: Macro::Do,
-                    nodes: vec![Element::Text("arg".to_string())],
-                }),
-                Element::Macro(MacroNode {
-                    mdoc_macro: Macro::Do,
-                    nodes: vec![Element::Macro(MacroNode {
-                        mdoc_macro: Macro::Dv,
-                        nodes: vec![Element::Text("ARG".to_string())],
-                    })],
-                }),
-                Element::Macro(MacroNode {
-                    mdoc_macro: Macro::Do,
-                    nodes: vec![
-                        Element::Text("arg".to_string()),
-                        Element::Macro(MacroNode {
-                            mdoc_macro: Macro::Dv,
-                            nodes: vec![Element::Text("ARG".to_string())],
-                        }),
-                    ],
-                }),
-                Element::Macro(MacroNode {
-                    mdoc_macro: Macro::Do,
-                    nodes: vec![Element::Macro(MacroNode {
-                        mdoc_macro: Macro::Dv,
-                        nodes: vec![Element::Text("ARG".to_string())],
-                    })],
-                }),
-                Element::Macro(MacroNode {
-                    mdoc_macro: Macro::Do,
-                    nodes: vec![Element::Text("Line".to_string())],
-                }),
-            ];
-
-            let mdoc = MdocParser::parse_mdoc(input).unwrap();
-            assert_eq!(mdoc.elements, elements);
-        }
-
-        #[test]
-        fn do_not_args() {
-            let input = r#".Do Dc
-.Do Dc
-.Do
-.Dc"#;
-            let elements = vec![
-                Element::Macro(MacroNode {
-                    mdoc_macro: Macro::Do,
-                    nodes: vec![],
-                }),
-                Element::Macro(MacroNode {
-                    mdoc_macro: Macro::Do,
-                    nodes: vec![],
-                }),
-                Element::Macro(MacroNode {
-                    mdoc_macro: Macro::Do,
-                    nodes: vec![],
-                }),
-            ];
-
-            let mdoc = MdocParser::parse_mdoc(input).unwrap();
-            assert_eq!(mdoc.elements, elements);
-        }
-
-        #[test]
-        fn do_callable() {
-            let input = ".Bo Do arg Dc\n.Bc";
-            let elements = vec![Element::Macro(MacroNode {
-                mdoc_macro: Macro::Bo,
-                nodes: vec![Element::Macro(MacroNode {
-                    mdoc_macro: Macro::Do,
-                    nodes: vec![Element::Text("arg".to_string())],
-                })],
-            })];
-
-            let mdoc = MdocParser::parse_mdoc(input).unwrap();
-            assert_eq!(mdoc.elements, elements);
-        }
-
-        #[test]
-        fn eo() {
-            let input = r#".Eo
-Line
-.Ec
-.Eo [
-Line
-.Ec ]
-.Eo
-Line
-.Ec .
-.Eo [ arg1 arg2 Ec ]
-.Eo arg1 arg2 Ec
-.Eo arg1 arg2 Ec .
-.Eo [ arg1
-.Ec ]
-.Eo
-Line
-.Ec
-"#;
-
-            let elements = vec![
-                Element::Macro(MacroNode {
-                    mdoc_macro: Macro::Eo {
-                        opening_delimiter: None,
-                        closing_delimiter: None,
-                    },
-                    nodes: vec![Element::Text("Line".to_string())],
-                }),
-                Element::Macro(MacroNode {
-                    mdoc_macro: Macro::Eo {
-                        opening_delimiter: Some('['),
-                        closing_delimiter: Some(']'),
-                    },
-                    nodes: vec![Element::Text("Line".to_string())],
-                }),
-                Element::Macro(MacroNode {
-                    mdoc_macro: Macro::Eo {
-                        opening_delimiter: None,
-                        closing_delimiter: Some('.'),
-                    },
-                    nodes: vec![Element::Text("Line".to_string())],
-                }),
-                Element::Macro(MacroNode {
-                    mdoc_macro: Macro::Eo {
-                        opening_delimiter: Some('['),
-                        closing_delimiter: Some(']'),
-                    },
-                    nodes: vec![
-                        Element::Text("arg1".to_string()),
-                        Element::Text("arg2".to_string()),
-                    ],
-                }),
-                Element::Macro(MacroNode {
-                    mdoc_macro: Macro::Eo {
-                        opening_delimiter: None,
-                        closing_delimiter: None,
-                    },
-                    nodes: vec![
-                        Element::Text("arg1".to_string()),
-                        Element::Text("arg2".to_string()),
-                    ],
-                }),
-                Element::Macro(MacroNode {
-                    mdoc_macro: Macro::Eo {
-                        opening_delimiter: None,
-                        closing_delimiter: Some('.'),
-                    },
-                    nodes: vec![
-                        Element::Text("arg1".to_string()),
-                        Element::Text("arg2".to_string()),
-                    ],
-                }),
-                Element::Macro(MacroNode {
-                    mdoc_macro: Macro::Eo {
-                        opening_delimiter: Some('['),
-                        closing_delimiter: Some(']'),
-                    },
-                    nodes: vec![Element::Text("arg1".to_string())],
-                }),
-                Element::Macro(MacroNode {
-                    mdoc_macro: Macro::Eo {
-                        opening_delimiter: None,
-                        closing_delimiter: None,
-                    },
-                    nodes: vec![Element::Text("Line".to_string())],
-                }),
-            ];
-
-            let mdoc = MdocParser::parse_mdoc(input).unwrap();
-            assert_eq!(mdoc.elements, elements);
-        }
-
-        #[test]
-        fn eo_not_args() {
-            let input = ".Eo Ec";
-            let elements = vec![Element::Macro(MacroNode {
-                mdoc_macro: Macro::Eo {
-                    opening_delimiter: None,
-                    closing_delimiter: None,
-                },
-                nodes: vec![],
-            })];
-
-            let mdoc = MdocParser::parse_mdoc(input).unwrap();
-            assert_eq!(mdoc.elements, elements);
-        }
-
-        #[test]
-        fn eo_parsed() {
-            let input = r#".Eo
-.Dv ARG
-.Ec
-.Eo
-.Dv ARG
-.Ec .
-.Eo [
-.Dv ARG
-.Ec ]
-.Eo Dv ARG
-.Ec
-.Eo Dv ARG
-.Ec .
-.Eo [ Dv ARG
-.Ec ]
-.Eo Dv ARG Ec
-.Eo Dv ARG Ec .
-.Eo [ Dv ARG Ec ]
-.Eo
-Text
-.Ec
-"#;
-            let elements = vec![
-                Element::Macro(MacroNode {
-                    mdoc_macro: Macro::Eo {
-                        opening_delimiter: None,
-                        closing_delimiter: None,
-                    },
-                    nodes: vec![Element::Macro(MacroNode {
-                        mdoc_macro: Macro::Dv,
-                        nodes: vec![Element::Text("ARG".to_string())],
-                    })],
-                }),
-                Element::Macro(MacroNode {
-                    mdoc_macro: Macro::Eo {
-                        opening_delimiter: None,
-                        closing_delimiter: Some('.'),
-                    },
-                    nodes: vec![Element::Macro(MacroNode {
-                        mdoc_macro: Macro::Dv,
-                        nodes: vec![Element::Text("ARG".to_string())],
-                    })],
-                }),
-                Element::Macro(MacroNode {
-                    mdoc_macro: Macro::Eo {
-                        opening_delimiter: Some('['),
-                        closing_delimiter: Some(']'),
-                    },
-                    nodes: vec![Element::Macro(MacroNode {
-                        mdoc_macro: Macro::Dv,
-                        nodes: vec![Element::Text("ARG".to_string())],
-                    })],
-                }),
-                Element::Macro(MacroNode {
-                    mdoc_macro: Macro::Eo {
-                        opening_delimiter: None,
-                        closing_delimiter: None,
-                    },
-                    nodes: vec![Element::Macro(MacroNode {
-                        mdoc_macro: Macro::Dv,
-                        nodes: vec![Element::Text("ARG".to_string())],
-                    })],
-                }),
-                Element::Macro(MacroNode {
-                    mdoc_macro: Macro::Eo {
-                        opening_delimiter: None,
-                        closing_delimiter: Some('.'),
-                    },
-                    nodes: vec![Element::Macro(MacroNode {
-                        mdoc_macro: Macro::Dv,
-                        nodes: vec![Element::Text("ARG".to_string())],
-                    })],
-                }),
-                Element::Macro(MacroNode {
-                    mdoc_macro: Macro::Eo {
-                        opening_delimiter: Some('['),
-                        closing_delimiter: Some(']'),
-                    },
-                    nodes: vec![Element::Macro(MacroNode {
-                        mdoc_macro: Macro::Dv,
-                        nodes: vec![Element::Text("ARG".to_string())],
-                    })],
-                }),
-                Element::Macro(MacroNode {
-                    mdoc_macro: Macro::Eo {
-                        opening_delimiter: None,
-                        closing_delimiter: None,
-                    },
-                    nodes: vec![Element::Macro(MacroNode {
-                        mdoc_macro: Macro::Dv,
-                        nodes: vec![Element::Text("ARG".to_string())],
-                    })],
-                }),
-                Element::Macro(MacroNode {
-                    mdoc_macro: Macro::Eo {
-                        opening_delimiter: None,
-                        closing_delimiter: Some('.'),
-                    },
-                    nodes: vec![Element::Macro(MacroNode {
-                        mdoc_macro: Macro::Dv,
-                        nodes: vec![Element::Text("ARG".to_string())],
-                    })],
-                }),
-                Element::Macro(MacroNode {
-                    mdoc_macro: Macro::Eo {
-                        opening_delimiter: Some('['),
-                        closing_delimiter: Some(']'),
-                    },
-                    nodes: vec![Element::Macro(MacroNode {
-                        mdoc_macro: Macro::Dv,
-                        nodes: vec![Element::Text("ARG".to_string())],
-                    })],
-                }),
-                Element::Macro(MacroNode {
-                    mdoc_macro: Macro::Eo {
-                        opening_delimiter: None,
-                        closing_delimiter: None,
-                    },
-                    nodes: vec![Element::Text("Text".to_string())],
-                }),
-            ];
-
-            let mdoc = MdocParser::parse_mdoc(input).unwrap();
-            assert_eq!(mdoc.elements, elements);
-        }
-
-        #[test]
-        fn eo_callable() {
-            let input = ".Bo Eo [ arg Ec ]\n.Bc";
-            let elements = vec![Element::Macro(MacroNode {
-                mdoc_macro: Macro::Bo,
-                nodes: vec![Element::Macro(MacroNode {
-                    mdoc_macro: Macro::Eo {
-                        opening_delimiter: Some('['),
-                        closing_delimiter: Some(']'),
-                    },
-                    nodes: vec![Element::Text("arg".to_string())],
-                })],
-            })];
-
-            let mdoc = MdocParser::parse_mdoc(input).unwrap();
-            assert_eq!(mdoc.elements, elements);
-        }
-
-        #[test]
-        fn fo() {
-            let input = r#".Fo funcname
-Line
-.Fc
-.Fo funcname Fc
-.Fo funcname arg1
-arg2 Fc
-.Fc
-"#;
-            let elements = vec![
-                Element::Macro(MacroNode {
-                    mdoc_macro: Macro::Fo {
-                        funcname: "funcname".to_string(),
-                    },
-                    nodes: vec![Element::Text("Line".to_string())],
-                }),
-                Element::Macro(MacroNode {
-                    mdoc_macro: Macro::Fo {
-                        funcname: "funcname".to_string(),
-                    },
-                    nodes: vec![],
-                }),
-                Element::Macro(MacroNode {
-                    mdoc_macro: Macro::Fo {
-                        funcname: "funcname".to_string(),
-                    },
-                    nodes: vec![
-                        Element::Text("arg1".to_string()),
-                        Element::Text("arg2 Fc".to_string()),
-                    ],
-                }),
-            ];
-
-            let mdoc = MdocParser::parse_mdoc(input).unwrap();
-            assert_eq!(mdoc.elements, elements);
-        }
-
-        #[test]
-        fn fo_not_args() {
-            assert_eq!(MdocParser::parse_mdoc(".Fo.Fc").unwrap().elements, vec![]);
-        }
-
-        #[test]
-        fn fo_not_parsed() {
-            let input = r#".Fo funcname Dv ARG
-.Fc            
-"#;
-            let elements = vec![Element::Macro(MacroNode {
-                mdoc_macro: Macro::Fo {
-                    funcname: "funcname".to_string(),
-                },
-                nodes: vec![Element::Text("Dv ARG".to_string())],
-            })];
-
-            let mdoc = MdocParser::parse_mdoc(input).unwrap();
-            assert_eq!(mdoc.elements, elements);
-        }
-
-        // .Oo -----------------------------------------------------------
-
-        #[test]
-        fn oo() {
-            let input = r#".Oo
-Line1
-Line2
-.Oc
-.Oo El1 El2 El3 Oc
-.Oo
-arg Oc
-.Oc
-.Oo
-Line
-.Oc
-"#;
-            let elements = vec![
-                Element::Macro(MacroNode {
-                    mdoc_macro: Macro::Oo,
-                    nodes: vec![
-                        Element::Text("Line1".to_string()),
-                        Element::Text("Line2".to_string()),
-                    ],
-                }),
-                Element::Macro(MacroNode {
-                    mdoc_macro: Macro::Oo,
-                    nodes: vec![
-                        Element::Text("El1".to_string()),
-                        Element::Text("El2".to_string()),
-                        Element::Text("El3".to_string()),
-                    ],
-                }),
-                Element::Macro(MacroNode {
-                    mdoc_macro: Macro::Oo,
-                    nodes: vec![Element::Text("arg Oc".to_string())],
-                }),
-                Element::Macro(MacroNode {
-                    mdoc_macro: Macro::Oo,
-                    nodes: vec![Element::Text("Line".to_string())],
-                }),
-            ];
-
-            let mdoc = MdocParser::parse_mdoc(input).unwrap();
-            assert_eq!(mdoc.elements, elements);
-        }
-
-        #[test]
-        fn oo_no_args() {
-            let input = r#".Oo Oc
-.Oo
-.Oc"#;
-            let elements = vec![
-                Element::Macro(MacroNode {
-                    mdoc_macro: Macro::Oo,
-                    nodes: vec![],
-                }),
-                Element::Macro(MacroNode {
-                    mdoc_macro: Macro::Oo,
-                    nodes: vec![],
-                }),
-            ];
-
-            let mdoc = MdocParser::parse_mdoc(input).unwrap();
-            assert_eq!(mdoc.elements, elements);
-        }
-
-        #[test]
-        fn oo_parsed() {
-            let input = r#".Oo
-.Ad addr
-.Oc
-.Oo Dv CONSTANT
-.Oc
-.Oo
-Line
-.Oc
-"#;
-            let elements = vec![
-                Element::Macro(MacroNode {
-                    mdoc_macro: Macro::Oo,
-                    nodes: vec![Element::Macro(MacroNode {
-                        mdoc_macro: Macro::Ad,
-                        nodes: vec![Element::Text("addr".to_string())],
-                    })],
-                }),
-                Element::Macro(MacroNode {
-                    mdoc_macro: Macro::Oo,
-                    nodes: vec![Element::Macro(MacroNode {
-                        mdoc_macro: Macro::Dv,
-                        nodes: vec![Element::Text("CONSTANT".to_string())],
-                    })],
-                }),
-                Element::Macro(MacroNode {
-                    mdoc_macro: Macro::Oo,
-                    nodes: vec![Element::Text("Line".to_string())],
-                }),
-            ];
-
-            let mdoc = MdocParser::parse_mdoc(input).unwrap();
-            assert_eq!(mdoc.elements, elements);
-        }
-
-        #[test]
-        fn oo_called() {
-            let input = r#".Ao
-.Oo
-.Ad addr
-.Oc
-.Oo Dv CONSTANT
-.Oc
-.Oo
-Line
-.Oc
-.Ac
-"#;
-            let elements = vec![Element::Macro(MacroNode {
-                mdoc_macro: Macro::Ao,
-                nodes: vec![
-                    Element::Macro(MacroNode {
-                        mdoc_macro: Macro::Oo,
-                        nodes: vec![Element::Macro(MacroNode {
-                            mdoc_macro: Macro::Ad,
-                            nodes: vec![Element::Text("addr".to_string())],
-                        })],
-                    }),
-                    Element::Macro(MacroNode {
-                        mdoc_macro: Macro::Oo,
-                        nodes: vec![Element::Macro(MacroNode {
-                            mdoc_macro: Macro::Dv,
-                            nodes: vec![Element::Text("CONSTANT".to_string())],
-                        })],
-                    }),
-                    Element::Macro(MacroNode {
-                        mdoc_macro: Macro::Oo,
-                        nodes: vec![Element::Text("Line".to_string())],
-                    }),
-                ],
-            })];
-
-            let mdoc = MdocParser::parse_mdoc(input).unwrap();
-            assert_eq!(mdoc.elements, elements);
-        }
-
-        // .Po -----------------------------------------------------------
-
-        #[test]
-        fn po() {
-            let input = r#".Po
-Line1
-Line2
-.Pc
-.Po El1 El2 El3 Pc
-.Po
-arg Pc
-.Pc
-.Po
-Line
-.Pc
-"#;
-            let elements = vec![
-                Element::Macro(MacroNode {
-                    mdoc_macro: Macro::Po,
-                    nodes: vec![
-                        Element::Text("Line1".to_string()),
-                        Element::Text("Line2".to_string()),
-                    ],
-                }),
-                Element::Macro(MacroNode {
-                    mdoc_macro: Macro::Po,
-                    nodes: vec![
-                        Element::Text("El1".to_string()),
-                        Element::Text("El2".to_string()),
-                        Element::Text("El3".to_string()),
-                    ],
-                }),
-                Element::Macro(MacroNode {
-                    mdoc_macro: Macro::Po,
-                    nodes: vec![Element::Text("arg Pc".to_string())],
-                }),
-                Element::Macro(MacroNode {
-                    mdoc_macro: Macro::Po,
-                    nodes: vec![Element::Text("Line".to_string())],
-                }),
-            ];
-
-            let mdoc = MdocParser::parse_mdoc(input).unwrap();
-            assert_eq!(mdoc.elements, elements);
-        }
-
-        #[test]
-        fn po_no_args() {
-            let input = r#".Po Pc
-.Po
-.Pc"#;
-            let elements = vec![
-                Element::Macro(MacroNode {
-                    mdoc_macro: Macro::Po,
-                    nodes: vec![],
-                }),
-                Element::Macro(MacroNode {
-                    mdoc_macro: Macro::Po,
-                    nodes: vec![],
-                }),
-            ];
-
-            let mdoc = MdocParser::parse_mdoc(input).unwrap();
-            assert_eq!(mdoc.elements, elements);
-        }
-
-        #[test]
-        fn po_parsed() {
-            let input = r#".Po
-.Ad addr
-.Pc
-.Po Dv CONSTANT
-.Pc
-.Po
-Line
-.Pc
-"#;
-            let elements = vec![
-                Element::Macro(MacroNode {
-                    mdoc_macro: Macro::Po,
-                    nodes: vec![Element::Macro(MacroNode {
-                        mdoc_macro: Macro::Ad,
-                        nodes: vec![Element::Text("addr".to_string())],
-                    })],
-                }),
-                Element::Macro(MacroNode {
-                    mdoc_macro: Macro::Po,
-                    nodes: vec![Element::Macro(MacroNode {
-                        mdoc_macro: Macro::Dv,
-                        nodes: vec![Element::Text("CONSTANT".to_string())],
-                    })],
-                }),
-                Element::Macro(MacroNode {
-                    mdoc_macro: Macro::Po,
-                    nodes: vec![Element::Text("Line".to_string())],
-                }),
-            ];
-
-            let mdoc = MdocParser::parse_mdoc(input).unwrap();
-            assert_eq!(mdoc.elements, elements);
-        }
-
-        #[test]
-        fn po_called() {
-            let input = r#".Ao
-.Po
-.Ad addr
-.Pc
-.Po Dv CONSTANT
-.Pc
-.Po
-Line
-.Pc
-.Ac
-"#;
-            let elements = vec![Element::Macro(MacroNode {
-                mdoc_macro: Macro::Ao,
-                nodes: vec![
-                    Element::Macro(MacroNode {
-                        mdoc_macro: Macro::Po,
-                        nodes: vec![Element::Macro(MacroNode {
-                            mdoc_macro: Macro::Ad,
-                            nodes: vec![Element::Text("addr".to_string())],
-                        })],
-                    }),
-                    Element::Macro(MacroNode {
-                        mdoc_macro: Macro::Po,
-                        nodes: vec![Element::Macro(MacroNode {
-                            mdoc_macro: Macro::Dv,
-                            nodes: vec![Element::Text("CONSTANT".to_string())],
-                        })],
-                    }),
-                    Element::Macro(MacroNode {
-                        mdoc_macro: Macro::Po,
-                        nodes: vec![Element::Text("Line".to_string())],
-                    }),
-                ],
-            })];
-
-            let mdoc = MdocParser::parse_mdoc(input).unwrap();
-            assert_eq!(mdoc.elements, elements);
-        }
-
-        // .Qo -----------------------------------------------------------
-
-        #[test]
-        fn qo() {
-            let input = r#".Qo
-Line1
-Line2
-.Qc
-.Qo El1 El2 El3 Qc
-.Qo
-arg Qc
-.Qc
-.Qo
-Line
-.Qc
-"#;
-            let elements = vec![
-                Element::Macro(MacroNode {
-                    mdoc_macro: Macro::Qo,
-                    nodes: vec![
-                        Element::Text("Line1".to_string()),
-                        Element::Text("Line2".to_string()),
-                    ],
-                }),
-                Element::Macro(MacroNode {
-                    mdoc_macro: Macro::Qo,
-                    nodes: vec![
-                        Element::Text("El1".to_string()),
-                        Element::Text("El2".to_string()),
-                        Element::Text("El3".to_string()),
-                    ],
-                }),
-                Element::Macro(MacroNode {
-                    mdoc_macro: Macro::Qo,
-                    nodes: vec![Element::Text("arg Qc".to_string())],
-                }),
-                Element::Macro(MacroNode {
-                    mdoc_macro: Macro::Qo,
-                    nodes: vec![Element::Text("Line".to_string())],
-                }),
-            ];
-
-            let mdoc = MdocParser::parse_mdoc(input).unwrap();
-            assert_eq!(mdoc.elements, elements);
-        }
-
-        #[test]
-        fn qo_no_args() {
-            let input = r#".Qo Qc
-.Qo
-.Qc"#;
-            let elements = vec![
-                Element::Macro(MacroNode {
-                    mdoc_macro: Macro::Qo,
-                    nodes: vec![],
-                }),
-                Element::Macro(MacroNode {
-                    mdoc_macro: Macro::Qo,
-                    nodes: vec![],
-                }),
-            ];
-
-            let mdoc = MdocParser::parse_mdoc(input).unwrap();
-            assert_eq!(mdoc.elements, elements);
-        }
-
-        #[test]
-        fn qo_parsed() {
-            let input = r#".Qo
-.Ad addr
-.Qc
-.Qo Dv CONSTANT
-.Qc
-.Qo
-Line
-.Qc
-"#;
-            let elements = vec![
-                Element::Macro(MacroNode {
-                    mdoc_macro: Macro::Qo,
-                    nodes: vec![Element::Macro(MacroNode {
-                        mdoc_macro: Macro::Ad,
-                        nodes: vec![Element::Text("addr".to_string())],
-                    })],
-                }),
-                Element::Macro(MacroNode {
-                    mdoc_macro: Macro::Qo,
-                    nodes: vec![Element::Macro(MacroNode {
-                        mdoc_macro: Macro::Dv,
-                        nodes: vec![Element::Text("CONSTANT".to_string())],
-                    })],
-                }),
-                Element::Macro(MacroNode {
-                    mdoc_macro: Macro::Qo,
-                    nodes: vec![Element::Text("Line".to_string())],
-                }),
-            ];
-
-            let mdoc = MdocParser::parse_mdoc(input).unwrap();
-            assert_eq!(mdoc.elements, elements);
-        }
-
-        #[test]
-        fn qo_called() {
-            let input = r#".Ao
-.Qo
-.Ad addr
-.Qc
-.Qo Dv CONSTANT
-.Qc
-.Qo
-Line
-.Qc
-.Ac
-"#;
-            let elements = vec![Element::Macro(MacroNode {
-                mdoc_macro: Macro::Ao,
-                nodes: vec![
-                    Element::Macro(MacroNode {
-                        mdoc_macro: Macro::Qo,
-                        nodes: vec![Element::Macro(MacroNode {
-                            mdoc_macro: Macro::Ad,
-                            nodes: vec![Element::Text("addr".to_string())],
-                        })],
-                    }),
-                    Element::Macro(MacroNode {
-                        mdoc_macro: Macro::Qo,
-                        nodes: vec![Element::Macro(MacroNode {
-                            mdoc_macro: Macro::Dv,
-                            nodes: vec![Element::Text("CONSTANT".to_string())],
-                        })],
-                    }),
-                    Element::Macro(MacroNode {
-                        mdoc_macro: Macro::Qo,
-                        nodes: vec![Element::Text("Line".to_string())],
-                    }),
-                ],
-            })];
-
-            let mdoc = MdocParser::parse_mdoc(input).unwrap();
-            assert_eq!(mdoc.elements, elements);
-        }
-
-        // .Rs -----------------------------------------------------------
-
-        #[test]
-        fn rs() {
-            let input = r#".Rs
-.%A John Doe
-.%B Title Line Ad addr1
-.%D January 1, 1970
-.%U protocol://path
-.Re
-.Rs %A John Doe %B Title Line Ad addr1 %D January 1, 1970 %U protocol://path 
-.Re
-.Rs %A John Doe 
-.%B Title Line Ad addr1
-.%D January 1, 1970
-.%U protocol://path
-.Re"#;
-
-            let elements = vec![
-                Element::Macro(MacroNode {
-                    mdoc_macro: Macro::Rs,
-                    nodes: vec![
-                        Element::Macro(MacroNode {
-                            mdoc_macro: Macro::A,
-                            nodes: vec![
-                                Element::Text("John".to_string()),
-                                Element::Text("Doe".to_string()),
-                            ],
-                        }),
-                        Element::Macro(MacroNode {
-                            mdoc_macro: Macro::B,
-                            nodes: vec![
-                                Element::Text("Title".to_string()),
-                                Element::Text("Line".to_string()),
-                                Element::Text("Ad".to_string()),
-                                Element::Text("addr1".to_string()),
-                            ],
-                        }),
-                        Element::Macro(MacroNode {
-                            mdoc_macro: Macro::U,
-                            nodes: vec![Element::Text("protocol://path".to_string())],
-                        }),
-                        Element::Macro(MacroNode {
-                            mdoc_macro: Macro::D,
-                            nodes: vec![
-                                Element::Text("January".to_string()),
-                                Element::Text("1,".to_string()),
-                                Element::Text("1970".to_string()),
-                            ],
-                        }),
-                    ],
-                }),
-                Element::Macro(MacroNode {
-                    mdoc_macro: Macro::Rs,
-                    nodes: vec![],
-                }),
-                Element::Macro(MacroNode {
-                    mdoc_macro: Macro::Rs,
-                    nodes: vec![
-                        Element::Macro(MacroNode {
-                            mdoc_macro: Macro::B,
-                            nodes: vec![
-                                Element::Text("Title".to_string()),
-                                Element::Text("Line".to_string()),
-                                Element::Text("Ad".to_string()),
-                                Element::Text("addr1".to_string()),
-                            ],
-                        }),
-                        Element::Macro(MacroNode {
-                            mdoc_macro: Macro::U,
-                            nodes: vec![Element::Text("protocol://path".to_string())],
-                        }),
-                        Element::Macro(MacroNode {
-                            mdoc_macro: Macro::D,
-                            nodes: vec![
-                                Element::Text("January".to_string()),
-                                Element::Text("1,".to_string()),
-                                Element::Text("1970".to_string()),
-                            ],
-                        }),
-                    ],
-                }),
-            ];
-
-            let mdoc = MdocParser::parse_mdoc(input).unwrap();
-            assert_eq!(mdoc.elements, elements);
-        }
-
-        #[test]
-
-        fn rs_wrong_args() {
-            assert_eq!(MdocParser::parse_mdoc(
-                r#".Rs
-Line1
-Line2
-.Re
-"#
-            )
-            .unwrap().elements, vec![]);
-            assert_eq!(MdocParser::parse_mdoc(
-                r#".Rs El1 El2 El3 
-Re"#
-            )
-            .unwrap().elements, vec![]);
-            assert_eq!(MdocParser::parse_mdoc(
-                r#".Rs
-arg Re"#
-            )
-            .unwrap().elements, vec![]);
-            assert_eq!(MdocParser::parse_mdoc(
-                r#".Rs
-Line
-.Re
-"#
-            )
-            .unwrap().elements, vec![]);
-        }
-
-        #[test]
-        fn rs_no_args() {
-            assert_eq!(MdocParser::parse_mdoc(
-                r#".Rs
-            .Re"#
-            )
-            .unwrap().elements, vec![]);
-        }
-
-        #[test]
-        fn rs_not_parsed() {
-            assert_eq!(MdocParser::parse_mdoc(
-                r#".Rs
-.%A John Doe
-.%B Title Line Ad addr1
-.%D January 1, 1970
-.%U protocol://path
-.Ad addr
-.Re"#
-            )
-            .unwrap().elements, vec![]);
-            assert_eq!(MdocParser::parse_mdoc(
-                r#".Rs %A John Doe 
-.%B Title Line Ad addr1
-.%D January 1, 1970
-.%U protocol://path
-.Ad addr
-.Re"#
-            )
-            .unwrap().elements, vec![]);
-        }
-
-        #[test]
-        fn rs_not_called() {
-            let input = r#".Ao 
-Rs 
-%A John Doe 
-.Re Ac"#;
-
-            let elements = vec![Element::Macro(MacroNode {
-                mdoc_macro: Macro::Ao,
-                nodes: vec![Element::Macro(MacroNode {
-                    mdoc_macro: Macro::Rs,
-                    nodes: vec![Element::Macro(MacroNode {
-                        mdoc_macro: Macro::A,
-                        nodes: vec![
-                            Element::Text("John".to_string()),
-                            Element::Text("Doe".to_string()),
-                        ],
-                    })],
-                })],
-            })];
-
-            let mdoc = MdocParser::parse_mdoc(input).unwrap();
-            assert_eq!(mdoc.elements, elements);
-        }
-
-        #[test]
-        fn rs_submacro_sorting() {
-            let input = r#".Rs
-.%O Optional information
-.%D January 1, 1970
-.%C Location line
-.%Q John Doe
-.%P pp. 1-100
-.%U protocol://path
-.%V Volume No. 1
-.%N Issue No. 1
-.%R Technical report No. 1
-.%J Journal Name Line
-.%I John Doe
-.%B Title Line
-.%T Article title line
-.%A John Doe
-.Re"#;
-
-            let elements = vec![Element::Macro(MacroNode {
-                mdoc_macro: Macro::Rs,
-                nodes: vec![
-                    Element::Macro(MacroNode {
-                        mdoc_macro: Macro::A,
-                        nodes: vec![
-                            Element::Text("John".to_string()),
-                            Element::Text("Doe".to_string()),
-                        ],
-                    }),
-                    Element::Macro(MacroNode {
-                        mdoc_macro: Macro::T,
-                        nodes: vec![
-                            Element::Text("Article".to_string()),
-                            Element::Text("title".to_string()),
-                            Element::Text("line".to_string()),
-                        ],
-                    }),
-                    Element::Macro(MacroNode {
-                        mdoc_macro: Macro::B,
-                        nodes: vec![
-                            Element::Text("Title".to_string()),
-                            Element::Text("Line".to_string()),
-                        ],
-                    }),
-                    Element::Macro(MacroNode {
-                        mdoc_macro: Macro::I,
-                        nodes: vec![
-                            Element::Text("John".to_string()),
-                            Element::Text("Doe".to_string()),
-                        ],
-                    }),
-                    Element::Macro(MacroNode {
-                        mdoc_macro: Macro::J,
-                        nodes: vec![
-                            Element::Text("Journal".to_string()),
-                            Element::Text("Name".to_string()),
-                            Element::Text("Line".to_string()),
-                        ],
-                    }),
-                    Element::Macro(MacroNode {
-                        mdoc_macro: Macro::R,
-                        nodes: vec![
-                            Element::Text("Technical".to_string()),
-                            Element::Text("report".to_string()),
-                            Element::Text("No.".to_string()),
-                            Element::Text("1".to_string()),
-                        ],
-                    }),
-                    Element::Macro(MacroNode {
-                        mdoc_macro: Macro::N,
-                        nodes: vec![
-                            Element::Text("Issue".to_string()),
-                            Element::Text("No.".to_string()),
-                            Element::Text("1".to_string()),
-                        ],
-                    }),
-                    Element::Macro(MacroNode {
-                        mdoc_macro: Macro::V,
-                        nodes: vec![
-                            Element::Text("Volume".to_string()),
-                            Element::Text("No.".to_string()),
-                            Element::Text("1".to_string()),
-                        ],
-                    }),
-                    Element::Macro(MacroNode {
-                        mdoc_macro: Macro::U,
-                        nodes: vec![Element::Text("protocol://path".to_string())],
-                    }),
-                    Element::Macro(MacroNode {
-                        mdoc_macro: Macro::P,
-                        nodes: vec![
-                            Element::Text("pp.".to_string()),
-                            Element::Text("1-100".to_string()),
-                        ],
-                    }),
-                    Element::Macro(MacroNode {
-                        mdoc_macro: Macro::Q,
-                        nodes: vec![
-                            Element::Text("John".to_string()),
-                            Element::Text("Doe".to_string()),
-                        ],
-                    }),
-                    Element::Macro(MacroNode {
-                        mdoc_macro: Macro::C,
-                        nodes: vec![
-                            Element::Text("Location".to_string()),
-                            Element::Text("line".to_string()),
-                        ],
-                    }),
-                    Element::Macro(MacroNode {
-                        mdoc_macro: Macro::D,
-                        nodes: vec![
-                            Element::Text("January".to_string()),
-                            Element::Text("1,".to_string()),
-                            Element::Text("1970".to_string()),
-                        ],
-                    }),
-                    Element::Macro(MacroNode {
-                        mdoc_macro: Macro::O,
-                        nodes: vec![
-                            Element::Text("Optional".to_string()),
-                            Element::Text("information".to_string()),
-                        ],
-                    }),
-                ],
-            })];
-
-            let mdoc = MdocParser::parse_mdoc(input).unwrap();
-            assert_eq!(mdoc.elements, elements);
-        }
-
-        // .So -----------------------------------------------------------
-
-        #[test]
-        fn so() {
-            let input = r#".So
-Line1
-Line2
-.Sc
-.So El1 El2 El3 Sc
-.So
-arg Sc
-.Sc
-.So
-Line
-.Sc
-"#;
-            let elements = vec![
-                Element::Macro(MacroNode {
-                    mdoc_macro: Macro::So,
-                    nodes: vec![
-                        Element::Text("Line1".to_string()),
-                        Element::Text("Line2".to_string()),
-                    ],
-                }),
-                Element::Macro(MacroNode {
-                    mdoc_macro: Macro::So,
-                    nodes: vec![
-                        Element::Text("El1".to_string()),
-                        Element::Text("El2".to_string()),
-                        Element::Text("El3".to_string()),
-                    ],
-                }),
-                Element::Macro(MacroNode {
-                    mdoc_macro: Macro::So,
-                    nodes: vec![Element::Text("arg Sc".to_string())],
-                }),
-                Element::Macro(MacroNode {
-                    mdoc_macro: Macro::So,
-                    nodes: vec![Element::Text("Line".to_string())],
-                }),
-            ];
-
-            let mdoc = MdocParser::parse_mdoc(input).unwrap();
-            assert_eq!(mdoc.elements, elements);
-        }
-
-        #[test]
-        fn so_no_args() {
-            let input = r#".So Sc
-.So
-.Sc"#;
-            let elements = vec![
-                Element::Macro(MacroNode {
-                    mdoc_macro: Macro::So,
-                    nodes: vec![],
-                }),
-                Element::Macro(MacroNode {
-                    mdoc_macro: Macro::So,
-                    nodes: vec![],
-                }),
-            ];
-
-            let mdoc = MdocParser::parse_mdoc(input).unwrap();
-            assert_eq!(mdoc.elements, elements);
-        }
-
-        #[test]
-        fn so_parsed() {
-            let input = r#".So
-.Ad addr
-.Sc
-.So Dv CONSTANT
-.Sc
-.So
-Line
-.Sc
-"#;
-            let elements = vec![
-                Element::Macro(MacroNode {
-                    mdoc_macro: Macro::So,
-                    nodes: vec![Element::Macro(MacroNode {
-                        mdoc_macro: Macro::Ad,
-                        nodes: vec![Element::Text("addr".to_string())],
-                    })],
-                }),
-                Element::Macro(MacroNode {
-                    mdoc_macro: Macro::So,
-                    nodes: vec![Element::Macro(MacroNode {
-                        mdoc_macro: Macro::Dv,
-                        nodes: vec![Element::Text("CONSTANT".to_string())],
-                    })],
-                }),
-                Element::Macro(MacroNode {
-                    mdoc_macro: Macro::So,
-                    nodes: vec![Element::Text("Line".to_string())],
-                }),
-            ];
-
-            let mdoc = MdocParser::parse_mdoc(input).unwrap();
-            assert_eq!(mdoc.elements, elements);
-        }
-
-        #[test]
-        fn so_called() {
-            let input = r#".Ao
-.So
-.Ad addr
-.Sc
-.So Dv CONSTANT
-.Sc
-.So
-Line
-.Sc
-.Ac
-"#;
-            let elements = vec![Element::Macro(MacroNode {
-                mdoc_macro: Macro::Ao,
-                nodes: vec![
-                    Element::Macro(MacroNode {
-                        mdoc_macro: Macro::So,
-                        nodes: vec![Element::Macro(MacroNode {
-                            mdoc_macro: Macro::Ad,
-                            nodes: vec![Element::Text("addr".to_string())],
-                        })],
-                    }),
-                    Element::Macro(MacroNode {
-                        mdoc_macro: Macro::So,
-                        nodes: vec![Element::Macro(MacroNode {
-                            mdoc_macro: Macro::Dv,
-                            nodes: vec![Element::Text("CONSTANT".to_string())],
-                        })],
-                    }),
-                    Element::Macro(MacroNode {
-                        mdoc_macro: Macro::So,
-                        nodes: vec![Element::Text("Line".to_string())],
-                    }),
-                ],
-            })];
-
-            let mdoc = MdocParser::parse_mdoc(input).unwrap();
-            assert_eq!(mdoc.elements, elements);
-        }
-
-        // .Xo -----------------------------------------------------------
-
-        #[test]
-        fn xo() {
-            let input = r#".Xo
-Line1
-Line2
-.Xc
-.Xo El1 El2 El3 Xc
-.Xo
-arg Xc
-.Xc
-.Xo
-Line
-.Xc
-"#;
-            let elements = vec![
-                Element::Macro(MacroNode {
-                    mdoc_macro: Macro::Xo,
-                    nodes: vec![
-                        Element::Text("Line1".to_string()),
-                        Element::Text("Line2".to_string()),
-                    ],
-                }),
-                Element::Macro(MacroNode {
-                    mdoc_macro: Macro::Xo,
-                    nodes: vec![
-                        Element::Text("El1".to_string()),
-                        Element::Text("El2".to_string()),
-                        Element::Text("El3".to_string()),
-                    ],
-                }),
-                Element::Macro(MacroNode {
-                    mdoc_macro: Macro::Xo,
-                    nodes: vec![Element::Text("arg Xc".to_string())],
-                }),
-                Element::Macro(MacroNode {
-                    mdoc_macro: Macro::Xo,
-                    nodes: vec![Element::Text("Line".to_string())],
-                }),
-            ];
-
-            let mdoc = MdocParser::parse_mdoc(input).unwrap();
-            assert_eq!(mdoc.elements, elements);
-        }
-
-        #[test]
-        fn xo_no_args() {
-            let input = r#".Xo Xc
-.Xo
-.Xc"#;
-            let elements = vec![
-                Element::Macro(MacroNode {
-                    mdoc_macro: Macro::Xo,
-                    nodes: vec![],
-                }),
-                Element::Macro(MacroNode {
-                    mdoc_macro: Macro::Xo,
-                    nodes: vec![],
-                }),
-            ];
-
-            let mdoc = MdocParser::parse_mdoc(input).unwrap();
-            assert_eq!(mdoc.elements, elements);
-        }
-
-        #[test]
-        fn xo_parsed() {
-            let input = r#".Xo
-.Ad addr
-.Xc
-.Xo Dv CONSTANT
-.Xc
-.Xo
-Line
-.Xc
-"#;
-            let elements = vec![
-                Element::Macro(MacroNode {
-                    mdoc_macro: Macro::Xo,
-                    nodes: vec![Element::Macro(MacroNode {
-                        mdoc_macro: Macro::Ad,
-                        nodes: vec![Element::Text("addr".to_string())],
-                    })],
-                }),
-                Element::Macro(MacroNode {
-                    mdoc_macro: Macro::Xo,
-                    nodes: vec![Element::Macro(MacroNode {
-                        mdoc_macro: Macro::Dv,
-                        nodes: vec![Element::Text("CONSTANT".to_string())],
-                    })],
-                }),
-                Element::Macro(MacroNode {
-                    mdoc_macro: Macro::Xo,
-                    nodes: vec![Element::Text("Line".to_string())],
-                }),
-            ];
-
-            let mdoc = MdocParser::parse_mdoc(input).unwrap();
-            assert_eq!(mdoc.elements, elements);
-        }
-
-        #[test]
-        fn xo_called() {
-            let input = r#".Ao
-.Xo
-.Ad addr
-.Xc
-.Xo Dv CONSTANT
-.Xc
-.Xo
-Line
-.Xc
-.Ac
-"#;
-            let elements = vec![Element::Macro(MacroNode {
-                mdoc_macro: Macro::Ao,
-                nodes: vec![
-                    Element::Macro(MacroNode {
-                        mdoc_macro: Macro::Xo,
-                        nodes: vec![Element::Macro(MacroNode {
-                            mdoc_macro: Macro::Ad,
-                            nodes: vec![Element::Text("addr".to_string())],
-                        })],
-                    }),
-                    Element::Macro(MacroNode {
-                        mdoc_macro: Macro::Xo,
-                        nodes: vec![Element::Macro(MacroNode {
-                            mdoc_macro: Macro::Dv,
-                            nodes: vec![Element::Text("CONSTANT".to_string())],
-                        })],
-                    }),
-                    Element::Macro(MacroNode {
-                        mdoc_macro: Macro::Xo,
-                        nodes: vec![Element::Text("Line".to_string())],
-                    }),
-                ],
-            })];
-
-            let mdoc = MdocParser::parse_mdoc(input).unwrap();
-            assert_eq!(mdoc.elements, elements);
-        }
-    }
-
-    mod inline {
-        use chrono::Datelike;
-
-        use crate::man_util::parser::*;
-
-        mod rs_submacros {
-            use crate::man_util::parser::*;
-
-            #[test]
-            fn a() {
-                let content = ".%A John Doe";
-                let elements = vec![Element::Macro(MacroNode {
-                    mdoc_macro: Macro::A,
-                    nodes: vec![
-                        Element::Text("John".to_string()),
-                        Element::Text("Doe".to_string()),
-                    ],
-                })];
-
-                let mdoc = MdocParser::parse_mdoc(content).unwrap();
-                assert_eq!(mdoc.elements, elements);
-            }
-
-            #[test]
-            fn a_with_whitespaces() {
-                let content = ".%A John  \t  Doe";
-                let elements = vec![Element::Macro(MacroNode {
-                    mdoc_macro: Macro::A,
-                    nodes: vec![
-                        Element::Text("John".to_string()),
-                        Element::Text("Doe".to_string()),
-                    ],
-                })];
-
-                let mdoc = MdocParser::parse_mdoc(content).unwrap();
-                assert_eq!(mdoc.elements, elements);
-            }
-
-            #[test]
-            fn a_no_args() {
-                let content = ".%A";
-                let elements = vec![];
-
-                let mdoc = MdocParser::parse_mdoc(content).unwrap();
-                assert_eq!(mdoc.elements, elements);
-            }
-
-            #[test]
-            fn a_not_parsed() {
-                let content = ".%A John Doe Ad addr1";
-                let elements = vec![Element::Macro(MacroNode {
-                    mdoc_macro: Macro::A,
-                    nodes: vec![
-                        Element::Text("John".to_string()),
-                        Element::Text("Doe".to_string()),
-                        Element::Text("Ad".to_string()),
-                        Element::Text("addr1".to_string()),
-                    ],
-                })];
-
-                let mdoc = MdocParser::parse_mdoc(content).unwrap();
-                assert_eq!(mdoc.elements, elements);
-            }
-
-            #[test]
-            fn a_not_callable() {
-                let content = ".Ad addr1 %A John Doe";
-                let elements = vec![Element::Macro(MacroNode {
-                    mdoc_macro: Macro::Ad,
-                    nodes: vec![
-                        Element::Text("addr1".to_string()),
-                        Element::Text("%A".to_string()),
-                        Element::Text("John".to_string()),
-                        Element::Text("Doe".to_string()),
-                    ],
-                })];
-
-                let mdoc = MdocParser::parse_mdoc(content).unwrap();
-                assert_eq!(mdoc.elements, elements);
-            }
-
-            #[test]
-            fn b() {
-                let content = ".%B Title Line";
-                let elements = vec![Element::Macro(MacroNode {
-                    mdoc_macro: Macro::B,
-                    nodes: vec![
-                        Element::Text("Title".to_string()),
-                        Element::Text("Line".to_string()),
-                    ],
-                })];
-
-                let mdoc = MdocParser::parse_mdoc(content).unwrap();
-                assert_eq!(mdoc.elements, elements);
-            }
-
-            #[test]
-            fn b_with_whitespaces() {
-                let content = ".%B Title  \t  Line\n";
-                let elements = vec![Element::Macro(MacroNode {
-                    mdoc_macro: Macro::B,
-                    nodes: vec![
-                        Element::Text("Title".to_string()),
-                        Element::Text("Line".to_string()),
-                    ],
-                })];
-
-                let mdoc = MdocParser::parse_mdoc(content).unwrap();
-                assert_eq!(mdoc.elements, elements);
-            }
-
-            #[test]
-            fn b_no_args() {
-                let content = ".%B";
-                let elements = vec![];
-
-                let mdoc = MdocParser::parse_mdoc(content).unwrap();
-                assert_eq!(mdoc.elements, elements);
-            }
-
-            #[test]
-            fn b_not_parsed() {
-                let content = ".%B Title Line Ad addr1";
-                let elements = vec![Element::Macro(MacroNode {
-                    mdoc_macro: Macro::B,
-                    nodes: vec![
-                        Element::Text("Title".to_string()),
-                        Element::Text("Line".to_string()),
-                        Element::Text("Ad".to_string()),
-                        Element::Text("addr1".to_string()),
-                    ],
-                })];
-
-                let mdoc = MdocParser::parse_mdoc(content).unwrap();
-                assert_eq!(mdoc.elements, elements);
-            }
-
-            #[test]
-            fn b_not_callable() {
-                let content = ".Ad addr1 %B Title Line";
-                let elements = vec![Element::Macro(MacroNode {
-                    mdoc_macro: Macro::Ad,
-                    nodes: vec![
-                        Element::Text("addr1".to_string()),
-                        Element::Text("%B".to_string()),
-                        Element::Text("Title".to_string()),
-                        Element::Text("Line".to_string()),
-                    ],
-                })];
-
-                let mdoc = MdocParser::parse_mdoc(content).unwrap();
-                assert_eq!(mdoc.elements, elements);
-            }
-
-            #[test]
-            fn c() {
-                let content = ".%C Location line";
-                let elements = vec![Element::Macro(MacroNode {
-                    mdoc_macro: Macro::C,
-                    nodes: vec![
-                        Element::Text("Location".to_string()),
-                        Element::Text("line".to_string()),
-                    ],
-                })];
-
-                let mdoc = MdocParser::parse_mdoc(content).unwrap();
-                assert_eq!(mdoc.elements, elements);
-            }
-
-            #[test]
-            fn c_with_whitespaces() {
-                let content = ".%C Location  \t  Line\n";
-                let elements = vec![Element::Macro(MacroNode {
-                    mdoc_macro: Macro::C,
-                    nodes: vec![
-                        Element::Text("Location".to_string()),
-                        Element::Text("Line".to_string()),
-                    ],
-                })];
-
-                let mdoc = MdocParser::parse_mdoc(content).unwrap();
-                assert_eq!(mdoc.elements, elements);
-            }
-
-            #[test]
-            fn c_no_args() {
-                let content = ".%C";
-                let elements = vec![];
-
-                let mdoc = MdocParser::parse_mdoc(content).unwrap();
-                assert_eq!(mdoc.elements, elements);
-            }
-
-            #[test]
-            fn c_not_parsed() {
-                let content = ".%C Location Line Ad addr1";
-                let elements = vec![Element::Macro(MacroNode {
-                    mdoc_macro: Macro::C,
-                    nodes: vec![
-                        Element::Text("Location".to_string()),
-                        Element::Text("Line".to_string()),
-                        Element::Text("Ad".to_string()),
-                        Element::Text("addr1".to_string()),
-                    ],
-                })];
-
-                let mdoc = MdocParser::parse_mdoc(content).unwrap();
-                assert_eq!(mdoc.elements, elements);
-            }
-
-            #[test]
-            fn c_not_callable() {
-                let content = ".Ad addr1 %C Location Line";
-                let elements = vec![Element::Macro(MacroNode {
-                    mdoc_macro: Macro::Ad,
-                    nodes: vec![
-                        Element::Text("addr1".to_string()),
-                        Element::Text("%C".to_string()),
-                        Element::Text("Location".to_string()),
-                        Element::Text("Line".to_string()),
-                    ],
-                })];
-
-                let mdoc = MdocParser::parse_mdoc(content).unwrap();
-                assert_eq!(mdoc.elements, elements);
-            }
-
-            #[test]
-            fn d() {
-                let content = ".%D January 1, 1970";
-                let elements = vec![Element::Macro(MacroNode {
-                    mdoc_macro: Macro::D,
-                    nodes: vec![
-                        Element::Text("January".to_string()),
-                        Element::Text("1,".to_string()),
-                        Element::Text("1970".to_string()),
-                    ],
-                })];
-
-                let mdoc = MdocParser::parse_mdoc(content).unwrap();
-                assert_eq!(mdoc.elements, elements);
-            }
-
-            #[test]
-            fn d_with_whitespaces() {
-                let content = ".%D January  \t  1,  \t  1970\n";
-                let elements = vec![Element::Macro(MacroNode {
-                    mdoc_macro: Macro::D,
-                    nodes: vec![
-                        Element::Text("January".to_string()),
-                        Element::Text("1,".to_string()),
-                        Element::Text("1970".to_string()),
-                    ],
-                })];
-
-                let mdoc = MdocParser::parse_mdoc(content).unwrap();
-                assert_eq!(mdoc.elements, elements);
-            }
-
-            #[test]
-            fn d_no_month_day() {
-                let content = ".%D 1970";
-                let elements = vec![Element::Macro(MacroNode {
-                    mdoc_macro: Macro::D,
-                    nodes: vec![Element::Text("1970".to_string())],
-                })];
-
-                let mdoc = MdocParser::parse_mdoc(content).unwrap();
-                assert_eq!(mdoc.elements, elements);
-            }
-
-            #[test]
-            fn d_no_args() {
-                let content = ".%D";
-                let elements = vec![];
-
-                let mdoc = MdocParser::parse_mdoc(content).unwrap();
-                assert_eq!(mdoc.elements, elements);
-            }
-
-            #[test]
-            fn d_not_parsed() {
-                let input = ".%D Ad 1, 1970";
-                let elements = vec![Element::Macro(MacroNode {
-                    mdoc_macro: Macro::D,
-                    nodes: vec![
-                        Element::Text("Ad".to_string()),
-                        Element::Text("1,".to_string()),
-                        Element::Text("1970".to_string()),
-                    ],
-                })];
-
-                let mdoc = MdocParser::parse_mdoc(input).unwrap();
-                assert_eq!(mdoc.elements, elements);
-            }
-
-            #[test]
-            fn d_not_callable() {
-                let content = ".Ad addr1 %D January 1, 1970";
-                let elements = vec![Element::Macro(MacroNode {
-                    mdoc_macro: Macro::Ad,
-                    nodes: vec![
-                        Element::Text("addr1".to_string()),
-                        Element::Text("%D".to_string()),
-                        Element::Text("January".to_string()),
-                        Element::Text("1,".to_string()),
-                        Element::Text("1970".to_string()),
-                    ],
-                })];
-
-                let mdoc = MdocParser::parse_mdoc(content).unwrap();
-                assert_eq!(mdoc.elements, elements);
-            }
-
-            #[test]
-            fn i() {
-                let content = ".%I John Doe";
-                let elements = vec![Element::Macro(MacroNode {
-                    mdoc_macro: Macro::I,
-                    nodes: vec![
-                        Element::Text("John".to_string()),
-                        Element::Text("Doe".to_string()),
-                    ],
-                })];
-
-                let mdoc = MdocParser::parse_mdoc(content).unwrap();
-                assert_eq!(mdoc.elements, elements);
-            }
-
-            #[test]
-            fn i_with_whitespaces() {
-                let content = ".%I John  \t  Doe\n";
-                let elements = vec![Element::Macro(MacroNode {
-                    mdoc_macro: Macro::I,
-                    nodes: vec![
-                        Element::Text("John".to_string()),
-                        Element::Text("Doe".to_string()),
-                    ],
-                })];
-
-                let mdoc = MdocParser::parse_mdoc(content).unwrap();
-                assert_eq!(mdoc.elements, elements);
-            }
-
-            #[test]
-            fn i_no_args() {
-                let content = ".%I";
-                let elements = vec![];
-
-                let mdoc = MdocParser::parse_mdoc(content).unwrap();
-                assert_eq!(mdoc.elements, elements);
-            }
-
-            #[test]
-            fn i_not_parsed() {
-                let content = ".%I John Doe Ad addr1";
-                let elements = vec![Element::Macro(MacroNode {
-                    mdoc_macro: Macro::I,
-                    nodes: vec![
-                        Element::Text("John".to_string()),
-                        Element::Text("Doe".to_string()),
-                        Element::Text("Ad".to_string()),
-                        Element::Text("addr1".to_string()),
-                    ],
-                })];
-
-                let mdoc = MdocParser::parse_mdoc(content).unwrap();
-                assert_eq!(mdoc.elements, elements);
-            }
-
-            #[test]
-            fn i_not_callable() {
-                let content = ".Ad addr1 %I John Doe";
-                let elements = vec![Element::Macro(MacroNode {
-                    mdoc_macro: Macro::Ad,
-                    nodes: vec![
-                        Element::Text("addr1".to_string()),
-                        Element::Text("%I".to_string()),
-                        Element::Text("John".to_string()),
-                        Element::Text("Doe".to_string()),
-                    ],
-                })];
-
-                let mdoc = MdocParser::parse_mdoc(content).unwrap();
-                assert_eq!(mdoc.elements, elements);
-            }
-
-            #[test]
-            fn j() {
-                let content = ".%J Journal Name Line";
-                let elements = vec![Element::Macro(MacroNode {
-                    mdoc_macro: Macro::J,
-                    nodes: vec![
-                        Element::Text("Journal".to_string()),
-                        Element::Text("Name".to_string()),
-                        Element::Text("Line".to_string()),
-                    ],
-                })];
-
-                let mdoc = MdocParser::parse_mdoc(content).unwrap();
-                assert_eq!(mdoc.elements, elements);
-            }
-
-            #[test]
-            fn j_with_whitespaces() {
-                let content = ".%J Journal  \t  Name  \t  Line\n";
-                let elements = vec![Element::Macro(MacroNode {
-                    mdoc_macro: Macro::J,
-                    nodes: vec![
-                        Element::Text("Journal".to_string()),
-                        Element::Text("Name".to_string()),
-                        Element::Text("Line".to_string()),
-                    ],
-                })];
-
-                let mdoc = MdocParser::parse_mdoc(content).unwrap();
-                assert_eq!(mdoc.elements, elements);
-            }
-
-            #[test]
-            fn j_no_args() {
-                let content = ".%J";
-                let elements = vec![];
-
-                let mdoc = MdocParser::parse_mdoc(content).unwrap();
-                assert_eq!(mdoc.elements, elements);
-            }
-
-            #[test]
-            fn j_not_parsed() {
-                let content = ".%J Journal Name Ad addr1";
-                let elements = vec![Element::Macro(MacroNode {
-                    mdoc_macro: Macro::J,
-                    nodes: vec![
-                        Element::Text("Journal".to_string()),
-                        Element::Text("Name".to_string()),
-                        Element::Text("Ad".to_string()),
-                        Element::Text("addr1".to_string()),
-                    ],
-                })];
-
-                let mdoc = MdocParser::parse_mdoc(content).unwrap();
-                assert_eq!(mdoc.elements, elements);
-            }
-
-            #[test]
-            fn j_not_callable() {
-                let content = ".Ad addr1 %J Journal Name";
-                let elements = vec![Element::Macro(MacroNode {
-                    mdoc_macro: Macro::Ad,
-                    nodes: vec![
-                        Element::Text("addr1".to_string()),
-                        Element::Text("%J".to_string()),
-                        Element::Text("Journal".to_string()),
-                        Element::Text("Name".to_string()),
-                    ],
-                })];
-
-                let mdoc = MdocParser::parse_mdoc(content).unwrap();
-                assert_eq!(mdoc.elements, elements);
-            }
-
-            #[test]
-            fn n() {
-                let content = ".%N Issue No. 1";
-                let elements = vec![Element::Macro(MacroNode {
-                    mdoc_macro: Macro::N,
-                    nodes: vec![
-                        Element::Text("Issue".to_string()),
-                        Element::Text("No.".to_string()),
-                        Element::Text("1".to_string()),
-                    ],
-                })];
-
-                let mdoc = MdocParser::parse_mdoc(content).unwrap();
-                assert_eq!(mdoc.elements, elements);
-            }
-
-            #[test]
-            fn n_with_whitespaces() {
-                let content = ".%N Issue  \t  No.  \t  1\n";
-                let elements = vec![Element::Macro(MacroNode {
-                    mdoc_macro: Macro::N,
-                    nodes: vec![
-                        Element::Text("Issue".to_string()),
-                        Element::Text("No.".to_string()),
-                        Element::Text("1".to_string()),
-                    ],
-                })];
-
-                let mdoc = MdocParser::parse_mdoc(content).unwrap();
-                assert_eq!(mdoc.elements, elements);
-            }
-
-            #[test]
-            fn n_no_args() {
-                let content = ".%N";
-                let elements = vec![];
-
-                let mdoc = MdocParser::parse_mdoc(content).unwrap();
-                assert_eq!(mdoc.elements, elements);
-            }
-
-            #[test]
-            fn n_not_parsed() {
-                let content = ".%N Issue No. 1 Ad addr1";
-                let elements = vec![Element::Macro(MacroNode {
-                    mdoc_macro: Macro::N,
-                    nodes: vec![
-                        Element::Text("Issue".to_string()),
-                        Element::Text("No.".to_string()),
-                        Element::Text("1".to_string()),
-                        Element::Text("Ad".to_string()),
-                        Element::Text("addr1".to_string()),
-                    ],
-                })];
-
-                let mdoc = MdocParser::parse_mdoc(content).unwrap();
-                assert_eq!(mdoc.elements, elements);
-            }
-
-            #[test]
-            fn n_not_callable() {
-                let content = ".Ad addr1 %N Issue No. 1";
-                let elements = vec![Element::Macro(MacroNode {
-                    mdoc_macro: Macro::Ad,
-                    nodes: vec![
-                        Element::Text("addr1".to_string()),
-                        Element::Text("%N".to_string()),
-                        Element::Text("Issue".to_string()),
-                        Element::Text("No.".to_string()),
-                        Element::Text("1".to_string()),
-                    ],
-                })];
-
-                let mdoc = MdocParser::parse_mdoc(content).unwrap();
-                assert_eq!(mdoc.elements, elements);
-            }
-
-            #[test]
-            fn o() {
-                let content = ".%O Optional information line";
-                let elements = vec![Element::Macro(MacroNode {
-                    mdoc_macro: Macro::O,
-                    nodes: vec![
-                        Element::Text("Optional".to_string()),
-                        Element::Text("information".to_string()),
-                        Element::Text("line".to_string()),
-                    ],
-                })];
-
-                let mdoc = MdocParser::parse_mdoc(content).unwrap();
-                assert_eq!(mdoc.elements, elements);
-            }
-
-            #[test]
-            fn o_with_whitespaces() {
-                let content = ".%O Optional  \t  information  \t  line\n";
-                let elements = vec![Element::Macro(MacroNode {
-                    mdoc_macro: Macro::O,
-                    nodes: vec![
-                        Element::Text("Optional".to_string()),
-                        Element::Text("information".to_string()),
-                        Element::Text("line".to_string()),
-                    ],
-                })];
-
-                let mdoc = MdocParser::parse_mdoc(content).unwrap();
-                assert_eq!(mdoc.elements, elements);
-            }
-
-            #[test]
-            fn o_no_args() {
-                let content = ".%O";
-                let elements = vec![];
-
-                let mdoc = MdocParser::parse_mdoc(content).unwrap();
-                assert_eq!(mdoc.elements, elements);
-            }
-
-            #[test]
-            fn o_not_parsed() {
-                let content = ".%O Optional information Ad addr1";
-                let elements = vec![Element::Macro(MacroNode {
-                    mdoc_macro: Macro::O,
-                    nodes: vec![
-                        Element::Text("Optional".to_string()),
-                        Element::Text("information".to_string()),
-                        Element::Text("Ad".to_string()),
-                        Element::Text("addr1".to_string()),
-                    ],
-                })];
-
-                let mdoc = MdocParser::parse_mdoc(content).unwrap();
-                assert_eq!(mdoc.elements, elements);
-            }
-
-            #[test]
-            fn o_not_callable() {
-                let content = ".Ad addr1 %O Optional information";
-                let elements = vec![Element::Macro(MacroNode {
-                    mdoc_macro: Macro::Ad,
-                    nodes: vec![
-                        Element::Text("addr1".to_string()),
-                        Element::Text("%O".to_string()),
-                        Element::Text("Optional".to_string()),
-                        Element::Text("information".to_string()),
-                    ],
-                })];
-
-                let mdoc = MdocParser::parse_mdoc(content).unwrap();
-                assert_eq!(mdoc.elements, elements);
-            }
-
-            #[test]
-            fn p() {
-                let content = ".%P pp. 1-100";
-                let elements = vec![Element::Macro(MacroNode {
-                    mdoc_macro: Macro::P,
-                    nodes: vec![
-                        Element::Text("pp.".to_string()),
-                        Element::Text("1-100".to_string()),
-                    ],
-                })];
-
-                let mdoc = MdocParser::parse_mdoc(content).unwrap();
-                assert_eq!(mdoc.elements, elements);
-            }
-
-            #[test]
-            fn p_with_whitespaces() {
-                let content = ".%P pp.  \t  1-100\n";
-                let elements = vec![Element::Macro(MacroNode {
-                    mdoc_macro: Macro::P,
-                    nodes: vec![
-                        Element::Text("pp.".to_string()),
-                        Element::Text("1-100".to_string()),
-                    ],
-                })];
-
-                let mdoc = MdocParser::parse_mdoc(content).unwrap();
-                assert_eq!(mdoc.elements, elements);
-            }
-
-            #[test]
-            fn p_no_args() {
-                let content = ".%P";
-                let elements = vec![];
-
-                let mdoc = MdocParser::parse_mdoc(content).unwrap();
-                assert_eq!(mdoc.elements, elements);
-            }
-
-            #[test]
-            fn p_not_parsed() {
-                let content = ".%P pp. 1-100 Ad addr1";
-                let elements = vec![Element::Macro(MacroNode {
-                    mdoc_macro: Macro::P,
-                    nodes: vec![
-                        Element::Text("pp.".to_string()),
-                        Element::Text("1-100".to_string()),
-                        Element::Text("Ad".to_string()),
-                        Element::Text("addr1".to_string()),
-                    ],
-                })];
-
-                let mdoc = MdocParser::parse_mdoc(content).unwrap();
-                assert_eq!(mdoc.elements, elements);
-            }
-
-            #[test]
-            fn p_not_callable() {
-                let content = ".Ad addr1 %P pp. 1-100";
-                let elements = vec![Element::Macro(MacroNode {
-                    mdoc_macro: Macro::Ad,
-                    nodes: vec![
-                        Element::Text("addr1".to_string()),
-                        Element::Text("%P".to_string()),
-                        Element::Text("pp.".to_string()),
-                        Element::Text("1-100".to_string()),
-                    ],
-                })];
-
-                let mdoc = MdocParser::parse_mdoc(content).unwrap();
-                assert_eq!(mdoc.elements, elements);
-            }
-
-            #[test]
-            fn q() {
-                let content = ".%Q John Doe";
-                let elements = vec![Element::Macro(MacroNode {
-                    mdoc_macro: Macro::Q,
-                    nodes: vec![
-                        Element::Text("John".to_string()),
-                        Element::Text("Doe".to_string()),
-                    ],
-                })];
-
-                let mdoc = MdocParser::parse_mdoc(content).unwrap();
-                assert_eq!(mdoc.elements, elements);
-            }
-
-            #[test]
-            fn q_with_whitespaces() {
-                let content = ".%Q John  \t  Doe\n";
-                let elements = vec![Element::Macro(MacroNode {
-                    mdoc_macro: Macro::Q,
-                    nodes: vec![
-                        Element::Text("John".to_string()),
-                        Element::Text("Doe".to_string()),
-                    ],
-                })];
-
-                let mdoc = MdocParser::parse_mdoc(content).unwrap();
-                assert_eq!(mdoc.elements, elements);
-            }
-
-            #[test]
-            fn q_no_args() {
-                let content = ".%Q";
-                let elements = vec![];
-
-                let mdoc = MdocParser::parse_mdoc(content).unwrap();
-                assert_eq!(mdoc.elements, elements);
-            }
-
-            #[test]
-            fn q_not_parsed() {
-                let content = ".%Q John Doe Ad addr1";
-                let elements = vec![Element::Macro(MacroNode {
-                    mdoc_macro: Macro::Q,
-                    nodes: vec![
-                        Element::Text("John".to_string()),
-                        Element::Text("Doe".to_string()),
-                        Element::Text("Ad".to_string()),
-                        Element::Text("addr1".to_string()),
-                    ],
-                })];
-
-                let mdoc = MdocParser::parse_mdoc(content).unwrap();
-                assert_eq!(mdoc.elements, elements);
-            }
-
-            #[test]
-            fn q_not_callable() {
-                let content = ".Ad addr1 %Q John Doe";
-                let elements = vec![Element::Macro(MacroNode {
-                    mdoc_macro: Macro::Ad,
-                    nodes: vec![
-                        Element::Text("addr1".to_string()),
-                        Element::Text("%Q".to_string()),
-                        Element::Text("John".to_string()),
-                        Element::Text("Doe".to_string()),
-                    ],
-                })];
-
-                let mdoc = MdocParser::parse_mdoc(content).unwrap();
-                assert_eq!(mdoc.elements, elements);
-            }
-
-            #[test]
-            fn r() {
-                let content = ".%R Technical report No. 1";
-                let elements = vec![Element::Macro(MacroNode {
-                    mdoc_macro: Macro::R,
-                    nodes: vec![
-                        Element::Text("Technical".to_string()),
-                        Element::Text("report".to_string()),
-                        Element::Text("No.".to_string()),
-                        Element::Text("1".to_string()),
-                    ],
-                })];
-
-                let mdoc = MdocParser::parse_mdoc(content).unwrap();
-                assert_eq!(mdoc.elements, elements);
-            }
-
-            #[test]
-            fn r_with_whitespaces() {
-                let content = ".%R Technical  \t  report  \t  No.  \t  1\n";
-                let elements = vec![Element::Macro(MacroNode {
-                    mdoc_macro: Macro::R,
-                    nodes: vec![
-                        Element::Text("Technical".to_string()),
-                        Element::Text("report".to_string()),
-                        Element::Text("No.".to_string()),
-                        Element::Text("1".to_string()),
-                    ],
-                })];
-
-                let mdoc = MdocParser::parse_mdoc(content).unwrap();
-                assert_eq!(mdoc.elements, elements);
-            }
-
-            #[test]
-            fn r_no_args() {
-                let content = ".%R";
-                let elements = vec![];
-
-                let mdoc = MdocParser::parse_mdoc(content).unwrap();
-                assert_eq!(mdoc.elements, elements);
-            }
-
-            #[test]
-            fn r_not_parsed() {
-                let content = ".%R Technical report Ad addr1";
-                let elements = vec![Element::Macro(MacroNode {
-                    mdoc_macro: Macro::R,
-                    nodes: vec![
-                        Element::Text("Technical".to_string()),
-                        Element::Text("report".to_string()),
-                        Element::Text("Ad".to_string()),
-                        Element::Text("addr1".to_string()),
-                    ],
-                })];
-
-                let mdoc = MdocParser::parse_mdoc(content).unwrap();
-                assert_eq!(mdoc.elements, elements);
-            }
-
-            #[test]
-            fn r_not_callable() {
-                let content = ".Ad addr1 %R Technical report";
-                let elements = vec![Element::Macro(MacroNode {
-                    mdoc_macro: Macro::Ad,
-                    nodes: vec![
-                        Element::Text("addr1".to_string()),
-                        Element::Text("%R".to_string()),
-                        Element::Text("Technical".to_string()),
-                        Element::Text("report".to_string()),
-                    ],
-                })];
-
-                let mdoc = MdocParser::parse_mdoc(content).unwrap();
-                assert_eq!(mdoc.elements, elements);
-            }
-
-            #[test]
-            fn t() {
-                let content = ".%T Article title line";
-                let elements = vec![Element::Macro(MacroNode {
-                    mdoc_macro: Macro::T,
-                    nodes: vec![
-                        Element::Text("Article".to_string()),
-                        Element::Text("title".to_string()),
-                        Element::Text("line".to_string()),
-                    ],
-                })];
-
-                let mdoc = MdocParser::parse_mdoc(content).unwrap();
-                assert_eq!(mdoc.elements, elements);
-            }
-
-            #[test]
-            fn t_with_whitespaces() {
-                let content = ".%T Article  \t  title  \t  line\n";
-                let elements = vec![Element::Macro(MacroNode {
-                    mdoc_macro: Macro::T,
-                    nodes: vec![
-                        Element::Text("Article".to_string()),
-                        Element::Text("title".to_string()),
-                        Element::Text("line".to_string()),
-                    ],
-                })];
-
-                let mdoc = MdocParser::parse_mdoc(content).unwrap();
-                assert_eq!(mdoc.elements, elements);
-            }
-
-            #[test]
-            fn t_no_args() {
-                let content = ".%T";
-                let elements = vec![];
-
-                let mdoc = MdocParser::parse_mdoc(content).unwrap();
-                assert_eq!(mdoc.elements, elements);
-            }
-
-            #[test]
-            fn t_not_parsed() {
-                let content = ".%T Article title Ad addr1";
-                let elements = vec![Element::Macro(MacroNode {
-                    mdoc_macro: Macro::T,
-                    nodes: vec![
-                        Element::Text("Article".to_string()),
-                        Element::Text("title".to_string()),
-                        Element::Text("Ad".to_string()),
-                        Element::Text("addr1".to_string()),
-                    ],
-                })];
-
-                let mdoc = MdocParser::parse_mdoc(content).unwrap();
-                assert_eq!(mdoc.elements, elements);
-            }
-
-            #[test]
-            fn t_not_callable() {
-                let content = ".Ad addr1 %T Article title";
-                let elements = vec![Element::Macro(MacroNode {
-                    mdoc_macro: Macro::Ad,
-                    nodes: vec![
-                        Element::Text("addr1".to_string()),
-                        Element::Text("%T".to_string()),
-                        Element::Text("Article".to_string()),
-                        Element::Text("title".to_string()),
-                    ],
-                })];
-
-                let mdoc = MdocParser::parse_mdoc(content).unwrap();
-                assert_eq!(mdoc.elements, elements);
-            }
-
-            #[test]
-            fn u() {
-                let content = ".%U protocol://path";
-                let elements = vec![Element::Macro(MacroNode {
-                    mdoc_macro: Macro::U,
-                    nodes: vec![Element::Text("protocol://path".to_string())],
-                })];
-
-                let mdoc = MdocParser::parse_mdoc(content).unwrap();
-                assert_eq!(mdoc.elements, elements);
-            }
-
-            #[test]
-            fn u_no_args() {
-                let content = ".%U";
-                let elements = vec![];
-
-                let mdoc = MdocParser::parse_mdoc(content).unwrap();
-                assert_eq!(mdoc.elements, elements);
-            }
-
-            #[test]
-            fn u_not_parsed() {
-                let content = ".%U Ad addr1";
-
-                let elements = vec![Element::Macro(MacroNode {
-                    mdoc_macro: Macro::U,
-                    nodes: vec![
-                        Element::Text("Ad".to_string()),
-                        Element::Text("addr1".to_string()),
-                    ],
-                })];
-
-                let mdoc = MdocParser::parse_mdoc(content).unwrap();
-                assert_eq!(mdoc.elements, elements);
-            }
-
-            #[test]
-            fn u_not_callable() {
-                let content = ".Ad addr1 %U protocol://path";
-                let elements = vec![Element::Macro(MacroNode {
-                    mdoc_macro: Macro::Ad,
-                    nodes: vec![
-                        Element::Text("addr1".to_string()),
-                        Element::Text("%U".to_string()),
-                        Element::Text("protocol://path".to_string()),
-                    ],
-                })];
-
-                let mdoc = MdocParser::parse_mdoc(content).unwrap();
-                assert_eq!(mdoc.elements, elements);
-            }
-
-            #[test]
-            fn v() {
-                let content = ".%V Volume No. 1";
-                let elements = vec![Element::Macro(MacroNode {
-                    mdoc_macro: Macro::V,
-                    nodes: vec![
-                        Element::Text("Volume".to_string()),
-                        Element::Text("No.".to_string()),
-                        Element::Text("1".to_string()),
-                    ],
-                })];
-
-                let mdoc = MdocParser::parse_mdoc(content).unwrap();
-                assert_eq!(mdoc.elements, elements);
-            }
-
-            #[test]
-            fn v_with_whitespaces() {
-                let content = ".%V Volume  \t  No.  \t  1\n";
-                let elements = vec![Element::Macro(MacroNode {
-                    mdoc_macro: Macro::V,
-                    nodes: vec![
-                        Element::Text("Volume".to_string()),
-                        Element::Text("No.".to_string()),
-                        Element::Text("1".to_string()),
-                    ],
-                })];
-
-                let mdoc = MdocParser::parse_mdoc(content).unwrap();
-                assert_eq!(mdoc.elements, elements);
-            }
-
-            #[test]
-            fn v_no_args() {
-                let content = ".%V";
-                let elements = vec![];
-
-                let mdoc = MdocParser::parse_mdoc(content).unwrap();
-                assert_eq!(mdoc.elements, elements);
-            }
-
-            #[test]
-            fn v_not_parsed() {
-                let content = ".%V Volume No. 1 Ad addr1";
-                let elements = vec![Element::Macro(MacroNode {
-                    mdoc_macro: Macro::V,
-                    nodes: vec![
-                        Element::Text("Volume".to_string()),
-                        Element::Text("No.".to_string()),
-                        Element::Text("1".to_string()),
-                        Element::Text("Ad".to_string()),
-                        Element::Text("addr1".to_string()),
-                    ],
-                })];
-
-                let mdoc = MdocParser::parse_mdoc(content).unwrap();
-                assert_eq!(mdoc.elements, elements);
-            }
-
-            #[test]
-            fn v_not_callable() {
-                let content = ".Ad addr1 %V Volume No. 1";
-                let elements = vec![Element::Macro(MacroNode {
-                    mdoc_macro: Macro::Ad,
-                    nodes: vec![
-                        Element::Text("addr1".to_string()),
-                        Element::Text("%V".to_string()),
-                        Element::Text("Volume".to_string()),
-                        Element::Text("No.".to_string()),
-                        Element::Text("1".to_string()),
-                    ],
-                })];
-
-                let mdoc = MdocParser::parse_mdoc(content).unwrap();
-                assert_eq!(mdoc.elements, elements);
-            }
-        }
-
-        mod text_production {
-            use std::collections::HashMap;
-
-            use crate::man_util::parser::*;
-
-            #[test]
-            fn at() {
-                let mut at_types: HashMap<&str, AtType> = Default::default();
-                at_types.insert("", AtType::General);
-                at_types.insert("v1", AtType::Version("1".to_string()));
-                at_types.insert("v2", AtType::Version("2".to_string()));
-                at_types.insert("v3", AtType::Version("3".to_string()));
-                at_types.insert("v4", AtType::Version("4".to_string()));
-                at_types.insert("v5", AtType::Version("5".to_string()));
-                at_types.insert("v6", AtType::Version("6".to_string()));
-                at_types.insert("v7", AtType::Version("7".to_string()));
-                at_types.insert("32v", AtType::V32);
-                at_types.insert("III", AtType::SystemIII);
-                at_types.insert("V", AtType::SystemV(None));
-                at_types.insert("V.1", AtType::SystemV(Some("1".to_string())));
-                at_types.insert("V.2", AtType::SystemV(Some("2".to_string())));
-                at_types.insert("V.3", AtType::SystemV(Some("3".to_string())));
-                at_types.insert("V.4", AtType::SystemV(Some("4".to_string())));
-
-                for (str_type, enum_type) in at_types {
-                    let content = format!(".At {str_type}");
-                    let elements = vec![Element::Macro(MacroNode {
-                        mdoc_macro: Macro::At,
-                        nodes: vec![Element::Text(enum_type.to_string())],
-                    })];
-
-                    let mdoc = MdocParser::parse_mdoc(content).unwrap();
-                    assert_eq!(mdoc.elements, elements, "At type: {str_type}");
-                }
-            }
-
-            #[test]
-            fn at_other_text_values() {
-                let at_args = vec![
-                    "v0".to_string(),
-                    "v8".to_string(),
-                    "V.0".to_string(),
-                    "V.5".to_string(),
-                    "word".to_string(),
-                ];
-
-                for arg in at_args {
-                    let content = format!(".At {arg} word\n");
-                    let elements = vec![
-                        Element::Macro(MacroNode {
-                            mdoc_macro: Macro::At,
-                            nodes: vec![
-                                Element::Text(AtType::General.to_string()),
-                                Element::Text(arg.clone()),
-                                Element::Text("word".to_string()),
-                            ],
-                        })
-                    ];
-
-                    let mdoc = MdocParser::parse_mdoc(content).unwrap();
-                    assert_eq!(mdoc.elements, elements, "At type: {arg}");
-                }
-            }
-
-            #[test]
-            fn at_parsed() {
-                let content = ".At v1 Ad addr1";
-                let elements = vec![
-                    Element::Macro(MacroNode {
-                        mdoc_macro: Macro::At,
-                        nodes: vec![Element::Text(AtType::Version("1".to_string()).to_string())],
-                    }),
-                    Element::Macro(MacroNode {
-                        mdoc_macro: Macro::Ad,
-                        nodes: vec![Element::Text("addr1".to_string())],
-                    }),
-                ];
-
-                let mdoc = MdocParser::parse_mdoc(content).unwrap();
-                assert_eq!(mdoc.elements, elements);
-            }
-
-            #[test]
-            fn at_callable() {
-                let content = ".Ad addr1 At v1 word\n";
-                let elements = vec![
-                    Element::Macro(MacroNode {
-                        mdoc_macro: Macro::Ad,
-                        nodes: vec![Element::Text("addr1".to_string())],
-                    }),
-                    Element::Macro(MacroNode {
-                        mdoc_macro: Macro::At,
-                        nodes: vec![
-                            Element::Text(AtType::Version(1.to_string()).to_string()),
-                            Element::Text("word".to_string())
-                        ],
-                    })
-                ];
-
-                let mdoc = MdocParser::parse_mdoc(content).unwrap();
-                assert_eq!(mdoc.elements, elements);
-            }
-
-            #[test]
-            fn at_with_delimiters() {
-                let input = r#".At ( v1 )
-.At ( v2
-.At v3 )
-.At , v1
-"#;
-                let elements = vec![
-                    Element::Macro(MacroNode {
-                        mdoc_macro: Macro::At,
-                        nodes: vec![
-                            Element::Text("(".to_string()),
-                            Element::Text(AtType::Version("1".to_string()).to_string()),
-                            Element::Text(")".to_string()),
-                        ],
-                    }),
-                    Element::Macro(MacroNode {
-                        mdoc_macro: Macro::At,
-                        nodes: vec![
-                            Element::Text("(".to_string()),
-                            Element::Text(AtType::Version("2".to_string()).to_string()),
-                        ],
-                    }),
-                    Element::Macro(MacroNode {
-                        mdoc_macro: Macro::At,
-                        nodes: vec![
-                            Element::Text(AtType::Version("3".to_string()).to_string()),
-                            Element::Text(")".to_string()),
-                        ],
-                    }),
-                    Element::Macro(MacroNode {
-                        mdoc_macro: Macro::At,
-                        nodes: vec![
-                            Element::Text(AtType::default().to_string()),
-                            Element::Text(",".to_string()),
-                            Element::Text("v1".to_string()),
-                        ],
-                    }),
-                ];
-
-                let mdoc = MdocParser::parse_mdoc(input).unwrap();
-                assert_eq!(mdoc.elements, elements);
-            }
-
-            #[test]
-            fn bsx() {
-                let content = ".Bsx 1.0";
-                let elements = vec![Element::Macro(MacroNode {
-                    mdoc_macro: Macro::Bsx,
-                    nodes: vec![Element::Text(BsxType::format("1.0"))],
-                })];
-
-                let mdoc = MdocParser::parse_mdoc(content).unwrap();
-                assert_eq!(mdoc.elements, elements);
-            }
-
-            #[test]
-            fn bsx_no_args() {
-                let content = ".Bsx";
-                let elements = vec![Element::Macro(MacroNode {
-                    mdoc_macro: Macro::Bsx,
-                    nodes: vec![Element::Text(BsxType::format_default())],
-                })];
-
-                let mdoc = MdocParser::parse_mdoc(content).unwrap();
-                assert_eq!(mdoc.elements, elements);
-            }
-
-            #[test]
-            fn bsx_parsed() {
-                let content = ".Bsx 1.0 Ad addr1";
-                let elements = vec![
-                    Element::Macro(MacroNode {
-                        mdoc_macro: Macro::Bsx,
-                        nodes: vec![Element::Text(BsxType::format("1.0"))],
-                    }),
-                    Element::Macro(MacroNode {
-                        mdoc_macro: Macro::Ad,
-                        nodes: vec![Element::Text("addr1".to_string())],
-                    }),
-                ];
-
-                let mdoc = MdocParser::parse_mdoc(content).unwrap();
-                assert_eq!(mdoc.elements, elements);
-            }
-
-            #[test]
-            fn bsx_callable() {
-                let content = ".Ad addr1 Bsx 1.0";
-                let elements = vec![
-                    Element::Macro(MacroNode {
-                        mdoc_macro: Macro::Ad,
-                        nodes: vec![Element::Text("addr1".to_string())],
-                    }),
-                    Element::Macro(MacroNode {
-                        mdoc_macro: Macro::Bsx,
-                        nodes: vec![Element::Text(BsxType::format("1.0"))],
-                    }),
-                ];
-
-                let mdoc = MdocParser::parse_mdoc(content).unwrap();
-                assert_eq!(mdoc.elements, elements);
-            }
-
-            #[test]
-            fn bsx_with_delimiters() {
-                let input = r#".Bsx ( v1 )
-.Bsx ( v2
-.Bsx v3 )
-.Bsx , v1
-"#;
-                let elements = vec![
-                    Element::Macro(MacroNode {
-                        mdoc_macro: Macro::Bsx,
-                        nodes: vec![
-                            Element::Text("(".to_string()),
-                            Element::Text(BsxType::format("v1")),
-                            Element::Text(")".to_string()),
-                        ],
-                    }),
-                    Element::Macro(MacroNode {
-                        mdoc_macro: Macro::Bsx,
-                        nodes: vec![
-                            Element::Text("(".to_string()),
-                            Element::Text(BsxType::format("v2")),
-                        ],
-                    }),
-                    Element::Macro(MacroNode {
-                        mdoc_macro: Macro::Bsx,
-                        nodes: vec![
-                            Element::Text(BsxType::format("v3")),
-                            Element::Text(")".to_string()),
-                        ],
-                    }),
-                    Element::Macro(MacroNode {
-                        mdoc_macro: Macro::Bsx,
-                        nodes: vec![
-                            Element::Text(BsxType::format_default()),
-                            Element::Text(",".to_string()),
-                            Element::Text("v1".to_string()),
-                        ],
-                    }),
-                ];
-
-                let mdoc = MdocParser::parse_mdoc(input).unwrap();
-                assert_eq!(mdoc.elements, elements);
-            }
-
-            #[test]
-            fn bx() {
-                let mut bx_args: HashMap<&str, (&str, Option<&str>)> = Default::default();
-                bx_args.insert("", ("", None));
-                bx_args.insert("4.3", ("4.3", None));
-                bx_args.insert("4.3 Tahoe", ("4.3", Some("Tahoe")));
-
-                for (args, (version, variant)) in bx_args {
-                    let content = format!(".Bx {args}");
-                    let elements = vec![Element::Macro(MacroNode {
-                        mdoc_macro: Macro::Bx,
-                        nodes: vec![Element::Text(BxType::format(version, variant))],
-                    })];
-
-                    let mdoc = MdocParser::parse_mdoc(content).unwrap();
-                    assert_eq!(mdoc.elements, elements, "Bx args: {args}");
-                }
-            }
-
-            #[test]
-            fn bx_parsed() {
-                let content = ".Bx 4.3 Tahoe Ad addr1";
-                let elements = vec![
-                    Element::Macro(MacroNode {
-                        mdoc_macro: Macro::Bx,
-                        nodes: vec![Element::Text(BxType::format("4.3", Some("Tahoe")))],
-                    }),
-                    Element::Macro(MacroNode {
-                        mdoc_macro: Macro::Ad,
-                        nodes: vec![Element::Text("addr1".to_string())],
-                    }),
-                ];
-
-                let mdoc = MdocParser::parse_mdoc(content).unwrap();
-                assert_eq!(mdoc.elements, elements);
-            }
-
-            #[test]
-            fn bx_callable_with_arg() {
-                let content = ".Ad addr1 Bx 4.3 Tahoe Example\n";
-                let elements = vec![
-                    Element::Macro(MacroNode {
-                        mdoc_macro: Macro::Ad,
-                        nodes: vec![Element::Text("addr1".to_string())],
-                    }),
-                    Element::Macro(MacroNode {
-                        mdoc_macro: Macro::Bx,
-                        nodes: vec![
-                            Element::Text(BxType::format("4.3", Some("Tahoe"))),
-                            Element::Text("Example".to_string()),
-                        ],
-                    })
-                ];
-
-                let mdoc = MdocParser::parse_mdoc(content).unwrap();
-                assert_eq!(mdoc.elements, elements);
-            }
-
-            #[test]
-            fn bx_callable_without_arg() {
-                let content = ".Ad addr1 Bx";
-                let elements = vec![
-                    Element::Macro(MacroNode {
-                        mdoc_macro: Macro::Ad,
-                        nodes: vec![Element::Text("addr1".to_string())],
-                    }),
-                    Element::Macro(MacroNode {
-                        mdoc_macro: Macro::Bx,
-                        nodes: vec![Element::Text(BxType::format_default())],
-                    }),
-                ];
-
-                let mdoc = MdocParser::parse_mdoc(content).unwrap();
-                assert_eq!(mdoc.elements, elements);
-            }
-
-            #[test]
-            fn bx_with_delimiters() {
-                let input = r#".Bx ( v1 )
-.Bx ( v2
-.Bx v3 )
-.Bx , v1
-"#;
-                let elements = vec![
-                    Element::Macro(MacroNode {
-                        mdoc_macro: Macro::Bx,
-                        nodes: vec![
-                            Element::Text("(".to_string()),
-                            Element::Text(BxType::format("v1", None)),
-                            Element::Text(")".to_string()),
-                        ],
-                    }),
-                    Element::Macro(MacroNode {
-                        mdoc_macro: Macro::Bx,
-                        nodes: vec![
-                            Element::Text("(".to_string()),
-                            Element::Text(BxType::format("v2", None)),
-                        ],
-                    }),
-                    Element::Macro(MacroNode {
-                        mdoc_macro: Macro::Bx,
-                        nodes: vec![
-                            Element::Text(BxType::format("v3", None)),
-                            Element::Text(")".to_string()),
-                        ],
-                    }),
-                    Element::Macro(MacroNode {
-                        mdoc_macro: Macro::Bx,
-                        nodes: vec![
-                            Element::Text(BxType::format_default()),
-                            Element::Text(",".to_string()),
-                            Element::Text("v1".to_string()),
-                        ],
-                    }),
-                ];
-
-                let mdoc = MdocParser::parse_mdoc(input).unwrap();
-                assert_eq!(mdoc.elements, elements);
-            }
-
-            #[test]
-            fn dx() {
-                let content = ".Dx 1.0";
-                let elements = vec![Element::Macro(MacroNode {
-                    mdoc_macro: Macro::Dx,
-                    nodes: vec![Element::Text(DxType::format("1.0"))],
-                })];
-
-                let mdoc = MdocParser::parse_mdoc(content).unwrap();
-                assert_eq!(mdoc.elements, elements);
-            }
-
-            #[test]
-            fn dx_no_args() {
-                let content = ".Dx";
-                let elements = vec![Element::Macro(MacroNode {
-                    mdoc_macro: Macro::Dx,
-                    nodes: vec![Element::Text(DxType::format_default())],
-                })];
-
-                let mdoc = MdocParser::parse_mdoc(content).unwrap();
-                assert_eq!(mdoc.elements, elements);
-            }
-
-            #[test]
-            fn dx_parsed() {
-                let content = ".Dx 1.0 Ad addr1";
-                let elements = vec![
-                    Element::Macro(MacroNode {
-                        mdoc_macro: Macro::Dx,
-                        nodes: vec![Element::Text(DxType::format("1.0"))],
-                    }),
-                    Element::Macro(MacroNode {
-                        mdoc_macro: Macro::Ad,
-                        nodes: vec![Element::Text("addr1".to_string())],
-                    }),
-                ];
-
-                let mdoc = MdocParser::parse_mdoc(content).unwrap();
-                assert_eq!(mdoc.elements, elements);
-            }
-
-            #[test]
-            fn dx_callable_with_arg() {
-                let content = ".Ad addr1 Dx 1.0 text";
-                let elements = vec![
-                    Element::Macro(MacroNode {
-                        mdoc_macro: Macro::Ad,
-                        nodes: vec![Element::Text("addr1".to_string())],
-                    }),
-                    Element::Macro(MacroNode {
-                        mdoc_macro: Macro::Dx,
-                        nodes: vec![
-                            Element::Text(DxType::format("1.0")),
-                            Element::Text("text".to_string())
-                        ],
-                    })
-                ];
-
-                let mdoc = MdocParser::parse_mdoc(content).unwrap();
-                assert_eq!(mdoc.elements, elements);
-            }
-
-            #[test]
-            fn dx_callable_without_arg() {
-                let content = ".Ad addr1 Dx";
-                let elements = vec![
-                    Element::Macro(MacroNode {
-                        mdoc_macro: Macro::Ad,
-                        nodes: vec![Element::Text("addr1".to_string())],
-                    }),
-                    Element::Macro(MacroNode {
-                        mdoc_macro: Macro::Dx,
-                        nodes: vec![Element::Text(DxType::format_default())],
-                    }),
-                ];
-
-                let mdoc = MdocParser::parse_mdoc(content).unwrap();
-                assert_eq!(mdoc.elements, elements);
-            }
-
-            #[test]
-            fn dx_with_delimiters() {
-                let input = r#".Dx ( v1 )
-.Dx ( v2
-.Dx v3 )
-.Dx , v1
-"#;
-                let elements = vec![
-                    Element::Macro(MacroNode {
-                        mdoc_macro: Macro::Dx,
-                        nodes: vec![
-                            Element::Text("(".to_string()),
-                            Element::Text(DxType::format("v1")),
-                            Element::Text(")".to_string()),
-                        ],
-                    }),
-                    Element::Macro(MacroNode {
-                        mdoc_macro: Macro::Dx,
-                        nodes: vec![
-                            Element::Text("(".to_string()),
-                            Element::Text(DxType::format("v2")),
-                        ],
-                    }),
-                    Element::Macro(MacroNode {
-                        mdoc_macro: Macro::Dx,
-                        nodes: vec![
-                            Element::Text(DxType::format("v3")),
-                            Element::Text(")".to_string()),
-                        ],
-                    }),
-                    Element::Macro(MacroNode {
-                        mdoc_macro: Macro::Dx,
-                        nodes: vec![
-                            Element::Text(DxType::format_default()),
-                            Element::Text(",".to_string()),
-                            Element::Text("v1".to_string()),
-                        ],
-                    }),
-                ];
-
-                let mdoc = MdocParser::parse_mdoc(input).unwrap();
-                assert_eq!(mdoc.elements, elements);
-            }
-
-            #[test]
-            fn nx() {
-                let content = ".Nx 1.0";
-                let elements = vec![Element::Macro(MacroNode {
-                    mdoc_macro: Macro::Nx,
-                    nodes: vec![Element::Text(NxType::format("1.0"))],
-                })];
-
-                let mdoc = MdocParser::parse_mdoc(content).unwrap();
-                assert_eq!(mdoc.elements, elements);
-            }
-
-            #[test]
-            fn nx_no_args() {
-                let content = ".Nx";
-                let elements = vec![Element::Macro(MacroNode {
-                    mdoc_macro: Macro::Nx,
-                    nodes: vec![Element::Text(NxType::format_default())],
-                })];
-
-                let mdoc = MdocParser::parse_mdoc(content).unwrap();
-                assert_eq!(mdoc.elements, elements);
-            }
-
-            #[test]
-            fn nx_parsed() {
-                let content = ".Nx 1.0 Ad addr1";
-                let elements = vec![
-                    Element::Macro(MacroNode {
-                        mdoc_macro: Macro::Nx,
-                        nodes: vec![Element::Text(NxType::format("1.0"))],
-                    }),
-                    Element::Macro(MacroNode {
-                        mdoc_macro: Macro::Ad,
-                        nodes: vec![Element::Text("addr1".to_string())],
-                    }),
-                ];
-
-                let mdoc = MdocParser::parse_mdoc(content).unwrap();
-                assert_eq!(mdoc.elements, elements);
-            }
-
-            #[test]
-            fn nx_callable_with_arg() {
-                let content = ".Ad addr1 Nx 1.0";
-                let elements = vec![
-                    Element::Macro(MacroNode {
-                        mdoc_macro: Macro::Ad,
-                        nodes: vec![Element::Text("addr1".to_string())],
-                    }),
-                    Element::Macro(MacroNode {
-                        mdoc_macro: Macro::Nx,
-                        nodes: vec![Element::Text(NxType::format("1.0"))],
-                    }),
-                ];
-
-                let mdoc = MdocParser::parse_mdoc(content).unwrap();
-                assert_eq!(mdoc.elements, elements);
-            }
-
-            #[test]
-            fn nx_callable_without_arg() {
-                let content = ".Ad addr1 Nx";
-                let elements = vec![
-                    Element::Macro(MacroNode {
-                        mdoc_macro: Macro::Ad,
-                        nodes: vec![Element::Text("addr1".to_string())],
-                    }),
-                    Element::Macro(MacroNode {
-                        mdoc_macro: Macro::Nx,
-                        nodes: vec![Element::Text(NxType::format_default())],
-                    }),
-                ];
-
-                let mdoc = MdocParser::parse_mdoc(content).unwrap();
-                assert_eq!(mdoc.elements, elements);
-            }
-
-            #[test]
-            fn nx_with_delimiters() {
-                let input = r#".Nx ( v1 )
-.Nx ( v2
-.Nx v3 )
-.Nx , v1
-"#;
-                let elements = vec![
-                    Element::Macro(MacroNode {
-                        mdoc_macro: Macro::Nx,
-                        nodes: vec![
-                            Element::Text("(".to_string()),
-                            Element::Text(NxType::format("v1")),
-                            Element::Text(")".to_string()),
-                        ],
-                    }),
-                    Element::Macro(MacroNode {
-                        mdoc_macro: Macro::Nx,
-                        nodes: vec![
-                            Element::Text("(".to_string()),
-                            Element::Text(NxType::format("v2")),
-                        ],
-                    }),
-                    Element::Macro(MacroNode {
-                        mdoc_macro: Macro::Nx,
-                        nodes: vec![
-                            Element::Text(NxType::format("v3")),
-                            Element::Text(")".to_string()),
-                        ],
-                    }),
-                    Element::Macro(MacroNode {
-                        mdoc_macro: Macro::Nx,
-                        nodes: vec![
-                            Element::Text(NxType::format_default()),
-                            Element::Text(",".to_string()),
-                            Element::Text("v1".to_string()),
-                        ],
-                    }),
-                ];
-
-                let mdoc = MdocParser::parse_mdoc(input).unwrap();
-                assert_eq!(mdoc.elements, elements);
-            }
-
-            #[test]
-            fn ox() {
-                let content = ".Ox 1.0";
-                let elements = vec![Element::Macro(MacroNode {
-                    mdoc_macro: Macro::Ox,
-                    nodes: vec![Element::Text(OxType::format("1.0"))],
-                })];
-
-                let mdoc = MdocParser::parse_mdoc(content).unwrap();
-                assert_eq!(mdoc.elements, elements);
-            }
-
-            #[test]
-            fn ox_no_args() {
-                let content = ".Ox";
-                let elements = vec![Element::Macro(MacroNode {
-                    mdoc_macro: Macro::Ox,
-                    nodes: vec![Element::Text(OxType::format_default())],
-                })];
-
-                let mdoc = MdocParser::parse_mdoc(content).unwrap();
-                assert_eq!(mdoc.elements, elements);
-            }
-
-            #[test]
-            fn ox_parsed() {
-                let content = ".Ox 1.0 Ad addr1";
-                let elements = vec![
-                    Element::Macro(MacroNode {
-                        mdoc_macro: Macro::Ox,
-                        nodes: vec![Element::Text(OxType::format("1.0"))],
-                    }),
-                    Element::Macro(MacroNode {
-                        mdoc_macro: Macro::Ad,
-                        nodes: vec![Element::Text("addr1".to_string())],
-                    }),
-                ];
-
-                let mdoc = MdocParser::parse_mdoc(content).unwrap();
-                assert_eq!(mdoc.elements, elements);
-            }
-
-            #[test]
-            fn ox_callable_with_arg() {
-                let content = ".Ad addr1 Ox 1.0";
-                let elements = vec![
-                    Element::Macro(MacroNode {
-                        mdoc_macro: Macro::Ad,
-                        nodes: vec![Element::Text("addr1".to_string())],
-                    }),
-                    Element::Macro(MacroNode {
-                        mdoc_macro: Macro::Ox,
-                        nodes: vec![Element::Text(OxType::format("1.0"))],
-                    }),
-                ];
-
-                let mdoc = MdocParser::parse_mdoc(content).unwrap();
-                assert_eq!(mdoc.elements, elements);
-            }
-
-            #[test]
-            fn ox_callable_without_arg() {
-                let content = ".Ad addr1 Ox";
-                let elements = vec![
-                    Element::Macro(MacroNode {
-                        mdoc_macro: Macro::Ad,
-                        nodes: vec![Element::Text("addr1".to_string())],
-                    }),
-                    Element::Macro(MacroNode {
-                        mdoc_macro: Macro::Ox,
-                        nodes: vec![Element::Text(OxType::format_default())],
-                    }),
-                ];
-
-                let mdoc = MdocParser::parse_mdoc(content).unwrap();
-                assert_eq!(mdoc.elements, elements);
-            }
-
-            #[test]
-            fn ox_with_delimiters() {
-                let input = r#".Ox ( v1 )
-.Ox ( v2
-.Ox v3 )
-.Ox , v1
-"#;
-                let elements = vec![
-                    Element::Macro(MacroNode {
-                        mdoc_macro: Macro::Ox,
-                        nodes: vec![
-                            Element::Text("(".to_string()),
-                            Element::Text(OxType::format("v1")),
-                            Element::Text(")".to_string()),
-                        ],
-                    }),
-                    Element::Macro(MacroNode {
-                        mdoc_macro: Macro::Ox,
-                        nodes: vec![
-                            Element::Text("(".to_string()),
-                            Element::Text(OxType::format("v2")),
-                        ],
-                    }),
-                    Element::Macro(MacroNode {
-                        mdoc_macro: Macro::Ox,
-                        nodes: vec![
-                            Element::Text(OxType::format("v3")),
-                            Element::Text(")".to_string()),
-                        ],
-                    }),
-                    Element::Macro(MacroNode {
-                        mdoc_macro: Macro::Ox,
-                        nodes: vec![
-                            Element::Text(OxType::format_default()),
-                            Element::Text(",".to_string()),
-                            Element::Text("v1".to_string()),
-                        ],
-                    })
-                ];
-
-                let mdoc = MdocParser::parse_mdoc(input).unwrap();
-                assert_eq!(mdoc.elements, elements);
-            }
-
-            #[test]
-            fn st() {
-                let mut st_types: HashMap<&str, StType> = Default::default();
-                // C Language Standards
-                st_types.insert("-ansiC", StType::AnsiC);
-                st_types.insert("-ansiC-89", StType::AnsiC89);
-                st_types.insert("-isoC", StType::IsoC);
-                st_types.insert("-isoC-90", StType::IsoC90);
-                st_types.insert("-isoC-amd1", StType::IsoCAmd1);
-                st_types.insert("-isoC-tcor1", StType::IsoCTcor1);
-                st_types.insert("-isoC-tcor2", StType::IsoCTcor2);
-                st_types.insert("-isoC-99", StType::IsoC99);
-                st_types.insert("-isoC-2011", StType::IsoC2011);
-                // POSIX.1 Standards before XPG4.2
-                st_types.insert("-p1003.1-88", StType::P1003188);
-                st_types.insert("-p1003.1", StType::P10031);
-                st_types.insert("-p1003.1-90", StType::P1003190);
-                st_types.insert("-iso9945-1-90", StType::Iso9945190);
-                st_types.insert("-p1003.1b-93", StType::P10031B93);
-                st_types.insert("-p1003.1b", StType::P10031B);
-                st_types.insert("-p1003.1c-95", StType::P10031C95);
-                st_types.insert("-p1003.1i-95", StType::P10031I95);
-                st_types.insert("-p1003.1-96", StType::P1003196);
-                st_types.insert("-iso9945-1-96", StType::Iso9945196);
-                // X/Open Portability Guide before XPG4.2
-                st_types.insert("-xpg3", StType::Xpg3);
-                st_types.insert("-p1003.2", StType::P10032);
-                st_types.insert("-p1003.2-92", StType::P1003292);
-                st_types.insert("-iso9945-2-93", StType::Iso9945293);
-                st_types.insert("-p1003.2a-92", StType::P10032A92);
-                st_types.insert("-xpg4", StType::Xpg4);
-                // X/Open Portability Guide Issue 4 Version 2 and Related Standards
-                st_types.insert("-susv1", StType::Susv1);
-                st_types.insert("-xpg4.2", StType::Xpg42);
-                st_types.insert("-xcurses4.2", StType::XCurses42);
-                st_types.insert("-p1003.1g-2000", StType::P10031G2000);
-                st_types.insert("-svid4", StType::Svid4);
-                // X/Open Portability Guide Issue 5 and Related Standards
-                st_types.insert("-susv2", StType::Susv2);
-                st_types.insert("-xbd5", StType::Xbd5);
-                st_types.insert("-xsh5", StType::Xsh5);
-                st_types.insert("-xcu5", StType::Xcu5);
-                st_types.insert("-xns5", StType::Xns5);
-                st_types.insert("-xns5.2", StType::Xns52);
-                // POSIX Issue 6 Standards
-                st_types.insert("-p1003.1-2001", StType::P100312001);
-                st_types.insert("-susv3", StType::Susv3);
-                st_types.insert("-p1003.1-2004", StType::P100312004);
-                // POSIX Issues 7 and 8 Standards
-                st_types.insert("-p1003.1-2008", StType::P100312008);
-                st_types.insert("-susv4", StType::Susv4);
-                st_types.insert("-p1003.1-2024", StType::P100312024);
-                // Other Standards
-                st_types.insert("-ieee754", StType::Ieee754);
-                st_types.insert("-iso8601", StType::Iso8601);
-                st_types.insert("-iso8802-3", StType::Iso88023);
-                st_types.insert("-ieee1275-94", StType::Ieee127594);
-
-                for (str_type, enum_type) in st_types {
-                    let content = format!(".St {str_type} word");
-                    let elements = vec![
-                        Element::Macro(MacroNode {
-                            mdoc_macro: Macro::St(enum_type),
-                            nodes: vec![
-                                Element::Text("word".to_string())
-                            ],
-                        })
-                    ];
-
-                    let mdoc = MdocParser::parse_mdoc(content).unwrap();
-                    assert_eq!(mdoc.elements, elements, "St type: {str_type}");
-                }
-            }
-
-            #[test]
-            fn st_no_abbreviation() {
-                assert_eq!(MdocParser::parse_mdoc(".St word").unwrap().elements, vec![])
-            }
-
-            #[test]
-            fn st_parsed() {
-                let content = ".St -ansiC Ad addr1";
-                let elements = vec![
-                    Element::Macro(MacroNode {
-                        mdoc_macro: Macro::St(StType::AnsiC),
-                        nodes: vec![]
-                    }),
-                    Element::Macro(MacroNode {
-                        mdoc_macro: Macro::Ad,
-                        nodes: vec![Element::Text("addr1".to_string())],
-                    }),
-                ];
-
-                let mdoc = MdocParser::parse_mdoc(content).unwrap();
-                assert_eq!(mdoc.elements, elements);
-            }
-
-            #[test]
-            fn st_not_callable() {
-                let content = ".Ad addr1 St -ansiC word";
-                let elements = vec![Element::Macro(MacroNode {
-                    mdoc_macro: Macro::Ad,
-                    nodes: vec![
-                        Element::Text("addr1".to_string()),
-                        Element::Text("St".to_string()),
-                        Element::Text("-ansiC".to_string()),
-                        Element::Text("word".to_string()),
-                    ],
-                })];
-
-                let mdoc = MdocParser::parse_mdoc(content).unwrap();
-                assert_eq!(mdoc.elements, elements);
-            }
-        }
-
-        #[test]
-        fn ad() {
-            let content = ".Ad addr1 addr2 addr3";
-            let elements = vec![Element::Macro(MacroNode {
-                mdoc_macro: Macro::Ad,
-                nodes: vec![
-                    Element::Text("addr1".to_string()),
-                    Element::Text("addr2".to_string()),
-                    Element::Text("addr3".to_string()),
-                ],
-            })];
-
-            let mdoc = MdocParser::parse_mdoc(content).unwrap();
-            assert_eq!(mdoc.elements, elements);
-        }
-
-        #[test]
-
-        fn ad_no_args() {
-            let content = ".Ad";
-            let elements = vec![];
-
-            let mdoc = MdocParser::parse_mdoc(content).unwrap();
-            assert_eq!(mdoc.elements, elements);
-        }
-
-        #[test]
-        fn ad_parsed() {
-            let content = ".Ad addr1 Ad arg1 arg2";
-            let elements = vec![
-                Element::Macro(MacroNode {
-                    mdoc_macro: Macro::Ad,
-                    nodes: vec![Element::Text("addr1".to_string())],
-                }),
-                Element::Macro(MacroNode {
-                    mdoc_macro: Macro::Ad,
-                    nodes: vec![
-                        Element::Text("arg1".to_string()),
-                        Element::Text("arg2".to_string()),
-                    ],
-                }),
-            ];
-
-            let mdoc = MdocParser::parse_mdoc(content).unwrap();
-            assert_eq!(mdoc.elements, elements);
-        }
-
-        #[test]
-        fn ad_callable() {
-            let content = ".Ad word1 Ad addr1 addr2";
-            let elements = vec![
-                Element::Macro(MacroNode {
-                    mdoc_macro: Macro::Ad,
-                    nodes: vec![Element::Text("word1".to_string())],
-                }),
-                Element::Macro(MacroNode {
-                    mdoc_macro: Macro::Ad,
-                    nodes: vec![
-                        Element::Text("addr1".to_string()),
-                        Element::Text("addr2".to_string()),
-                    ],
-                }),
-            ];
-
-            let mdoc = MdocParser::parse_mdoc(content).unwrap();
-            assert_eq!(mdoc.elements, elements);
-        }
-
-        #[test]
-        fn an_split() {
-            let content = ".An -split";
-
-            let elements = vec![Element::Macro(MacroNode {
-                mdoc_macro: Macro::An {
-                    author_name_type: AnType::Split,
-                },
-                nodes: vec![],
-            })];
-
-            let mdoc = MdocParser::parse_mdoc(content).unwrap();
-            assert_eq!(mdoc.elements, elements);
-        }
-
-        #[test]
-        fn an_nosplit() {
-            let content = ".An -nosplit";
-
-            let elements = vec![Element::Macro(MacroNode {
-                mdoc_macro: Macro::An {
-                    author_name_type: AnType::NoSplit,
-                },
-                nodes: vec![],
-            })];
-
-            let mdoc = MdocParser::parse_mdoc(content).unwrap();
-            assert_eq!(mdoc.elements, elements);
-        }
-
-        #[test]
-        fn an_name() {
-            let content = ".An John Doe";
-
-            let elements = vec![Element::Macro(MacroNode {
-                mdoc_macro: Macro::An {
-                    author_name_type: AnType::Name,
-                },
-                nodes: vec![
-                    Element::Text("John".to_string()),
-                    Element::Text("Doe".to_string()),
-                ],
-            })];
-
-            let mdoc = MdocParser::parse_mdoc(content).unwrap();
-            assert_eq!(mdoc.elements, elements);
-        }
-
-        #[test]
-
-        fn an_no_args() {
-            let content = ".An";
-            let elements = vec![];
-
-            let mdoc = MdocParser::parse_mdoc(content).unwrap();
-            assert_eq!(mdoc.elements, elements);
-        }
-
-        #[test]
-        fn an_parsed() {
-            let content = ".An Name Ad addr1 addr2";
-            let elements = vec![
-                Element::Macro(MacroNode {
-                    mdoc_macro: Macro::An {
-                        author_name_type: AnType::Name,
-                    },
-                    nodes: vec![Element::Text("Name".to_string())],
-                }),
-                Element::Macro(MacroNode {
-                    mdoc_macro: Macro::Ad,
-                    nodes: vec![
-                        Element::Text("addr1".to_string()),
-                        Element::Text("addr2".to_string()),
-                    ],
-                }),
-            ];
-
-            let mdoc = MdocParser::parse_mdoc(content).unwrap();
-            assert_eq!(mdoc.elements, elements);
-        }
-
-        #[test]
-        fn an_callable() {
-            let content = ".Ad word1 An -nosplit";
-            let elements = vec![
-                Element::Macro(MacroNode {
-                    mdoc_macro: Macro::Ad,
-                    nodes: vec![Element::Text("word1".to_string())],
-                }),
-                Element::Macro(MacroNode {
-                    mdoc_macro: Macro::An {
-                        author_name_type: AnType::NoSplit,
-                    },
-                    nodes: vec![],
-                }),
-            ];
-
-            let mdoc = MdocParser::parse_mdoc(content).unwrap();
-            assert_eq!(mdoc.elements, elements);
-        }
-
-        #[test]
-        fn ap() {
-            let content = ".Ap Text Line";
-
-            let elements = vec![
-                Element::Macro(MacroNode {
-                    mdoc_macro: Macro::Ap,
-                    nodes: vec![ 
-                        Element::Text("Text".to_string()),
-                        Element::Text("Line".to_string())
-                    ],
-                }),
-            ];
-
-            let mdoc = MdocParser::parse_mdoc(content).unwrap();
-            assert_eq!(mdoc.elements, elements);
-        }
-
-        #[test]
-        fn ap_no_args() {
-            let content = ".Ap";
-
-            let elements = vec![Element::Macro(MacroNode {
-                mdoc_macro: Macro::Ap,
-                nodes: vec![],
-            })];
-
-            let mdoc = MdocParser::parse_mdoc(content).unwrap();
-            assert_eq!(mdoc.elements, elements);
-        }
-
-        #[test]
-        fn ap_parsed() {
-            let content = ".Ap some text Ad addr1 addr2";
-
-            let elements = vec![
-                Element::Macro(MacroNode {
-                    mdoc_macro: Macro::Ap,
-                    nodes: vec![
-                        Element::Text("some".to_string()),
-                        Element::Text("text".to_string()),
-                    ],
-                }),
-                Element::Macro(MacroNode {
-                    mdoc_macro: Macro::Ad,
-                    nodes: vec![
-                        Element::Text("addr1".to_string()),
-                        Element::Text("addr2".to_string()),
-                    ],
-                }),
-            ];
-
-            let mdoc = MdocParser::parse_mdoc(content).unwrap();
-            assert_eq!(mdoc.elements, elements);
-        }
-
-        #[test]
-        fn ap_callable() {
-            let content = ".Ad addr1 Ap word1 word2";
-            let elements = vec![
-                Element::Macro(MacroNode {
-                    mdoc_macro: Macro::Ad,
-                    nodes: vec![Element::Text("addr1".to_string())],
-                }),
-                Element::Macro(MacroNode {
-                    mdoc_macro: Macro::Ap,
-                    nodes: vec![
-                        Element::Text("word1".to_string()),
-                        Element::Text("word2".to_string()),
-                    ]
-                }),
-            ];
-
-            let mdoc = MdocParser::parse_mdoc(content).unwrap();
-            assert_eq!(mdoc.elements, elements);
-        }
-
-        #[test]
-        fn ar() {
-            let content = ".Ar arg1 arg2 arg3";
-
-            let elements = vec![Element::Macro(MacroNode {
-                mdoc_macro: Macro::Ar,
-                nodes: vec![
-                    Element::Text("arg1".to_string()),
-                    Element::Text("arg2".to_string()),
-                    Element::Text("arg3".to_string()),
-                ],
-            })];
-
-            let mdoc = MdocParser::parse_mdoc(content).unwrap();
-            assert_eq!(mdoc.elements, elements);
-        }
-
-        #[test]
-        fn ar_no_args() {
-            let content = ".Ar";
-
-            let elements = vec![Element::Macro(MacroNode {
-                mdoc_macro: Macro::Ar,
-                nodes: vec![],
-            })];
-
-            let mdoc = MdocParser::parse_mdoc(content).unwrap();
-            assert_eq!(mdoc.elements, elements);
-        }
-
-        #[test]
-        fn ar_parsed() {
-            let content = ".Ar arg1 Ad addr1 addr2";
-
-            let elements = vec![
-                Element::Macro(MacroNode {
-                    mdoc_macro: Macro::Ar,
-                    nodes: vec![Element::Text("arg1".to_string())],
-                }),
-                Element::Macro(MacroNode {
-                    mdoc_macro: Macro::Ad,
-                    nodes: vec![
-                        Element::Text("addr1".to_string()),
-                        Element::Text("addr2".to_string()),
-                    ],
-                }),
-            ];
-
-            let mdoc = MdocParser::parse_mdoc(content).unwrap();
-            assert_eq!(mdoc.elements, elements);
-        }
-
-        #[test]
-        fn ar_callable() {
-            let content = ".Ad addr1 Ar word1 word2";
-            let elements = vec![
-                Element::Macro(MacroNode {
-                    mdoc_macro: Macro::Ad,
-                    nodes: vec![Element::Text("addr1".to_string())],
-                }),
-                Element::Macro(MacroNode {
-                    mdoc_macro: Macro::Ar,
-                    nodes: vec![
-                        Element::Text("word1".to_string()),
-                        Element::Text("word2".to_string()),
-                    ],
-                }),
-            ];
-
-            let mdoc = MdocParser::parse_mdoc(content).unwrap();
-            assert_eq!(mdoc.elements, elements);
-        }
-
-        #[test]
-        fn bt() {
-            // "Text Line" will be ignored
-            let content = ".Bt Text Line";
-
-            let elements = vec![Element::Macro(MacroNode {
-                mdoc_macro: Macro::Bt,
-                nodes: vec![],
-            })];
-
-            let mdoc = MdocParser::parse_mdoc(content).unwrap();
-            assert_eq!(mdoc.elements, elements);
-        }
-
-        #[test]
-        fn bt_no_args() {
-            let content = ".Bt";
-
-            let elements = vec![Element::Macro(MacroNode {
-                mdoc_macro: Macro::Bt,
-                nodes: vec![],
-            })];
-
-            let mdoc = MdocParser::parse_mdoc(content).unwrap();
-            assert_eq!(mdoc.elements, elements);
-        }
-
-        #[test]
-        fn bt_not_parsed() {
-            // "Ad" macro will be ignored
-            let content = ".Bt Ad addr1 addr2";
-
-            let elements = vec![Element::Macro(MacroNode {
-                mdoc_macro: Macro::Bt,
-                nodes: vec![],
-            })];
-
-            let mdoc = MdocParser::parse_mdoc(content).unwrap();
-            assert_eq!(mdoc.elements, elements);
-        }
-
-        #[test]
-        fn bt_not_callable() {
-            let content = ".Ad addr1 Bt addr2";
-            let elements = vec![Element::Macro(MacroNode {
-                mdoc_macro: Macro::Ad,
-                nodes: vec![
-                    Element::Text("addr1".to_string()),
-                    Element::Text("Bt".to_string()),
-                    Element::Text("addr2".to_string()),
-                ],
-            })];
-
-            let mdoc = MdocParser::parse_mdoc(content).unwrap();
-            assert_eq!(mdoc.elements, elements);
-        }
-
-        #[test]
-        fn cd() {
-            let content = ".Cd kernel configuration declaration";
-
-            let elements = vec![Element::Macro(MacroNode {
-                mdoc_macro: Macro::Cd,
-                nodes: vec![
-                    Element::Text("kernel".to_string()),
-                    Element::Text("configuration".to_string()),
-                    Element::Text("declaration".to_string()),
-                ],
-            })];
-
-            let mdoc = MdocParser::parse_mdoc(content).unwrap();
-            assert_eq!(mdoc.elements, elements);
-        }
-
-        #[test]
-        fn cd_no_args() {
-            let content = ".Cd";
-            let elements = vec![];
-
-            let mdoc = MdocParser::parse_mdoc(content).unwrap();
-            assert_eq!(mdoc.elements, elements);
-        }
-
-        #[test]
-        fn cd_parsed() {
-            let content = ".Cd declaration Ad addr1 addr2";
-
-            let elements = vec![
-                Element::Macro(MacroNode {
-                    mdoc_macro: Macro::Cd,
-                    nodes: vec![Element::Text("declaration".to_string())],
-                }),
-                Element::Macro(MacroNode {
-                    mdoc_macro: Macro::Ad,
-                    nodes: vec![
-                        Element::Text("addr1".to_string()),
-                        Element::Text("addr2".to_string()),
-                    ],
-                }),
-            ];
-
-            let mdoc = MdocParser::parse_mdoc(content).unwrap();
-            assert_eq!(mdoc.elements, elements);
-        }
-
-        #[test]
-        fn cd_callable() {
-            let content = ".Ad addr1 Cd configuration declaration";
-            let elements = vec![
-                Element::Macro(MacroNode {
-                    mdoc_macro: Macro::Ad,
-                    nodes: vec![Element::Text("addr1".to_string())],
-                }),
-                Element::Macro(MacroNode {
-                    mdoc_macro: Macro::Cd,
-                    nodes: vec![
-                        Element::Text("configuration".to_string()),
-                        Element::Text("declaration".to_string()),
-                    ],
-                }),
-            ];
-
-            let mdoc = MdocParser::parse_mdoc(content).unwrap();
-            assert_eq!(mdoc.elements, elements);
-        }
-
-        #[test]
-        fn cm() {
-            let content = ".Cm mod1 mod2 mod3";
-
-            let elements = vec![Element::Macro(MacroNode {
-                mdoc_macro: Macro::Cm,
-                nodes: vec![
-                    Element::Text("mod1".to_string()),
-                    Element::Text("mod2".to_string()),
-                    Element::Text("mod3".to_string()),
-                ],
-            })];
-
-            let mdoc = MdocParser::parse_mdoc(content).unwrap();
-            assert_eq!(mdoc.elements, elements);
-        }
-
-        #[test]
-        fn cm_no_args() {
-            let content = ".Cm";
-            let elements = vec![];
-
-            let mdoc = MdocParser::parse_mdoc(content).unwrap();
-            assert_eq!(mdoc.elements, elements);
-        }
-
-        #[test]
-        fn cm_parsed() {
-            let content = ".Cm cmdm1 cmdm2 Ad addr1 addr2";
-
-            let elements = vec![
-                Element::Macro(MacroNode {
-                    mdoc_macro: Macro::Cm,
-                    nodes: vec![
-                        Element::Text("cmdm1".to_string()),
-                        Element::Text("cmdm2".to_string()),
-                    ],
-                }),
-                Element::Macro(MacroNode {
-                    mdoc_macro: Macro::Ad,
-                    nodes: vec![
-                        Element::Text("addr1".to_string()),
-                        Element::Text("addr2".to_string()),
-                    ],
-                }),
-            ];
-
-            let mdoc = MdocParser::parse_mdoc(content).unwrap();
-            assert_eq!(mdoc.elements, elements);
-        }
-
-        #[test]
-        fn cm_callable() {
-            let content = ".Ad addr1 Cm mod1 mod2";
-            let elements = vec![
-                Element::Macro(MacroNode {
-                    mdoc_macro: Macro::Ad,
-                    nodes: vec![Element::Text("addr1".to_string())],
-                }),
-                Element::Macro(MacroNode {
-                    mdoc_macro: Macro::Cm,
-                    nodes: vec![
-                        Element::Text("mod1".to_string()),
-                        Element::Text("mod2".to_string()),
-                    ],
-                }),
-            ];
-
-            let mdoc = MdocParser::parse_mdoc(content).unwrap();
-            assert_eq!(mdoc.elements, elements);
-        }
-
-        #[test]
-        fn db() {
-            let content = ".Db text_argument";
-            let elements = vec![Element::Macro(MacroNode {
-                mdoc_macro: Macro::Db,
-                nodes: vec![Element::Text("text_argument".to_string())],
-            })];
-
-            let mdoc = MdocParser::parse_mdoc(content).unwrap();
-            assert_eq!(mdoc.elements, elements);
-        }
-
-        #[test]
-        fn db_not_callable() {
-            let content = ".Ad addr1 Db addr2";
-            let elements = vec![Element::Macro(MacroNode {
-                mdoc_macro: Macro::Ad,
-                nodes: vec![
-                    Element::Text("addr1".to_string()),
-                    Element::Text("Db".to_string()),
-                    Element::Text("addr2".to_string()),
-                ],
-            })];
-
-            let mdoc = MdocParser::parse_mdoc(content).unwrap();
-            assert_eq!(mdoc.elements, elements);
-        }
-
-        #[test]
-        fn db_not_parsed() {
-            let content = ".Db Ad";
-            let elements = vec![Element::Macro(MacroNode {
-                mdoc_macro: Macro::Db,
-                nodes: vec![Element::Text("Ad".to_string())],
-            })];
-
-            let mdoc = MdocParser::parse_mdoc(content).unwrap();
-            assert_eq!(mdoc.elements, elements);
-        }
-
-        #[test]
-        fn db_no_args() {
-            let content = ".Db";
-            let elements = vec![Element::Macro(MacroNode {
-                mdoc_macro: Macro::Db,
-                nodes: vec![],
-            })];
-
-            let mdoc = MdocParser::parse_mdoc(content).unwrap();
-            assert_eq!(mdoc.elements, elements);
-        }
-
-        #[test]
-        fn dd() {
-            let content = ".Dd $Mdocdate: July 2, 2018$";
-            let elements = vec![Element::Macro(MacroNode {
-                mdoc_macro: Macro::Dd {
-                    date: DdDate::MDYFormat(Date {
-                        month_day: ("July".to_string(), 2),
-                        year: 2018,
-                    }),
-                },
-                nodes: vec![],
-            })];
-
-            let mdoc = MdocParser::parse_mdoc(content).unwrap();
-            assert_eq!(mdoc.elements, elements);
-        }
-
-        #[test]
-        fn dd_only_date() {
-            let content = ".Dd July 2, 2018";
-            let elements = vec![Element::Macro(MacroNode {
-                mdoc_macro: Macro::Dd {
-                    date: DdDate::MDYFormat(Date {
-                        month_day: ("July".to_string(), 2),
-                        year: 2018,
-                    }),
-                },
-                nodes: vec![],
-            })];
-
-            let mdoc = MdocParser::parse_mdoc(content).unwrap();
-            assert_eq!(mdoc.elements, elements);
-        }
-
-        #[test]
-        fn dd_no_date() {
-            let content = ".Dd $Mdocdate$";
-            let date = chrono::offset::Utc::now().date_naive();
-            let month = match date.month() {
-                1 => "January",
-                2 => "February",
-                3 => "March",
-                4 => "April",
-                5 => "May",
-                6 => "June",
-                7 => "July",
-                8 => "August",
-                9 => "September",
-                10 => "October",
-                11 => "November",
-                12 => "December",
-                _ => unreachable!(),
-            };
-            let date = DdDate::MDYFormat(Date {
-                month_day: (month.to_string(), date.day() as u8),
-                year: date.year() as u16,
-            });
-            let elements = vec![Element::Macro(MacroNode {
-                mdoc_macro: Macro::Dd { date: date },
-                nodes: vec![],
-            })];
-
-            let mdoc = MdocParser::parse_mdoc(content).unwrap();
-            assert_eq!(mdoc.elements, elements);
-        }
-
-        #[test]
-        fn dd_numeric_date() {
-            let content = ".Dd 2018-12-31";
-            let elements = vec![Element::Macro(MacroNode {
-                mdoc_macro: Macro::Dd {
-                    date: DdDate::MDYFormat(Date {
-                        month_day: ("December".to_string(), 31),
-                        year: 2018,
-                    }),
-                },
-                nodes: vec![],
-            })];
-
-            let mdoc = MdocParser::parse_mdoc(content).unwrap();
-            assert_eq!(mdoc.elements, elements);
-        }
-
-        #[test]
-        fn dd_no_args() {
-            let content = ".Dd";
-            let date = chrono::offset::Utc::now().date_naive();
-            let month = match date.month() {
-                1 => "January",
-                2 => "February",
-                3 => "March",
-                4 => "April",
-                5 => "May",
-                6 => "June",
-                7 => "July",
-                8 => "August",
-                9 => "September",
-                10 => "October",
-                11 => "November",
-                12 => "December",
-                _ => unreachable!(),
-            };
-            let date = DdDate::MDYFormat(Date {
-                month_day: (month.to_string(), date.day() as u8),
-                year: date.year() as u16,
-            });
-            let elements = vec![Element::Macro(MacroNode {
-                mdoc_macro: Macro::Dd { date: date },
-                nodes: vec![],
-            })];
-
-            let mdoc = MdocParser::parse_mdoc(content).unwrap();
-            assert_eq!(mdoc.elements, elements);
-        }
-
-        #[test]
-        fn dd_not_callable() {
-            let content = ".Ad addr1 Dd addr2";
-            let elements = vec![Element::Macro(MacroNode {
-                mdoc_macro: Macro::Ad,
-                nodes: vec![
-                    Element::Text("addr1".to_string()),
-                    Element::Text("Dd".to_string()),
-                    Element::Text("addr2".to_string()),
-                ],
-            })];
-
-            let mdoc = MdocParser::parse_mdoc(content).unwrap();
-            assert_eq!(mdoc.elements, elements);
-        }
-
-        #[test]
-        fn dd_not_parsed() {
-            let content = ".Dd Ad 2, 2018";
-            let elements = vec![Element::Macro(MacroNode {
-                mdoc_macro: Macro::Dd {
-                    date: DdDate::MDYFormat(Date {
-                        month_day: ("Ad".to_string(), 2),
-                        year: 2018,
-                    }),
-                },
-                nodes: vec![],
-            })];
-
-            let mdoc = MdocParser::parse_mdoc(content).unwrap();
-            assert_eq!(mdoc.elements, elements);
-        }
-
-        #[test]
-        fn dt() {
-            let content = ".Dt PROGNAME 1 i386\n.Dt 1 i386 \n.Dt PROGNAME 1";
-            let elements = vec![
-                Element::Macro(MacroNode {
-                    mdoc_macro: Macro::Dt {
-                        title: Some("PROGNAME".to_string()),
-                        section: "1".to_string(),
-                        arch: Some("i386".to_string()),
-                    },
-                    nodes: vec![],
-                }),
-                Element::Macro(MacroNode {
-                    mdoc_macro: Macro::Dt {
-                        title: None,
-                        section: "1".to_string(),
-                        arch: Some("i386".to_string()),
-                    },
-                    nodes: vec![],
-                }),
-                Element::Macro(MacroNode {
-                    mdoc_macro: Macro::Dt {
-                        title: Some("PROGNAME".to_string()),
-                        section: "1".to_string(),
-                        arch: None,
-                    },
-                    nodes: vec![],
-                }),
-            ];
-
-            let mdoc = MdocParser::parse_mdoc(content).unwrap();
-            assert_eq!(mdoc.elements, elements);
-        }
-
-        #[test]
-        fn dt_not_callable() {
-            let content = ".Ad addr1 Dt addr2";
-            let elements = vec![Element::Macro(MacroNode {
-                mdoc_macro: Macro::Ad,
-                nodes: vec![
-                    Element::Text("addr1".to_string()),
-                    Element::Text("Dt".to_string()),
-                    Element::Text("addr2".to_string()),
-                ],
-            })];
-
-            let mdoc = MdocParser::parse_mdoc(content).unwrap();
-            assert_eq!(mdoc.elements, elements);
-        }
-
-        #[test]
-        fn dt_not_parsed() {
-            let content = ".Dt Ad 1";
-            let elements = vec![Element::Macro(MacroNode {
-                mdoc_macro: Macro::Dt {
-                    title: Some("Ad".to_string()),
-                    section: "1".to_string(),
-                    arch: None,
-                },
-                nodes: vec![],
-            })];
-
-            let mdoc = MdocParser::parse_mdoc(content).unwrap();
-            assert_eq!(mdoc.elements, elements);
-        }
-
-        
-        #[test]
-        fn dt_no_args() {
-            let content = ".Dt";
-            let elements = vec![];
-
-            let mdoc = MdocParser::parse_mdoc(content).unwrap();
-            assert_eq!(mdoc.elements, elements);
-        }
-
-        #[test]
-        fn dv() {
-            let content = ".Dv CONSTANT1 CONSTANT2";
-            let elements = vec![Element::Macro(MacroNode {
-                mdoc_macro: Macro::Dv,
-                nodes: vec![
-                    Element::Text("CONSTANT1".to_string()),
-                    Element::Text("CONSTANT2".to_string()),
-                ],
-            })];
-
-            let mdoc = MdocParser::parse_mdoc(content).unwrap();
-            assert_eq!(mdoc.elements, elements);
-        }
-
-        #[test]
-        fn dv_no_args() {
-            let content = ".Dv";
-            let elements = vec![];
-
-            let mdoc = MdocParser::parse_mdoc(content).unwrap();
-            assert_eq!(mdoc.elements, elements);
-        }
-
-        #[test]
-        fn dv_callable() {
-            let content = ".Ad addr1 addr2 Dv CONST1";
-            let elemenets = vec![
-                Element::Macro(MacroNode {
-                    mdoc_macro: Macro::Ad,
-                    nodes: vec![
-                        Element::Text("addr1".to_string()),
-                        Element::Text("addr2".to_string()),
-                    ],
-                }),
-                Element::Macro(MacroNode {
-                    mdoc_macro: Macro::Dv,
-                    nodes: vec![Element::Text("CONST1".to_string())],
-                }),
-            ];
-
-            let mdoc = MdocParser::parse_mdoc(content).unwrap();
-            assert_eq!(mdoc.elements, elemenets)
-        }
-
-        #[test]
-        fn dv_parsed() {
-            let content = ".Dv CONST1 Ad addr1 addr2";
-            let elements = vec![
-                Element::Macro(MacroNode {
-                    mdoc_macro: Macro::Dv,
-                    nodes: vec![Element::Text("CONST1".to_string())],
-                }),
-                Element::Macro(MacroNode {
-                    mdoc_macro: Macro::Ad,
-                    nodes: vec![
-                        Element::Text("addr1".to_string()),
-                        Element::Text("addr2".to_string()),
-                    ],
-                }),
-            ];
-
-            let mdoc = MdocParser::parse_mdoc(content).unwrap();
-            assert_eq!(mdoc.elements, elements);
-        }
-
-        #[test]
-        fn em() {
-            let input = ".Em word1 word2";
-            let elements = vec![Element::Macro(MacroNode {
-                mdoc_macro: Macro::Em,
-                nodes: vec![
-                    Element::Text("word1".to_string()),
-                    Element::Text("word2".to_string()),
-                ],
-            })];
-
-            let mdoc = MdocParser::parse_mdoc(input).unwrap();
-            assert_eq!(mdoc.elements, elements);
-        }
-
-        #[test]
-        fn em_no_args() {
-            let input = ".Em";
-            let elements = vec![];
-
-            let mdoc = MdocParser::parse_mdoc(input).unwrap();
-            assert_eq!(mdoc.elements, elements);
-        }
-
-        #[test]
-        fn em_parsed() {
-            let input = ".Em word1 Ad addr1 addr2";
-            let elements = vec![
-                Element::Macro(MacroNode {
-                    mdoc_macro: Macro::Em,
-                    nodes: vec![Element::Text("word1".to_string())],
-                }),
-                Element::Macro(MacroNode {
-                    mdoc_macro: Macro::Ad,
-                    nodes: vec![
-                        Element::Text("addr1".to_string()),
-                        Element::Text("addr2".to_string()),
-                    ],
-                }),
-            ];
-
-            let mdoc = MdocParser::parse_mdoc(input).unwrap();
-            assert_eq!(mdoc.elements, elements);
-        }
-
-        #[test]
-        fn em_callable() {
-            let input = ".Ad addr1 addr2 Em word1";
-            let elemenets = vec![
-                Element::Macro(MacroNode {
-                    mdoc_macro: Macro::Ad,
-                    nodes: vec![
-                        Element::Text("addr1".to_string()),
-                        Element::Text("addr2".to_string()),
-                    ],
-                }),
-                Element::Macro(MacroNode {
-                    mdoc_macro: Macro::Em,
-                    nodes: vec![Element::Text("word1".to_string())],
-                }),
-            ];
-
-            let mdoc = MdocParser::parse_mdoc(input).unwrap();
-            assert_eq!(mdoc.elements, elemenets)
-        }
-
-        #[test]
-        fn er() {
-            let input = ".Er ERROR";
-            let elements = vec![Element::Macro(MacroNode {
-                mdoc_macro: Macro::Er,
-                nodes: vec![Element::Text("ERROR".to_string())],
-            })];
-
-            let mdoc = MdocParser::parse_mdoc(input).unwrap();
-            assert_eq!(mdoc.elements, elements);
-        }
-
-        #[test]
-        fn er_no_args() {
-            let input = ".Er";
-            let elements = vec![];
-
-            let mdoc = MdocParser::parse_mdoc(input).unwrap();
-            assert_eq!(mdoc.elements, elements);
-        }
-
-        #[test]
-        fn er_parsed() {
-            let input = ".Er ERROR Ad addr1";
-            let elements = vec![
-                Element::Macro(MacroNode {
-                    mdoc_macro: Macro::Er,
-                    nodes: vec![Element::Text("ERROR".to_string())],
-                }),
-                Element::Macro(MacroNode {
-                    mdoc_macro: Macro::Ad,
-                    nodes: vec![Element::Text("addr1".to_string())],
-                }),
-            ];
-
-            let mdoc = MdocParser::parse_mdoc(input).unwrap();
-            assert_eq!(mdoc.elements, elements);
-        }
-
-        #[test]
-        fn er_callable() {
-            let input = ".Ad addr1 addr2 Er ERROR ERROR2";
-            let elemenets = vec![
-                Element::Macro(MacroNode {
-                    mdoc_macro: Macro::Ad,
-                    nodes: vec![
-                        Element::Text("addr1".to_string()),
-                        Element::Text("addr2".to_string()),
-                    ],
-                }),
-                Element::Macro(MacroNode {
-                    mdoc_macro: Macro::Er,
-                    nodes: vec![
-                        Element::Text("ERROR".to_string()),
-                        Element::Text("ERROR2".to_string()),
-                    ],
-                }),
-            ];
-
-            let mdoc = MdocParser::parse_mdoc(input).unwrap();
-            assert_eq!(mdoc.elements, elemenets)
-        }
-
-        #[test]
-        fn es() {
-            let input = ".Es ( )";
-            let elements = vec![Element::Macro(MacroNode {
-                mdoc_macro: Macro::Es {
-                    opening_delimiter: '(',
-                    closing_delimiter: ')',
-                },
-                nodes: vec![],
-            })];
-
-            let mdoc = MdocParser::parse_mdoc(input).unwrap();
-            assert_eq!(mdoc.elements, elements);
-        }
-
-        #[test]
-        fn es_bad_args() {
-            assert_eq!(MdocParser::parse_mdoc(".Es").unwrap().elements, vec![]);
-            assert_eq!(MdocParser::parse_mdoc(".Es (").unwrap().elements, vec![]);
-            assert_eq!(MdocParser::parse_mdoc(".Es { }").unwrap().elements, vec![]);
-        }
-
-        #[test]
-        fn es_parsed() {
-            let input = ".Es [ ] At 2.32";
-            let elements = vec![
-                Element::Macro(MacroNode {
-                    mdoc_macro: Macro::Es {
-                        opening_delimiter: '[',
-                        closing_delimiter: ']',
-                    },
-                    nodes: vec![],
-                }),
-                Element::Macro(MacroNode {
-                    mdoc_macro: Macro::At,
-                    nodes: vec![
-                        Element::Text(AtType::General.to_string()),
-                        Element::Text("2.32".to_string()),
-                    ],
-                }),
-            ];
-
-            let mdoc = MdocParser::parse_mdoc(input).unwrap();
-            assert_eq!(mdoc.elements, elements);
-        }
-
-        #[test]
-        fn es_callable() {
-            let input = ".Ad addr1 addr2 Es ( )";
-            let elements = vec![
-                Element::Macro(MacroNode {
-                    mdoc_macro: Macro::Ad,
-                    nodes: vec![
-                        Element::Text("addr1".to_string()),
-                        Element::Text("addr2".to_string()),
-                    ],
-                }),
-                Element::Macro(MacroNode {
-                    mdoc_macro: Macro::Es {
-                        opening_delimiter: '(',
-                        closing_delimiter: ')',
-                    },
-                    nodes: vec![],
-                }),
-            ];
-
-            let mdoc = MdocParser::parse_mdoc(input).unwrap();
-            assert_eq!(mdoc.elements, elements);
-        }
-
-        // .Ev -----------------------------------------------------------
-
-        #[test]
-        fn ev() {
-            let input = ".Ev DISPLAY";
-            let elements = vec![Element::Macro(MacroNode {
-                mdoc_macro: Macro::Ev,
-                nodes: vec![Element::Text("DISPLAY".to_string())],
-            })];
-
-            let mdoc = MdocParser::parse_mdoc(input).unwrap();
-            assert_eq!(mdoc.elements, elements);
-        }
-
-        #[test]
-        fn ev_no_args() {
-            let input = ".Ev";
-            let elements = vec![];
-
-            let mdoc = MdocParser::parse_mdoc(input).unwrap();
-            assert_eq!(mdoc.elements, elements);
-        }
-
-        #[test]
-        fn ev_parsed() {
-            let input = ".Ev DISPLAY Ad ADDRESS";
-            let elements = vec![
-                Element::Macro(MacroNode {
-                    mdoc_macro: Macro::Ev,
-                    nodes: vec![Element::Text("DISPLAY".to_string())],
-                }),
-                Element::Macro(MacroNode {
-                    mdoc_macro: Macro::Ad,
-                    nodes: vec![Element::Text("ADDRESS".to_string())],
-                }),
-            ];
-
-            let mdoc = MdocParser::parse_mdoc(input).unwrap();
-            assert_eq!(mdoc.elements, elements);
-        }
-
-        #[test]
-        fn ev_callable() {
-            let input = ".Ad addr1 Ev ADDRESS";
-            let elements = vec![
-                Element::Macro(MacroNode {
-                    mdoc_macro: Macro::Ad,
-                    nodes: vec![Element::Text("addr1".to_string())],
-                }),
-                Element::Macro(MacroNode {
-                    mdoc_macro: Macro::Ev,
-                    nodes: vec![Element::Text("ADDRESS".to_string())],
-                }),
-            ];
-
-            let mdoc = MdocParser::parse_mdoc(input).unwrap();
-            assert_eq!(mdoc.elements, elements);
-        }
-
-        // .Ex -----------------------------------------------------------
-
-        #[test]
-        fn ex() {
-            let input = ".Ex -std grep";
-            let elements = vec![Element::Macro(MacroNode {
-                mdoc_macro: Macro::Ex,
-                nodes: vec![Element::Text("grep".to_string())],
-            })];
-
-            let mdoc = MdocParser::parse_mdoc(input).unwrap();
-            assert_eq!(mdoc.elements, elements);
-        }
-
-        #[test]
-        fn ex_no_args() {
-            let input = ".Ex";
-            let elements = vec![];
-
-            let mdoc = MdocParser::parse_mdoc(input).unwrap();
-            assert_eq!(mdoc.elements, elements);
-        }
-
-        #[test]
-        fn ex_not_parsed() {
-            let input = ".Ex -std grep Ad addr";
-            let elements = vec![Element::Macro(MacroNode {
-                mdoc_macro: Macro::Ex,
-                nodes: vec![
-                    Element::Text("grep".to_string()),
-                    Element::Text("Ad".to_string()),
-                    Element::Text("addr".to_string()),
-                ],
-            })];
-
-            let mdoc = MdocParser::parse_mdoc(input).unwrap();
-            assert_eq!(mdoc.elements, elements);
-        }
-
-        #[test]
-        fn ex_not_callable() {
-            let input = ".Ad addr Ex -std grep";
-            let elements = vec![Element::Macro(MacroNode {
-                mdoc_macro: Macro::Ad,
-                nodes: vec![
-                    Element::Text("addr".to_string()),
-                    Element::Text("Ex".to_string()),
-                    Element::Text("-std".to_string()),
-                    Element::Text("grep".to_string()),
-                ],
-            })];
-
-            let mdoc = MdocParser::parse_mdoc(input).unwrap();
-            assert_eq!(mdoc.elements, elements);
-        }
-
-        // .Fa -----------------------------------------------------------
-
-        #[test]
-        fn fa() {
-            let input = ".Fa size_t";
-            let elements = vec![Element::Macro(MacroNode {
-                mdoc_macro: Macro::Fa,
-                nodes: vec![Element::Text("size_t".to_string())],
-            })];
-
-            let mdoc = MdocParser::parse_mdoc(input).unwrap();
-            assert_eq!(mdoc.elements, elements);
-        }
-
-        #[test]
-        fn fa_no_args() {
-            let input = ".Fa";
-            let elements = vec![];
-
-            let mdoc = MdocParser::parse_mdoc(input).unwrap();
-            assert_eq!(mdoc.elements, elements);
-        }
-
-        #[test]
-        fn fa_parsed() {
-            let input = ".Fa funcname Ft const char *";
-            let elemets = vec![
-                Element::Macro(MacroNode {
-                    mdoc_macro: Macro::Fa,
-                    nodes: vec![Element::Text("funcname".to_string())],
-                }),
-                Element::Macro(MacroNode {
-                    mdoc_macro: Macro::Ft,
-                    nodes: vec![
-                        Element::Text("const".to_string()),
-                        Element::Text("char".to_string()),
-                        Element::Text("*".to_string()),
-                    ],
-                }),
-            ];
-
-            let mdoc = MdocParser::parse_mdoc(input).unwrap();
-            assert_eq!(mdoc.elements, elemets);
-        }
-
-        #[test]
-        fn fa_callable() {
-            let input = ".Ft functype Fa int";
-            let elements = vec![
-                Element::Macro(MacroNode {
-                    mdoc_macro: Macro::Ft,
-                    nodes: vec![Element::Text("functype".to_string())],
-                }),
-                Element::Macro(MacroNode {
-                    mdoc_macro: Macro::Fa,
-                    nodes: vec![Element::Text("int".to_string())],
-                }),
-            ];
-
-            let mdoc = MdocParser::parse_mdoc(input).unwrap();
-            assert_eq!(mdoc.elements, elements);
-        }
-
-        #[test]
-        fn fd() {
-            let input = ".Fd #define sa_handler __sigaction_u.__sa_handler\n.Fd #define SIO_MAXNFDS\n.Fd #endif";
-            let elements = vec![
-                Element::Macro(MacroNode {
-                    mdoc_macro: Macro::Fd {
-                        directive: "#define".to_string(),
-                        arguments: vec![
-                            "sa_handler".to_string(),
-                            "__sigaction_u.__sa_handler".to_string(),
-                        ],
-                    },
-                    nodes: vec![],
-                }),
-                Element::Macro(MacroNode {
-                    mdoc_macro: Macro::Fd {
-                        directive: "#define".to_string(),
-                        arguments: vec!["SIO_MAXNFDS".to_string()],
-                    },
-                    nodes: vec![],
-                }),
-                Element::Macro(MacroNode {
-                    mdoc_macro: Macro::Fd {
-                        directive: "#endif".to_string(),
-                        arguments: vec![],
-                    },
-                    nodes: vec![],
-                }),
-            ];
-
-            let mdoc = MdocParser::parse_mdoc(input).unwrap();
-            assert_eq!(mdoc.elements, elements);
-        }
-
-        #[test]
-        fn fd_no_args() {
-            let input = ".Fd";
-            let elements = vec![];
-
-            let mdoc = MdocParser::parse_mdoc(input).unwrap();
-            assert_eq!(mdoc.elements, elements);
-        }
-
-        #[test]
-        fn fd_not_parsed() {
-            let input = ".Fd #define Ad addr";
-            let elements = vec![Element::Macro(MacroNode {
-                mdoc_macro: Macro::Fd {
-                    directive: "#define".to_string(),
-                    arguments: vec!["Ad".to_string(), "addr".to_string()],
-                },
-                nodes: vec![],
-            })];
-
-            let mdoc = MdocParser::parse_mdoc(input).unwrap();
-            assert_eq!(mdoc.elements, elements);
-        }
-
-        #[test]
-        fn fd_not_callable() {
-            let input = ".Ad Fd #define ADDRESS";
-            let elements = vec![Element::Macro(MacroNode {
-                mdoc_macro: Macro::Ad,
-                nodes: vec![
-                    Element::Text("Fd".to_string()),
-                    Element::Text("#define".to_string()),
-                    Element::Text("ADDRESS".to_string()),
-                ],
-            })];
-
-            let mdoc = MdocParser::parse_mdoc(input).unwrap();
-            assert_eq!(mdoc.elements, elements);
-        }
-
-        #[test]
-        fn fl() {
-            let input = ".Fl H | L | P\n.Fl inet";
-            let elements = vec![
-                Element::Macro(MacroNode {
-                    mdoc_macro: Macro::Fl,
-                    nodes: vec![
-                        Element::Text("H".to_string()),
-                        Element::Text("|".to_string()),
-                        Element::Text("L".to_string()),
-                        Element::Text("|".to_string()),
-                        Element::Text("P".to_string()),
-                    ],
-                }),
-                Element::Macro(MacroNode {
-                    mdoc_macro: Macro::Fl,
-                    nodes: vec![Element::Text("inet".to_string())],
-                }),
-            ];
-
-            let mdoc = MdocParser::parse_mdoc(input).unwrap();
-            assert_eq!(mdoc.elements, elements);
-        }
-
-        #[test]
-        fn fl_no_args() {
-            let input = ".Fl";
-            let elements = vec![Element::Macro(MacroNode {
-                mdoc_macro: Macro::Fl,
-                nodes: vec![],
-            })];
-
-            let mdoc = MdocParser::parse_mdoc(input).unwrap();
-            assert_eq!(mdoc.elements, elements);
-        }
-
-        #[test]
-        fn fl_parsed() {
-            let input = ".Fl inet Ar destination gateway";
-            let elements = vec![
-                Element::Macro(MacroNode {
-                    mdoc_macro: Macro::Fl,
-                    nodes: vec![Element::Text("inet".to_string())],
-                }),
-                Element::Macro(MacroNode {
-                    mdoc_macro: Macro::Ar,
-                    nodes: vec![
-                        Element::Text("destination".to_string()),
-                        Element::Text("gateway".to_string()),
-                    ],
-                }),
-            ];
-
-            let mdoc = MdocParser::parse_mdoc(input).unwrap();
-            assert_eq!(mdoc.elements, elements);
-        }
-
-        #[test]
-        fn fl_callable() {
-            let input = ".Cm add Fl inet";
-            let elements = vec![
-                Element::Macro(MacroNode {
-                    mdoc_macro: Macro::Cm,
-                    nodes: vec![Element::Text("add".to_string())],
-                }),
-                Element::Macro(MacroNode {
-                    mdoc_macro: Macro::Fl,
-                    nodes: vec![Element::Text("inet".to_string())],
-                }),
-            ];
-
-            let mdoc = MdocParser::parse_mdoc(input).unwrap();
-            assert_eq!(mdoc.elements, elements);
-        }
-
-        // .Fn -----------------------------------------------------------
-
-        #[test]
-        fn r#fn() {
-            let input = ".Fn \"int funcname\" \"int arg0\" \"int arg1\"\n.Fn funcname \"int arg0\"\n.Fn funcname arg0\n.Fn ( funcname )";
-            let elements = vec![
-                Element::Macro(MacroNode {
-                    mdoc_macro: Macro::Fn {
-                        funcname: "\"int funcname\"".to_string(),
-                    },
-                    nodes: vec![
-                        Element::Text("\"int arg0\"".to_string()),
-                        Element::Text("\"int arg1\"".to_string()),
-                    ],
-                }),
-                Element::Macro(MacroNode {
-                    mdoc_macro: Macro::Fn {
-                        funcname: "funcname".to_string(),
-                    },
-                    nodes: vec![Element::Text("\"int arg0\"".to_string())],
-                }),
-                Element::Macro(MacroNode {
-                    mdoc_macro: Macro::Fn {
-                        funcname: "funcname".to_string(),
-                    },
-                    nodes: vec![Element::Text("arg0".to_string())],
-                }),
-                Element::Macro(MacroNode {
-                    mdoc_macro: Macro::Fn {
-                        funcname: "(funcname".to_string(),
-                    },
-                    nodes: vec![Element::Text(")".to_string())],
-                }),
-            ];
-
-            let mdoc = MdocParser::parse_mdoc(input).unwrap();
-            assert_eq!(mdoc.elements, elements);
-        }
-
-        
-        #[test]
-        fn fn_no_args() {
-            let input = ".Fn";
-            let elements = vec![];
-
-            let mdoc = MdocParser::parse_mdoc(input).unwrap();
-            assert_eq!(mdoc.elements, elements);
-        }
-
-        #[test]
-        fn fn_parsed() {
-            let input = ".Fn funcname arg Ft int";
-            let elements = vec![
-                Element::Macro(MacroNode {
-                    mdoc_macro: Macro::Fn {
-                        funcname: "funcname".to_string(),
-                    },
-                    nodes: vec![Element::Text("arg".to_string())],
-                }),
-                Element::Macro(MacroNode {
-                    mdoc_macro: Macro::Ft,
-                    nodes: vec![Element::Text("int".to_string())],
-                }),
-            ];
-
-            let mdoc = MdocParser::parse_mdoc(input).unwrap();
-            assert_eq!(mdoc.elements, elements);
-        }
-
-        #[test]
-        fn fn_callable() {
-            let input = ".Ft functype Fn funcname";
-            let elements = vec![
-                Element::Macro(MacroNode {
-                    mdoc_macro: Macro::Ft,
-                    nodes: vec![Element::Text("functype".to_string())],
-                }),
-                Element::Macro(MacroNode {
-                    mdoc_macro: Macro::Fn {
-                        funcname: "funcname".to_string(),
-                    },
-                    nodes: vec![],
-                }),
-            ];
-
-            let mdoc = MdocParser::parse_mdoc(input).unwrap();
-            assert_eq!(mdoc.elements, elements);
-        }
-
-        #[test]
-        fn fr() {
-            let input = ".Fr 32";
-            let elements = vec![Element::Macro(MacroNode {
-                mdoc_macro: Macro::Fr,
-                nodes: vec![Element::Text("32".to_string())],
-            })];
-
-            let mdoc = MdocParser::parse_mdoc(input).unwrap();
-            assert_eq!(mdoc.elements, elements);
-        }
-
-        #[test]
-        fn fr_no_args() {
-            let input = ".Fr";
-            let elements = vec![];
-
-            let mdoc = MdocParser::parse_mdoc(input).unwrap();
-            assert_eq!(mdoc.elements, elements);
-        }
-
-        #[test]
-        fn fr_parsed() {
-            let input = ".Fr 32 Ad addr";
-            let elements = vec![
-                Element::Macro(MacroNode {
-                    mdoc_macro: Macro::Fr,
-                    nodes: vec![Element::Text("32".to_string())],
-                }),
-                Element::Macro(MacroNode {
-                    mdoc_macro: Macro::Ad,
-                    nodes: vec![Element::Text("addr".to_string())],
-                }),
-            ];
-
-            let mdoc = MdocParser::parse_mdoc(input).unwrap();
-            assert_eq!(mdoc.elements, elements);
-        }
-
-        #[test]
-        fn fr_callable() {
-            let input = ".Ft functype Fr 12";
-            let elements = vec![
-                Element::Macro(MacroNode {
-                    mdoc_macro: Macro::Ft,
-                    nodes: vec![Element::Text("functype".to_string())],
-                }),
-                Element::Macro(MacroNode {
-                    mdoc_macro: Macro::Fr,
-                    nodes: vec![Element::Text("12".to_string())],
-                }),
-            ];
-
-            let mdoc = MdocParser::parse_mdoc(input).unwrap();
-            assert_eq!(mdoc.elements, elements);
-        }
-
-        // .Ft -----------------------------------------------------------
-
-        #[test]
-        fn ft() {
-            let input = ".Ft int32 void";
-            let elements = vec![Element::Macro(MacroNode {
-                mdoc_macro: Macro::Ft,
-                nodes: vec![
-                    Element::Text("int32".to_string()),
-                    Element::Text("void".to_string()),
-                ],
-            })];
-
-            let mdoc = MdocParser::parse_mdoc(input).unwrap();
-            assert_eq!(mdoc.elements, elements);
-        }
-
-        #[test]
-        fn ft_no_args() {
-            let input = ".Ft";
-            let elements = vec![];
-
-            let mdoc = MdocParser::parse_mdoc(input).unwrap();
-            assert_eq!(mdoc.elements, elements);
-        }
-
-        #[test]
-        fn ft_parsed() {
-            let input = ".Ft functype Fa arg";
-            let elements = vec![
-                Element::Macro(MacroNode {
-                    mdoc_macro: Macro::Ft,
-                    nodes: vec![Element::Text("functype".to_string())],
-                }),
-                Element::Macro(MacroNode {
-                    mdoc_macro: Macro::Fa,
-                    nodes: vec![Element::Text("arg".to_string())],
-                }),
-            ];
-
-            let mdoc = MdocParser::parse_mdoc(input).unwrap();
-            assert_eq!(mdoc.elements, elements);
-        }
-
-        #[test]
-        fn ft_callable() {
-            let input = ".Fa funcname Ft const char *";
-            let elemets = vec![
-                Element::Macro(MacroNode {
-                    mdoc_macro: Macro::Fa,
-                    nodes: vec![Element::Text("funcname".to_string())],
-                }),
-                Element::Macro(MacroNode {
-                    mdoc_macro: Macro::Ft,
-                    nodes: vec![
-                        Element::Text("const".to_string()),
-                        Element::Text("char".to_string()),
-                        Element::Text("*".to_string()),
-                    ],
-                }),
-            ];
-
-            let mdoc = MdocParser::parse_mdoc(input).unwrap();
-            assert_eq!(mdoc.elements, elemets);
-        }
-
-        #[test]
-        fn fx() {
-            let input = ".Fx 1.0 arg\n";
-            let elements = vec![
-                Element::Macro(MacroNode {
-                    mdoc_macro: Macro::Fx,
-                    nodes: vec![
-                        Element::Text(FxType::format("1.0")),
-                        Element::Text("arg".to_string()),
-                    ],
-                }),
-            ];
-
-            let mdoc = MdocParser::parse_mdoc(input).unwrap();
-            assert_eq!(mdoc.elements, elements);
-        }
-
-        #[test]
-        fn fx_no_args() {
-            let input = ".Fx";
-            let elements = vec![Element::Macro(MacroNode {
-                mdoc_macro: Macro::Fx,
-                nodes: vec![Element::Text(FxType::format_default())],
-            })];
-
-            let mdoc = MdocParser::parse_mdoc(input).unwrap();
-            assert_eq!(mdoc.elements, elements);
-        }
-
-        #[test]
-        fn fx_parsed() {
-            let input = ".Fx 1.0 Ad addr";
-            let elements = vec![
-                Element::Macro(MacroNode {
-                    mdoc_macro: Macro::Fx,
-                    nodes: vec![Element::Text(FxType::format("1.0"))],
-                }),
-                Element::Macro(MacroNode {
-                    mdoc_macro: Macro::Ad,
-                    nodes: vec![Element::Text("addr".to_string())],
-                }),
-            ];
-
-            let mdoc = MdocParser::parse_mdoc(input).unwrap();
-            assert_eq!(mdoc.elements, elements);
-        }
-
-        #[test]
-        fn fx_callable() {
-            let input = ".Ad addr Fx 1.0";
-            let elements = vec![
-                Element::Macro(MacroNode {
-                    mdoc_macro: Macro::Ad,
-                    nodes: vec![Element::Text("addr".to_string())],
-                }),
-                Element::Macro(MacroNode {
-                    mdoc_macro: Macro::Fx,
-                    nodes: vec![Element::Text(FxType::format("1.0"))],
-                }),
-            ];
-
-            let mdoc = MdocParser::parse_mdoc(input).unwrap();
-            assert_eq!(mdoc.elements, elements);
-        }
-
-        #[test]
-        fn hf() {
-            let input = ".Hf file/path file2/path";
-            let elements = vec![Element::Macro(MacroNode {
-                mdoc_macro: Macro::Hf,
-                nodes: vec![
-                    Element::Text("file/path".to_string()),
-                    Element::Text("file2/path".to_string()),
-                ],
-            })];
-
-            let mdoc = MdocParser::parse_mdoc(input).unwrap();
-            assert_eq!(mdoc.elements, elements);
-        }
-
-        #[test]
-        fn hf_no_args() {
-            let input = ".Hf";
-            let elements = vec![Element::Macro(MacroNode {
-                mdoc_macro: Macro::Hf,
-                nodes: vec![],
-            })];
-
-            let mdoc = MdocParser::parse_mdoc(input).unwrap();
-            assert_eq!(mdoc.elements, elements);
-        }
-
-        #[test]
-        fn hf_not_parsed() {
-            let input = ".Hf Ad addr";
-            let elements = vec![Element::Macro(MacroNode {
-                mdoc_macro: Macro::Hf,
-                nodes: vec![
-                    Element::Text("Ad".to_string()),
-                    Element::Text("addr".to_string()),
-                ],
-            })];
-
-            let mdoc = MdocParser::parse_mdoc(input).unwrap();
-            assert_eq!(mdoc.elements, elements);
-        }
-
-        #[test]
-        fn hf_not_callable() {
-            let input = ".Ad Hf path/to/some/file";
-            let elements = vec![Element::Macro(MacroNode {
-                mdoc_macro: Macro::Ad,
-                nodes: vec![
-                    Element::Text("Hf".to_string()),
-                    Element::Text("path/to/some/file".to_string()),
-                ],
-            })];
-
-            let mdoc = MdocParser::parse_mdoc(input).unwrap();
-            assert_eq!(mdoc.elements, elements);
-        }
-
-        #[test]
-        fn ic() {
-            let input = ".Ic :wq";
-            let elements = vec![Element::Macro(MacroNode {
-                mdoc_macro: Macro::Ic,
-                nodes: vec![Element::Text(":wq".to_string())],
-            })];
-
-            let mdoc = MdocParser::parse_mdoc(input).unwrap();
-            assert_eq!(mdoc.elements, elements);
-        }
-
-        #[test]
-        fn ic_no_args() {
-            let input = ".Ic";
-            let elements = vec![];
-
-            let mdoc = MdocParser::parse_mdoc(input).unwrap();
-            assert_eq!(mdoc.elements, elements);
-        }
-
-        #[test]
-        fn ic_parsed() {
-            let input = ".Ic lookup Cm file bind";
-            let elements = vec![
-                Element::Macro(MacroNode {
-                    mdoc_macro: Macro::Ic,
-                    nodes: vec![Element::Text("lookup".to_string())],
-                }),
-                Element::Macro(MacroNode {
-                    mdoc_macro: Macro::Cm,
-                    nodes: vec![
-                        Element::Text("file".to_string()),
-                        Element::Text("bind".to_string()),
-                    ],
-                }),
-            ];
-
-            let mdoc = MdocParser::parse_mdoc(input).unwrap();
-            assert_eq!(mdoc.elements, elements);
-        }
-
-        #[test]
-        fn ic_callable() {
-            let input = ".Ad addr Ic :wq";
-            let elements = vec![
-                Element::Macro(MacroNode {
-                    mdoc_macro: Macro::Ad,
-                    nodes: vec![Element::Text("addr".to_string())],
-                }),
-                Element::Macro(MacroNode {
-                    mdoc_macro: Macro::Ic,
-                    nodes: vec![Element::Text(":wq".to_string())],
-                }),
-            ];
-
-            let mdoc = MdocParser::parse_mdoc(input).unwrap();
-            assert_eq!(mdoc.elements, elements);
-        }
-
-        #[test]
-        fn r#in() {
-            let input = ".In stdatomic.h";
-            let elements = vec![Element::Macro(MacroNode {
-                mdoc_macro: Macro::In {
-                    filename: "stdatomic.h".to_string(),
-                },
-                nodes: vec![],
-            })];
-
-            let mdoc = MdocParser::parse_mdoc(input).unwrap();
-            assert_eq!(mdoc.elements, elements);
-        }
-
-        #[test]
-        fn in_no_args() {
-            let input = ".In";
-            let elements = vec![];
-
-            let mdoc = MdocParser::parse_mdoc(input).unwrap();
-            assert_eq!(mdoc.elements, elements);
-        }
-
-        #[test]
-        fn in_parsed() {
-            let input = ".In stdio.h Ad addr";
-            let elements = vec![
-                Element::Macro(MacroNode {
-                    mdoc_macro: Macro::In {
-                        filename: "stdio.h".to_string(),
-                    },
-                    nodes: vec![],
-                }),
-                Element::Macro(MacroNode {
-                    mdoc_macro: Macro::Ad,
-                    nodes: vec![Element::Text("addr".to_string())],
-                }),
-            ];
-
-            let mdoc = MdocParser::parse_mdoc(input).unwrap();
-            assert_eq!(mdoc.elements, elements);
-        }
-
-        #[test]
-        fn in_callable() {
-            let input = ".Ad addr In stdatomic.c";
-            let elements = vec![
-                Element::Macro(MacroNode {
-                    mdoc_macro: Macro::Ad,
-                    nodes: vec![Element::Text("addr".to_string())],
-                }),
-                Element::Macro(MacroNode {
-                    mdoc_macro: Macro::In {
-                        filename: "stdatomic.c".to_string(),
-                    },
-                    nodes: vec![],
-                }),
-            ];
-
-            let mdoc = MdocParser::parse_mdoc(input).unwrap();
-            assert_eq!(mdoc.elements, elements);
-        }
-
-        #[test]
-        fn lb() {
-            let input = ".Lb libname";
-            let elements = vec![Element::Macro(MacroNode {
-                mdoc_macro: Macro::Lb {
-                    lib_name: "libname".to_string(),
-                },
-                nodes: vec![],
-            })];
-
-            let mdoc = MdocParser::parse_mdoc(input).unwrap();
-            assert_eq!(mdoc.elements, elements);
-        }
-
-        #[test]
-        fn lb_wrong_args() {
-            assert_eq!(MdocParser::parse_mdoc(".Lb").unwrap().elements, vec![]);
-        }
-
-        #[test]
-        fn lb_not_parsed() {
-            let input = ".Lb Ar";
-            let elements = vec![Element::Macro(MacroNode {
-                mdoc_macro: Macro::Lb {
-                    lib_name: "Ar".to_string(),
-                },
-                nodes: vec![],
-            })];
-
-            let mdoc = MdocParser::parse_mdoc(input).unwrap();
-            assert_eq!(mdoc.elements, elements);
-        }
-
-        #[test]
-        fn lb_not_callable() {
-            let input = ".Ad Lb stdio.h";
-            let elements = vec![Element::Macro(MacroNode {
-                mdoc_macro: Macro::Ad,
-                nodes: vec![
-                    Element::Text("Lb".to_string()),
-                    Element::Text("stdio.h".to_string()),
-                ],
-            })];
-
-            let mdoc = MdocParser::parse_mdoc(input).unwrap();
-            assert_eq!(mdoc.elements, elements);
-        }
-
-        #[test]
-        fn li() {
-            let input = ".Li Book Antiqua";
-            let elements = vec![Element::Macro(MacroNode {
-                mdoc_macro: Macro::Li,
-                nodes: vec![
-                    Element::Text("Book".to_string()),
-                    Element::Text("Antiqua".to_string()),
-                ],
-            })];
-
-            let mdoc = MdocParser::parse_mdoc(input).unwrap();
-            assert_eq!(mdoc.elements, elements);
-        }
-
-        #[test]
-        fn li_no_args() {
-            let input = ".Li";
-            let elements = vec![];
-
-            let mdoc = MdocParser::parse_mdoc(input).unwrap();
-            assert_eq!(mdoc.elements, elements);
-        }
-
-        #[test]
-        fn li_parsed() {
-            let input = ".Li font Ev DEFAULT_FONT";
-            let elements = vec![
-                Element::Macro(MacroNode {
-                    mdoc_macro: Macro::Li,
-                    nodes: vec![Element::Text("font".to_string())],
-                }),
-                Element::Macro(MacroNode {
-                    mdoc_macro: Macro::Ev,
-                    nodes: vec![Element::Text("DEFAULT_FONT".to_string())],
-                }),
-            ];
-
-            let mdoc = MdocParser::parse_mdoc(input).unwrap();
-            assert_eq!(mdoc.elements, elements);
-        }
-
-        #[test]
-        fn li_callable() {
-            let input = ".Ad addr Li font";
-            let elements = vec![
-                Element::Macro(MacroNode {
-                    mdoc_macro: Macro::Ad,
-                    nodes: vec![Element::Text("addr".to_string())],
-                }),
-                Element::Macro(MacroNode {
-                    mdoc_macro: Macro::Li,
-                    nodes: vec![Element::Text("font".to_string())],
-                }),
-            ];
-
-            let mdoc = MdocParser::parse_mdoc(input).unwrap();
-            assert_eq!(mdoc.elements, elements);
-        }
-
-        #[test]
-        fn lk() {
-            let input = ".Lk https://bsd.lv The BSD.lv Project";
-            let elements = vec![Element::Macro(MacroNode {
-                mdoc_macro: Macro::Lk {
-                    uri: "https://bsd.lv".to_string(),
-                },
-                nodes: vec![
-                    Element::Text("The".to_string()),
-                    Element::Text("BSD.lv".to_string()),
-                    Element::Text("Project".to_string()),
-                ],
-            })];
-
-            let mdoc = MdocParser::parse_mdoc(input).unwrap();
-            assert_eq!(mdoc.elements, elements);
-        }
-
-        #[test]
-        fn lk_no_args() {
-            let input = ".Lk";
-            let elements = vec![];
-
-            let mdoc = MdocParser::parse_mdoc(input).unwrap();
-            assert_eq!(mdoc.elements, elements);
-        }
-
-        #[test]
-        fn lk_parsed() {
-            let input = ".Lk https://bsd.lv Ev NAME";
-            let elements = vec![
-                Element::Macro(MacroNode {
-                    mdoc_macro: Macro::Lk {
-                        uri: "https://bsd.lv".to_string(),
-                    },
-                    nodes: vec![],
-                }),
-                Element::Macro(MacroNode {
-                    mdoc_macro: Macro::Ev,
-                    nodes: vec![Element::Text("NAME".to_string())],
-                }),
-            ];
-
-            let mdoc = MdocParser::parse_mdoc(input).unwrap();
-            assert_eq!(mdoc.elements, elements);
-        }
-
-        #[test]
-        fn lk_callable() {
-            let input = ".Ad addr Lk https://bsd.lv";
-            let elements = vec![
-                Element::Macro(MacroNode {
-                    mdoc_macro: Macro::Ad,
-                    nodes: vec![Element::Text("addr".to_string())],
-                }),
-                Element::Macro(MacroNode {
-                    mdoc_macro: Macro::Lk {
-                        uri: "https://bsd.lv".to_string(),
-                    },
-                    nodes: vec![],
-                }),
-            ];
-
-            let mdoc = MdocParser::parse_mdoc(input).unwrap();
-            assert_eq!(mdoc.elements, elements);
-        }
-
-        #[test]
-        fn lp() {
-            let input = ".Lp";
-            let elements = vec![Element::Macro(MacroNode {
-                mdoc_macro: Macro::Lp,
-                nodes: vec![],
-            })];
-
-            let mdoc = MdocParser::parse_mdoc(input).unwrap();
-            assert_eq!(mdoc.elements, elements);
-        }
-
-        #[test]
-        fn lp_not_parsed() {
-            let input = ".Lp Ad addr";
-            let elements = vec![Element::Macro(MacroNode {
-                mdoc_macro: Macro::Lp,
-                nodes: vec![],
-            })];
-
-            let mdoc = MdocParser::parse_mdoc(input).unwrap();
-            assert_eq!(mdoc.elements, elements);
-        }
-
-        #[test]
-        fn lp_not_callable() {
-            let input = ".Ad addr Lp";
-            let elements = vec![Element::Macro(MacroNode {
-                mdoc_macro: Macro::Ad,
-                nodes: vec![
-                    Element::Text("addr".to_string()),
-                    Element::Text("Lp".to_string()),
-                ],
-            })];
-
-            let mdoc = MdocParser::parse_mdoc(input).unwrap();
-            assert_eq!(mdoc.elements, elements);
-        }
-
-        // Ms --------------------------------------------------------------------------
-
-        #[test]
-        fn ms() {
-            let content = ".Ms alpha beta";
-
-            let elements = vec![Element::Macro(MacroNode {
-                mdoc_macro: Macro::Ms,
-                nodes: vec![
-                    Element::Text("alpha".to_string()),
-                    Element::Text("beta".to_string()),
-                ],
-            })];
-
-            let mdoc = MdocParser::parse_mdoc(content).unwrap();
-            assert_eq!(mdoc.elements, elements);
-        }
-
-        #[test]
-        fn ms_no_args() {
-            let content = ".Ms";
-            let elements = vec![];
-
-            let mdoc = MdocParser::parse_mdoc(content).unwrap();
-            assert_eq!(mdoc.elements, elements);
-
-        }
-
-        #[test]
-        fn ms_parsed() {
-            let content = ".Ms beta Ux";
-            let elements = vec![
-                Element::Macro(MacroNode {
-                    mdoc_macro: Macro::Ms,
-                    nodes: vec![Element::Text("beta".to_string())],
-                }),
-                Element::Macro(MacroNode {
-                    mdoc_macro: Macro::Ux,
-                    nodes: vec![],
-                }),
-            ];
-
-            let mdoc = MdocParser::parse_mdoc(content).unwrap();
-            assert_eq!(mdoc.elements, elements);
-        }
-
-        #[test]
-        fn ms_callable() {
-            let content = ".No / Ms aleph";
-
-            let elements = vec![
-                Element::Macro(MacroNode {
-                    mdoc_macro: Macro::No,
-                    nodes: vec![Element::Text("/".to_string())],
-                }),
-                Element::Macro(MacroNode {
-                    mdoc_macro: Macro::Ms,
-                    nodes: vec![Element::Text("aleph".to_string())],
-                }),
-            ];
-
-            let mdoc = MdocParser::parse_mdoc(content).unwrap();
-            assert_eq!(mdoc.elements, elements);
-        }
-
-        // Mt --------------------------------------------------------------------------
-
-        #[test]
-        fn mt() {
-            let content = ".Mt abc@gmail.com abc@gmail.com";
-
-            let elements = vec![Element::Macro(MacroNode {
-                mdoc_macro: Macro::Mt,
-                nodes: vec![
-                    Element::Text("abc@gmail.com".to_string()),
-                    Element::Text("abc@gmail.com".to_string()),
-                ],
-            })];
-
-            let mdoc = MdocParser::parse_mdoc(content).unwrap();
-            assert_eq!(mdoc.elements, elements);
-        }
-
-        #[test]
-        fn mt_no_args() {
-            let content = ".Mt";
-            let elements = vec![];
-
-            let mdoc = MdocParser::parse_mdoc(content).unwrap();
-            assert_eq!(mdoc.elements, elements);
-        }
-
-        #[test]
-        fn mt_parsed() {
-            let content = ".Mt abc@gmail.com Ux";
-
-            let elements = vec![
-                Element::Macro(MacroNode {
-                    mdoc_macro: Macro::Mt,
-                    nodes: vec![Element::Text("abc@gmail.com".to_string())],
-                }),
-                Element::Macro(MacroNode {
-                    mdoc_macro: Macro::Ux,
-                    nodes: vec![],
-                }),
-            ];
-
-            let mdoc = MdocParser::parse_mdoc(content).unwrap();
-            assert_eq!(mdoc.elements, elements);
-        }
-
-        #[test]
-        fn mt_callable() {
-            let content = ".Ad address1 Mt abc@gmail.com";
-            let elements = vec![
-                Element::Macro(MacroNode {
-                    mdoc_macro: Macro::Ad,
-                    nodes: vec![Element::Text("address1".to_string())],
-                }),
-                Element::Macro(MacroNode {
-                    mdoc_macro: Macro::Mt,
-                    nodes: vec![Element::Text("abc@gmail.com".to_string())],
-                }),
-            ];
-
-            let mdoc = MdocParser::parse_mdoc(content).unwrap();
-            assert_eq!(mdoc.elements, elements);
-        }
-
-        // No --------------------------------------------------------------------------
-
-        #[test]
-        fn no() {
-            let content = ".No a b c";
-
-            let elements = vec![
-                Element::Macro(MacroNode {
-                    mdoc_macro: Macro::No,
-                    nodes: vec![
-                        Element::Text("a".to_string()),
-                        Element::Text("b".to_string()),
-                        Element::Text("c".to_string())
-                    ],
-                })
-            ];
-
-            let mdoc = MdocParser::parse_mdoc(content).unwrap();
-            assert_eq!(mdoc.elements, elements)
-        }
-
-
-        #[test]
-        fn no_no_args() {
-            let content = ".No";
-            let elements = vec![];
-
-            let mdoc = MdocParser::parse_mdoc(content).unwrap();
-            assert_eq!(mdoc.elements, elements);
-        }
-
-        #[test]
-        fn no_parsed() {
-            let content = ".No a Ar value";
-
-            let elements = vec![
-                Element::Macro(MacroNode {
-                    mdoc_macro: Macro::No,
-                    nodes: vec![Element::Text("a".to_string())],
-                }),
-                Element::Macro(MacroNode {
-                    mdoc_macro: Macro::Ar,
-                    nodes: vec![Element::Text("value".to_string())],
-                }),
-            ];
-
-            let mdoc = MdocParser::parse_mdoc(content).unwrap();
-            assert_eq!(mdoc.elements, elements);
-        }
-
-        #[test]
-        fn no_callable() {
-            let content = ".Ar value No a";
-            let elements = vec![
-                Element::Macro(MacroNode {
-                    mdoc_macro: Macro::Ar,
-                    nodes: vec![Element::Text("value".to_string())],
-                }),
-                Element::Macro(MacroNode {
-                    mdoc_macro: Macro::No,
-                    nodes: vec![Element::Text("a".to_string())],
-                }),
-            ];
-
-            let mdoc = MdocParser::parse_mdoc(content).unwrap();
-            assert_eq!(mdoc.elements, elements);
-        }
-
-        // Ns --------------------------------------------------------------------------
-
-        #[test]
-        fn ns() {
-            let content = ".Ns";
-
-            let elements = vec![Element::Macro(MacroNode {
-                mdoc_macro: Macro::Ns,
-                nodes: vec![],
-            })];
-
-            let mdoc = MdocParser::parse_mdoc(content).unwrap();
-            assert_eq!(mdoc.elements, elements);
-        }
-
-        #[test]
-        fn ns_parsed() {
-            let content = ".Ns Ar value";
-
-            let elements = vec![
-                Element::Macro(MacroNode {
-                    mdoc_macro: Macro::Ns,
-                    nodes: vec![],
-                }),
-                Element::Macro(MacroNode {
-                    mdoc_macro: Macro::Ar,
-                    nodes: vec![Element::Text("value".to_string())],
-                }),
-            ];
-
-            let mdoc = MdocParser::parse_mdoc(content).unwrap();
-            assert_eq!(mdoc.elements, elements);
-        }
-
-        #[test]
-        fn ns_callable() {
-            let content = ".Ar value Ns";
-            let elements = vec![
-                Element::Macro(MacroNode {
-                    mdoc_macro: Macro::Ar,
-                    nodes: vec![Element::Text("value".to_string())],
-                }),
-                Element::Macro(MacroNode {
-                    mdoc_macro: Macro::Ns,
-                    nodes: vec![],
-                }),
-            ];
-
-            let mdoc = MdocParser::parse_mdoc(content).unwrap();
-            assert_eq!(mdoc.elements, elements);
-        }
-
-        // Os --------------------------------------------------------------------------
-
-        #[test]
-        fn os() {
-            let content = ".Os footer text";
-
-            let elements = vec![Element::Macro(MacroNode {
-                mdoc_macro: Macro::Os,
-                nodes: vec![
-                    Element::Text("footer".to_string()),
-                    Element::Text("text".to_string()),
-                ],
-            })];
-
-            let mdoc = MdocParser::parse_mdoc(content).unwrap();
-            assert_eq!(mdoc.elements, elements);
-        }
-
-        #[test]
-        fn os_no_args() {
-            let content = ".Os";
-
-            let elements = vec![Element::Macro(MacroNode {
-                mdoc_macro: Macro::Os,
-                nodes: vec![],
-            })];
-
-            let mdoc = MdocParser::parse_mdoc(content).unwrap();
-            assert_eq!(mdoc.elements, elements);
-        }
-
-        #[test]
-        fn os_not_parsed() {
-            let content = ".Os Ar value";
-
-            let elements = vec![Element::Macro(MacroNode {
-                mdoc_macro: Macro::Os,
-                nodes: vec![
-                    Element::Text("Ar".to_string()),
-                    Element::Text("value".to_string()),
-                ],
-            })];
-
-            let mdoc = MdocParser::parse_mdoc(content).unwrap();
-            assert_eq!(mdoc.elements, elements);
-        }
-
-        #[test]
-        fn os_not_callable() {
-            let content = ".Ad addr1 Os";
-            let elements = vec![Element::Macro(MacroNode {
-                mdoc_macro: Macro::Ad,
-                nodes: vec![
-                    Element::Text("addr1".to_string()),
-                    Element::Text("Os".to_string()),
-                ],
-            })];
-
-            let mdoc = MdocParser::parse_mdoc(content).unwrap();
-            assert_eq!(mdoc.elements, elements);
-        }
-
-        // Ot --------------------------------------------------------------------------
-
-        #[test]
-        fn ot() {
-            let content = ".Ot functype";
-
-            let elements = vec![Element::Macro(MacroNode {
-                mdoc_macro: Macro::Ft,
-                nodes: vec![Element::Text("functype".to_string())],
-            })];
-
-            let mdoc = MdocParser::parse_mdoc(content).unwrap();
-            assert_eq!(mdoc.elements, elements);
-        }
-
-        #[test]
-        fn ot_no_args() {
-            let content = ".Ot";
-            let elements = vec![];
-
-            let mdoc = MdocParser::parse_mdoc(content).unwrap();
-            assert_eq!(mdoc.elements, elements);
-        }
-
-        #[test]
-        fn ot_parsed() {
-            let content = ".Ot functype Ar value";
-
-            let elements = vec![
-                Element::Macro(MacroNode {
-                    mdoc_macro: Macro::Ft,
-                    nodes: vec![Element::Text("functype".to_string())],
-                }),
-                Element::Macro(MacroNode {
-                    mdoc_macro: Macro::Ar,
-                    nodes: vec![Element::Text("value".to_string())],
-                }),
-            ];
-
-            let mdoc = MdocParser::parse_mdoc(content).unwrap();
-            assert_eq!(mdoc.elements, elements);
-        }
-
-        #[test]
-        fn ot_callable() {
-            let content = ".Ar value Ot functype";
-            let elements = vec![
-                Element::Macro(MacroNode {
-                    mdoc_macro: Macro::Ar,
-                    nodes: vec![Element::Text("value".to_string())],
-                }),
-                Element::Macro(MacroNode {
-                    mdoc_macro: Macro::Ft,
-                    nodes: vec![Element::Text("functype".to_string())],
-                }),
-            ];
-
-            let mdoc = MdocParser::parse_mdoc(content).unwrap();
-            assert_eq!(mdoc.elements, elements);
-        }
-
-        // Pa --------------------------------------------------------------------------
-
-        #[test]
-        fn pa() {
-            let content = ".Pa name1 name2";
-
-            let elements = vec![Element::Macro(MacroNode {
-                mdoc_macro: Macro::Pa,
-                nodes: vec![
-                    Element::Text("name1".to_string()),
-                    Element::Text("name2".to_string()),
-                ],
-            })];
-
-            let mdoc = MdocParser::parse_mdoc(content).unwrap();
-            assert_eq!(mdoc.elements, elements);
-        }
-
-        #[test]
-        fn pa_no_args() {
-            let content = ".Pa";
-            let elements = vec![];
-
-            let mdoc = MdocParser::parse_mdoc(content).unwrap();
-            assert_eq!(mdoc.elements, elements);
-        }
-
-        #[test]
-        fn pa_parsed() {
-            let content = ".Pa name1 name2 Ar value";
-
-            let elements = vec![
-                Element::Macro(MacroNode {
-                    mdoc_macro: Macro::Pa,
-                    nodes: vec![
-                        Element::Text("name1".to_string()),
-                        Element::Text("name2".to_string()),
-                    ],
-                }),
-                Element::Macro(MacroNode {
-                    mdoc_macro: Macro::Ar,
-                    nodes: vec![Element::Text("value".to_string())],
-                }),
-            ];
-
-            let mdoc = MdocParser::parse_mdoc(content).unwrap();
-            assert_eq!(mdoc.elements, elements);
-        }
-
-        #[test]
-        fn pa_callable() {
-            let content = ".Ar value Pa name1 name2";
-            let elements = vec![
-                Element::Macro(MacroNode {
-                    mdoc_macro: Macro::Ar,
-                    nodes: vec![Element::Text("value".to_string())],
-                }),
-                Element::Macro(MacroNode {
-                    mdoc_macro: Macro::Pa,
-                    nodes: vec![
-                        Element::Text("name1".to_string()),
-                        Element::Text("name2".to_string()),
-                    ],
-                }),
-            ];
-
-            let mdoc = MdocParser::parse_mdoc(content).unwrap();
-            assert_eq!(mdoc.elements, elements);
-        }
-
-        // Pf --------------------------------------------------------------------------
-
-        #[test]
-        fn pf() {
-            let content = ".Pf $ Ar variable_name";
-
-            let elements = vec![
-                Element::Macro(MacroNode {
-                    mdoc_macro: Macro::Pf {
-                        prefix: "$".to_string(),
-                    },
-                    nodes: vec![],
-                }),
-                Element::Macro(MacroNode {
-                    mdoc_macro: Macro::Ar,
-                    nodes: vec![Element::Text("variable_name".to_string())],
-                }),
-            ];
-
-            let mdoc = MdocParser::parse_mdoc(content).unwrap();
-            assert_eq!(mdoc.elements, elements);
-        }
-
-
-        #[test]
-        fn pf_no_args() {
-            let content = ".Pf";
-            let elements = vec![];
-
-            let mdoc = MdocParser::parse_mdoc(content).unwrap();
-            assert_eq!(mdoc.elements, elements);
-        }
-
-        #[test]
-        fn pf_callable() {
-            let content = ".Ar value Pf $ Ar variable_name";
-            let elements = vec![
-                Element::Macro(MacroNode {
-                    mdoc_macro: Macro::Ar,
-                    nodes: vec![Element::Text("value".to_string())],
-                }),
-                Element::Macro(MacroNode {
-                    mdoc_macro: Macro::Pf {
-                        prefix: "$".to_string(),
-                    },
-                    nodes: vec![],
-                }),
-                Element::Macro(MacroNode {
-                    mdoc_macro: Macro::Ar,
-                    nodes: vec![Element::Text("variable_name".to_string())],
-                }),
-            ];
-
-            let mdoc = MdocParser::parse_mdoc(content).unwrap();
-            assert_eq!(mdoc.elements, elements);
-        }
-
-        // Pp --------------------------------------------------------------------------
-
-        #[test]
-        fn pp() {
-            let content = ".Pp";
-
-            let elements = vec![Element::Macro(MacroNode {
-                mdoc_macro: Macro::Pp,
-                nodes: vec![],
-            })];
-
-            let mdoc = MdocParser::parse_mdoc(content).unwrap();
-            assert_eq!(mdoc.elements, elements);
-        }
-
-        #[test]
-        fn pp_not_parsed() {
-            // "Ar" macro will be ignored
-            let content = ".Pp Ar value";
-
-            let elements = vec![Element::Macro(MacroNode {
-                mdoc_macro: Macro::Pp,
-                nodes: vec![
-                    Element::Text("Ar".to_string()),
-                    Element::Text("value".to_string()),
-                ],
-            })];
-
-            let mdoc = MdocParser::parse_mdoc(content).unwrap();
-            assert_eq!(mdoc.elements, elements);
-        }
-
-        #[test]
-        fn pp_not_callable() {
-            let content = ".Ad addr1 Pp";
-            let elements = vec![Element::Macro(MacroNode {
-                mdoc_macro: Macro::Ad,
-                nodes: vec![
-                    Element::Text("addr1".to_string()),
-                    Element::Text("Pp".to_string()),
-                ],
-            })];
-
-            let mdoc = MdocParser::parse_mdoc(content).unwrap();
-            assert_eq!(mdoc.elements, elements);
-        }
-
-        // Rv --------------------------------------------------------------------------
-
-        #[test]
-        fn rv() {
-            let content = ".Rv -std f1 f2 Ar value";
-
-            let elements = vec![Element::Macro(MacroNode {
-                mdoc_macro: Macro::Rv,
-                nodes: vec![
-                    Element::Text("f1".to_string()),
-                    Element::Text("f2".to_string()),
-                    Element::Text("Ar".to_string()),
-                    Element::Text("value".to_string()),
-                ],
-            })];
-
-            let mdoc = MdocParser::parse_mdoc(content).unwrap();
-            assert_eq!(mdoc.elements, elements);
-        }
-
-        #[test]
-        fn rv_no_std() {
-            assert_eq!(MdocParser::parse_mdoc(".Rv f1 f2").unwrap().elements, vec![]);
-        }
-
-        #[test]
-        fn rv_no_args() {
-            let content = ".Rv -std";
-
-            let elements = vec![Element::Macro(MacroNode {
-                mdoc_macro: Macro::Rv,
-                nodes: vec![],
-            })];
-
-            let mdoc = MdocParser::parse_mdoc(content).unwrap();
-            assert_eq!(mdoc.elements, elements);
-        }
-
-        #[test]
-        fn rv_no_std_and_args() {
-            assert_eq!(MdocParser::parse_mdoc(".Rv").unwrap().elements, vec![]);
-        }
-
-        #[test]
-        fn rv_not_parsed() {
-            // "Ar" macro will be ignored
-            let content = ".Rv -std f1 Ar value";
-
-            let elements = vec![Element::Macro(MacroNode {
-                mdoc_macro: Macro::Rv,
-                nodes: vec![
-                    Element::Text("f1".to_string()),
-                    Element::Text("Ar".to_string()),
-                    Element::Text("value".to_string()),
-                ],
-            })];
-
-            let mdoc = MdocParser::parse_mdoc(content).unwrap();
-            assert_eq!(mdoc.elements, elements);
-        }
-
-        #[test]
-        fn rv_not_callable() {
-            let content = ".Ad addr1 Rv -std f1";
-            let elements = vec![Element::Macro(MacroNode {
-                mdoc_macro: Macro::Ad,
-                nodes: vec![
-                    Element::Text("addr1".to_string()),
-                    Element::Text("Rv".to_string()),
-                    Element::Text("-std".to_string()),
-                    Element::Text("f1".to_string()),
-                ],
-            })];
-
-            let mdoc = MdocParser::parse_mdoc(content).unwrap();
-            assert_eq!(mdoc.elements, elements);
-        }
-
-        // Sm --------------------------------------------------------------------------
-
-        #[test]
-        fn sm_on() {
-            let content = ".Sm on";
-
-            let elements = vec![Element::Macro(MacroNode {
-                mdoc_macro: Macro::Sm(Some(SmMode::On)),
-                nodes: vec![],
-            })];
-
-            let mdoc = MdocParser::parse_mdoc(content).unwrap();
-            assert_eq!(mdoc.elements, elements);
-        }
-
-        #[test]
-        fn sm_off() {
-            let content = ".Sm off";
-
-            let elements = vec![Element::Macro(MacroNode {
-                mdoc_macro: Macro::Sm(Some(SmMode::Off)),
-                nodes: vec![],
-            })];
-
-            let mdoc = MdocParser::parse_mdoc(content).unwrap();
-            assert_eq!(mdoc.elements, elements);
-        }
-
-        #[test]
-        fn sm_no_args() {
-            let content = ".Sm";
-
-            let elements = vec![Element::Macro(MacroNode {
-                mdoc_macro: Macro::Sm(None),
-                nodes: vec![],
-            })];
-
-            let mdoc = MdocParser::parse_mdoc(content).unwrap();
-            assert_eq!(mdoc.elements, elements);
-        }
-
-        #[test]
-        fn sm_not_parsed() {
-            // "Ar" macro will be ignored
-            let content = ".Sm Ar value";
-
-            let elements = vec![
-                Element::Macro(MacroNode {
-                    mdoc_macro: Macro::Sm(None),
-                    nodes: vec![],
-                }),
-                Element::Macro(MacroNode {
-                    mdoc_macro: Macro::Ar,
-                    nodes: vec![Element::Text("value".to_string())],
-                }),
-            ];
-
-            let mdoc = MdocParser::parse_mdoc(content).unwrap();
-            assert_eq!(mdoc.elements, elements);
-        }
-
-        #[test]
-        fn sm_not_callable() {
-            let content = ".Ad addr1 Sm";
-            let elements = vec![Element::Macro(MacroNode {
-                mdoc_macro: Macro::Ad,
-                nodes: vec![
-                    Element::Text("addr1".to_string()),
-                    Element::Text("Sm".to_string()),
-                ],
-            })];
-
-            let mdoc = MdocParser::parse_mdoc(content).unwrap();
-            assert_eq!(mdoc.elements, elements);
-        }
-
-        // Sx --------------------------------------------------------------------------
-
-        #[test]
-        fn sx() {
-            let content = ".Sx MANUAL STRUCTURE";
-
-            let elements = vec![
-                Element::Macro(MacroNode {
-                    mdoc_macro: Macro::Sx,
-                    nodes: vec![
-                        Element::Text("MANUAL".to_string()),
-                        Element::Text("STRUCTURE".to_string())
-                    ],
-                }),
-            ];
-
-            let mdoc = MdocParser::parse_mdoc(content).unwrap();
-            assert_eq!(mdoc.elements, elements);
-        }
-
-
-        #[test]
-        fn sx_no_args() {
-            assert_eq!(MdocParser::parse_mdoc(".Sx").unwrap().elements, vec![]);
-        }
-
-        #[test]
-        fn sx_wrong_args() {
-            assert_eq!(MdocParser::parse_mdoc(".Sx Ar value").unwrap().elements, vec![]);
-        }
-
-        #[test]
-        fn sx_parsed() {
-            let content = ".Sx MANUAL STRUCTURE Ar value";
-
-            let elements = vec![
-                Element::Macro(MacroNode {
-                    mdoc_macro: Macro::Sx,
-                    nodes: vec![
-                        Element::Text("MANUAL".to_string()),
-                        Element::Text("STRUCTURE".to_string())
-                    ],
-                }),
-                Element::Macro(MacroNode {
-                    mdoc_macro: Macro::Ar,
-                    nodes: vec![Element::Text("value".to_string())],
-                }),
-            ];
-
-            let mdoc = MdocParser::parse_mdoc(content).unwrap();
-            assert_eq!(mdoc.elements, elements);
-        }
-
-        #[test]
-        fn sx_callable() {
-            let content = ".Ar value Sx MANUAL STRUCTURE";
-            let elements = vec![
-                Element::Macro(MacroNode {
-                    mdoc_macro: Macro::Ar,
-                    nodes: vec![Element::Text("value".to_string())],
-                }),
-                Element::Macro(MacroNode {
-                    mdoc_macro: Macro::Sx,
-                    nodes: vec![
-                        Element::Text("MANUAL".to_string()),
-                        Element::Text("STRUCTURE".to_string())
-                    ],
-                }),
-            ];
-
-            let mdoc = MdocParser::parse_mdoc(content).unwrap();
-            assert_eq!(mdoc.elements, elements);
-        }
-
-        // Sy --------------------------------------------------------------------------
-
-        #[test]
-        fn sy() {
-            let content = ".Sy word1 word2";
-
-            let elements = vec![Element::Macro(MacroNode {
-                mdoc_macro: Macro::Sy,
-                nodes: vec![Element::Text("word1 word2".to_string())],
-            })];
-
-            let mdoc = MdocParser::parse_mdoc(content).unwrap();
-            assert_eq!(mdoc.elements, elements);
-        }
-
-        #[test]
-        fn sy_no_args() {
-            assert_eq!(MdocParser::parse_mdoc(".Sy").unwrap().elements, vec![]);
-        }
-
-        #[test]
-        fn sy_parsed() {
-            let content = ".Sy word1 word2 Ar value";
-
-            let elements = vec![
-                Element::Macro(MacroNode {
-                    mdoc_macro: Macro::Sy,
-                    nodes: vec![Element::Text("word1 word2".to_string())],
-                }),
-                Element::Macro(MacroNode {
-                    mdoc_macro: Macro::Ar,
-                    nodes: vec![Element::Text("value".to_string())],
-                }),
-            ];
-
-            let mdoc = MdocParser::parse_mdoc(content).unwrap();
-            assert_eq!(mdoc.elements, elements);
-        }
-
-        #[test]
-        fn sy_callable() {
-            let content = ".Ar value Sy word1 word2";
-            let elements = vec![
-                Element::Macro(MacroNode {
-                    mdoc_macro: Macro::Ar,
-                    nodes: vec![Element::Text("value".to_string())],
-                }),
-                Element::Macro(MacroNode {
-                    mdoc_macro: Macro::Sy,
-                    nodes: vec![Element::Text("word1 word2".to_string())],
-                }),
-            ];
-
-            let mdoc = MdocParser::parse_mdoc(content).unwrap();
-            assert_eq!(mdoc.elements, elements);
-        }
-
-        // Tg --------------------------------------------------------------------------
-
-        #[test]
-        fn tg() {
-            let content = ".Tg term";
-
-            let elements = vec![Element::Macro(MacroNode {
-                mdoc_macro: Macro::Tg {
-                    term: Some("term".to_string()),
-                },
-                nodes: vec![],
-            })];
-
-            let mdoc = MdocParser::parse_mdoc(content).unwrap();
-            assert_eq!(mdoc.elements, elements);
-        }
-
-        #[test]
-        fn tg_no_args() {
-            let content = ".Tg";
-
-            let elements = vec![Element::Macro(MacroNode {
-                mdoc_macro: Macro::Tg { term: None },
-                nodes: vec![],
-            })];
-
-            let mdoc = MdocParser::parse_mdoc(content).unwrap();
-            assert_eq!(mdoc.elements, elements);
-        }
-
-        #[test]
-        fn tg_not_parsed() {
-            // "Ar" macro will be ignored
-            let content = ".Tg term Ar value";
-
-            let elements = vec![
-                Element::Macro(MacroNode {
-                    mdoc_macro: Macro::Tg {
-                        term: Some("term".to_string()),
-                    },
-                    nodes: vec![],
-                }),
-                Element::Macro(MacroNode {
-                    mdoc_macro: Macro::Ar,
-                    nodes: vec![Element::Text("value".to_string())],
-                }),
-            ];
-
-            let mdoc = MdocParser::parse_mdoc(content).unwrap();
-            assert_eq!(mdoc.elements, elements);
-        }
-
-        #[test]
-        fn tg_not_callable() {
-            let content = ".Ad addr1 Tg term";
-            let elements = vec![Element::Macro(MacroNode {
-                mdoc_macro: Macro::Ad,
-                nodes: vec![
-                    Element::Text("addr1".to_string()),
-                    Element::Text("Tg".to_string()),
-                    Element::Text("term".to_string()),
-                ],
-            })];
-
-            let mdoc = MdocParser::parse_mdoc(content).unwrap();
-            assert_eq!(mdoc.elements, elements);
-        }
-
-        // Tn --------------------------------------------------------------------------
-
-        #[test]
-        fn tn() {
-            let content = ".Tn word1 word2";
-
-            let elements = vec![Element::Macro(MacroNode {
-                mdoc_macro: Macro::Tn,
-                nodes: vec![
-                    Element::Text("word1".to_string()),
-                    Element::Text("word2".to_string()),
-                ],
-            })];
-
-            let mdoc = MdocParser::parse_mdoc(content).unwrap();
-            assert_eq!(mdoc.elements, elements);
-        }
-
-        #[test]
-        fn tn_no_args() {
-            assert_eq!(MdocParser::parse_mdoc(".Tn").unwrap().elements, vec![]);
-        }
-
-        #[test]
-        fn tn_parsed() {
-            let content = ".Tn word1 word2 Ar value";
-
-            let elements = vec![
-                Element::Macro(MacroNode {
-                    mdoc_macro: Macro::Tn,
-                    nodes: vec![
-                        Element::Text("word1".to_string()),
-                        Element::Text("word2".to_string()),
-                    ],
-                }),
-                Element::Macro(MacroNode {
-                    mdoc_macro: Macro::Ar,
-                    nodes: vec![Element::Text("value".to_string())],
-                }),
-            ];
-
-            let mdoc = MdocParser::parse_mdoc(content).unwrap();
-            assert_eq!(mdoc.elements, elements);
-        }
-
-        #[test]
-        fn tn_callable() {
-            let content = ".Ar value Tn word1 word2";
-            let elements = vec![
-                Element::Macro(MacroNode {
-                    mdoc_macro: Macro::Ar,
-                    nodes: vec![Element::Text("value".to_string())],
-                }),
-                Element::Macro(MacroNode {
-                    mdoc_macro: Macro::Tn,
-                    nodes: vec![
-                        Element::Text("word1".to_string()),
-                        Element::Text("word2".to_string()),
-                    ],
-                }),
-            ];
-
-            let mdoc = MdocParser::parse_mdoc(content).unwrap();
-            assert_eq!(mdoc.elements, elements);
-        }
-
-        // Ud --------------------------------------------------------------------------
-
-        #[test]
-        fn ud() {
-            let content = ".Ud";
-
-            let elements = vec![Element::Macro(MacroNode {
-                mdoc_macro: Macro::Ud,
-                nodes: vec![],
-            })];
-
-            let mdoc = MdocParser::parse_mdoc(content).unwrap();
-            assert_eq!(mdoc.elements, elements);
-        }
-
-        #[test]
-        fn ud_not_parsed() {
-            // "Ar" macro will be ignored
-            let content = ".Ud Ar value";
-
-            let elements = vec![
-                Element::Macro(MacroNode {
-                    mdoc_macro: Macro::Ud,
-                    nodes: vec![],
-                }),
-                Element::Macro(MacroNode {
-                    mdoc_macro: Macro::Ar,
-                    nodes: vec![Element::Text("value".to_string())],
-                }),
-            ];
-
-            let mdoc = MdocParser::parse_mdoc(content).unwrap();
-            assert_eq!(mdoc.elements, elements);
-        }
-
-        #[test]
-        fn ud_not_callable() {
-            let content = ".Ad addr1 Ud";
-            let elements = vec![Element::Macro(MacroNode {
-                mdoc_macro: Macro::Ad,
-                nodes: vec![
-                    Element::Text("addr1".to_string()),
-                    Element::Text("Ud".to_string()),
-                ],
-            })];
-
-            let mdoc = MdocParser::parse_mdoc(content).unwrap();
-            assert_eq!(mdoc.elements, elements);
-        }
-
-        // Ux --------------------------------------------------------------------------
-
-        #[test]
-        fn ux() {
-            let content = ".Ux";
-
-            let elements = vec![Element::Macro(MacroNode {
-                mdoc_macro: Macro::Ux,
-                nodes: vec![],
-            })];
-
-            let mdoc = MdocParser::parse_mdoc(content).unwrap();
-            assert_eq!(mdoc.elements, elements);
-        }
-
-        #[test]
-        fn ux_parsed() {
-            let content = ".Ux Ar value";
-
-            let elements = vec![
-                Element::Macro(MacroNode {
-                    mdoc_macro: Macro::Ux,
-                    nodes: vec![],
-                }),
-                Element::Macro(MacroNode {
-                    mdoc_macro: Macro::Ar,
-                    nodes: vec![Element::Text("value".to_string())],
-                }),
-            ];
-
-            let mdoc = MdocParser::parse_mdoc(content).unwrap();
-            assert_eq!(mdoc.elements, elements);
-        }
-
-        #[test]
-        fn ux_callable() {
-            let content = ".Ar value Ux";
-            let elements = vec![
-                Element::Macro(MacroNode {
-                    mdoc_macro: Macro::Ar,
-                    nodes: vec![Element::Text("value".to_string())],
-                }),
-                Element::Macro(MacroNode {
-                    mdoc_macro: Macro::Ux,
-                    nodes: vec![],
-                }),
-            ];
-
-            let mdoc = MdocParser::parse_mdoc(content).unwrap();
-            assert_eq!(mdoc.elements, elements);
-        }
-
-        // Va --------------------------------------------------------------------------
-
-        #[test]
-        fn va() {
-            let content = ".Va const char *bar";
-
-            let elements = vec![Element::Macro(MacroNode {
-                mdoc_macro: Macro::Va,
-                nodes: vec![
-                    Element::Text("const".to_string()),
-                    Element::Text("char".to_string()),
-                    Element::Text("*bar".to_string()),
-                ],
-            })];
-
-            let mdoc = MdocParser::parse_mdoc(content).unwrap();
-            assert_eq!(mdoc.elements, elements);
-        }
-
-        #[test]
-        fn va_without_type() {
-            let content = ".Va foo";
-
-            let elements = vec![Element::Macro(MacroNode {
-                mdoc_macro: Macro::Va,
-                nodes: vec![Element::Text("foo".to_string())],
-            })];
-
-            let mdoc = MdocParser::parse_mdoc(content).unwrap();
-            assert_eq!(mdoc.elements, elements);
-        }
-
-        #[test]
-        fn va_no_args() {
-            assert_eq!(MdocParser::parse_mdoc(".Va").unwrap().elements, vec![]);
-        }
-
-        #[test]
-        fn va_parsed() {
-            let content = ".Va bool foo Ar value";
-
-            let elements = vec![
-                Element::Macro(MacroNode {
-                    mdoc_macro: Macro::Va,
-                    nodes: vec![
-                        Element::Text("bool".to_string()),
-                        Element::Text("foo".to_string()),
-                    ],
-                }),
-                Element::Macro(MacroNode {
-                    mdoc_macro: Macro::Ar,
-                    nodes: vec![Element::Text("value".to_string())],
-                }),
-            ];
-
-            let mdoc = MdocParser::parse_mdoc(content).unwrap();
-            assert_eq!(mdoc.elements, elements);
-        }
-
-        #[test]
-        fn va_callable() {
-            let content = ".Ar value Va char foo";
-
-            let elements = vec![
-                Element::Macro(MacroNode {
-                    mdoc_macro: Macro::Ar,
-                    nodes: vec![Element::Text("value".to_string())],
-                }),
-                Element::Macro(MacroNode {
-                    mdoc_macro: Macro::Va,
-                    nodes: vec![
-                        Element::Text("char".to_string()),
-                        Element::Text("foo".to_string()),
-                    ],
-                }),
-            ];
-
-            let mdoc = MdocParser::parse_mdoc(content).unwrap();
-            assert_eq!(mdoc.elements, elements);
-        }
-
-        // Xr --------------------------------------------------------------------------
-
-        #[test]
-        fn xr() {
-            let content = ".Xr mandoc 1";
-
-            let elements = vec![Element::Macro(MacroNode {
-                mdoc_macro: Macro::Xr {
-                    name: "mandoc".to_string(),
-                    section: "1".to_string(),
-                },
-                nodes: vec![],
-            })];
-
-            let mdoc = MdocParser::parse_mdoc(content).unwrap();
-            assert_eq!(mdoc.elements, elements);
-        }
-
-        #[test]
-        #[should_panic]
-        fn xr_one_arg() {
-            assert!(MdocParser::parse_mdoc(".Xr mandoc").is_err());
-        }
-
-        #[test]
-        fn xr_no_args() {
-            assert_eq!(MdocParser::parse_mdoc(".Xr mandoc").unwrap().elements, vec![]);
-            assert_eq!(MdocParser::parse_mdoc(".Xr 1").unwrap().elements, vec![]);
-            assert_eq!(MdocParser::parse_mdoc(".Xr").unwrap().elements, vec![]);
-        }
-
-        #[test]
-        fn xr_parsed() {
-            let content = ".Xr mandoc 1 test Ns";
-
-            let elements = vec![
-                Element::Macro(MacroNode {
-                    mdoc_macro: Macro::Xr {
-                        name: "mandoc".to_string(),
-                        section: "1".to_string(),
-                    },
-                    nodes: vec![
-                        Element::Text("test".to_string())
-                    ],
-                }),
-                Element::Macro(MacroNode {
-                    mdoc_macro: Macro::Ns,
-                    nodes: vec![],
-                }),
-            ];
-
-            let mdoc = MdocParser::parse_mdoc(content).unwrap();
-            assert_eq!(mdoc.elements, elements);
-        }
-
-        #[test]
-        fn xr_callable() {
-            let content = ".Ar value Xr mandoc 1";
-            let elements = vec![
-                Element::Macro(MacroNode {
-                    mdoc_macro: Macro::Ar,
-                    nodes: vec![Element::Text("value".to_string())],
-                }),
-                Element::Macro(MacroNode {
-                    mdoc_macro: Macro::Xr {
-                        name: "mandoc".to_string(),
-                        section: "1".to_string(),
-                    },
-                    nodes: vec![],
-                }),
-            ];
-
-            let mdoc = MdocParser::parse_mdoc(content).unwrap();
-            assert_eq!(mdoc.elements, elements);
-        }
-    }
-
-    mod general {
-        use crate::man_util::parser::*;
-
-        #[test]
-        fn comment_in_text_line() {
-            let input = r#".\" comment
-.\" Still comment1
-.\" Still comment2
-Line \" comment
-.\" Still comment2
-Line \" comment
-"#;
-            let elements = vec![
-                Element::Text("Line ".to_string()),
-                Element::Text("Line ".to_string()),
-            ];
-
-            let mdoc = MdocParser::parse_mdoc(input).unwrap();
-            assert_eq!(mdoc.elements, elements);
-        }
-
-        #[test]
-        fn comment_in_lines() {
-            let input = r#".%A John \" Doe
-.Fo funcname \" comment
-Line
-.Fc
-.%B John \" Doe
-.%C John \" Doe
-.%I John \" Doe
-.%J John \" Doe
-.%N John \" Doe
-.%O John \" Doe
-.%Q John \" Doe
-.%R John \" Doe
-.%T John \" Doe
-.%V John \" Doe
-"#;
-
-            let elements = vec![
-                Element::Macro(MacroNode {
-                    mdoc_macro: Macro::A,
-                    nodes: vec![Element::Text("John".to_string())],
-                }),
-                Element::Macro(MacroNode {
-                    mdoc_macro: Macro::Fo {
-                        funcname: "funcname".to_string(),
-                    },
-                    nodes: vec![Element::Text("Line".to_string())],
-                }),
-                Element::Macro(MacroNode {
-                    mdoc_macro: Macro::B,
-                    nodes: vec![Element::Text("John".to_string())],
-                }),
-                Element::Macro(MacroNode {
-                    mdoc_macro: Macro::C,
-                    nodes: vec![Element::Text("John".to_string())],
-                }),
-                Element::Macro(MacroNode {
-                    mdoc_macro: Macro::I,
-                    nodes: vec![Element::Text("John".to_string())],
-                }),
-                Element::Macro(MacroNode {
-                    mdoc_macro: Macro::J,
-                    nodes: vec![Element::Text("John".to_string())],
-                }),
-                Element::Macro(MacroNode {
-                    mdoc_macro: Macro::N,
-                    nodes: vec![Element::Text("John".to_string())],
-                }),
-                Element::Macro(MacroNode {
-                    mdoc_macro: Macro::O,
-                    nodes: vec![Element::Text("John".to_string())],
-                }),
-                Element::Macro(MacroNode {
-                    mdoc_macro: Macro::Q,
-                    nodes: vec![Element::Text("John".to_string())],
-                }),
-                Element::Macro(MacroNode {
-                    mdoc_macro: Macro::R,
-                    nodes: vec![Element::Text("John".to_string())],
-                }),
-                Element::Macro(MacroNode {
-                    mdoc_macro: Macro::T,
-                    nodes: vec![Element::Text("John".to_string())],
-                }),
-                Element::Macro(MacroNode {
-                    mdoc_macro: Macro::V,
-                    nodes: vec![Element::Text("John".to_string())],
-                }),
-            ];
-
-            let mdoc = MdocParser::parse_mdoc(input).unwrap();
-            assert_eq!(mdoc.elements, elements);
-        }
-
-        #[test]
-        fn comment_in_macros() {
-            let input = ".Ad addr \\\"comment";
-            let elements = vec![
-                Element::Macro(MacroNode {
-                    mdoc_macro: Macro::Ad,
-                    nodes: vec![Element::Text("addr".to_string())],
-                }),
-                Element::Text("".to_string()),
-            ];
-
-            let mdoc = MdocParser::parse_mdoc(input).unwrap();
-            assert_eq!(mdoc.elements, elements);
-        }
-
-        //         #[text]
-        //         fn delimiters() {
-        //             let input = ".%D January 1, 1970. , . : ; ! ? April 2, 1971
-        // .Ms alpha beta gamma , . : delta
-        // .Pa name1 , . name2
-        // .Ap Text Line . , Text Line
-        // .Cm mod1 mod2 mod3 , . mod4
-        // ";
-        //             let elements = vec![
-        //                 Element::Macro(MacroNode {
-        //                     mdoc_macro: Macro::D{
-        //                         date:
-        //                     },
-        //                     nodes:vec![
-        //                         Element::Text("addr".to_string()),
-        //                     ]
-        //                 }),
-        //                 Element::Text("".to_string())
-        //             ];
-
-        //             let mdoc = MdocParser::parse_mdoc(input).unwrap();
-        //             assert_eq!(mdoc.elements, elements);
-        //         }
-    }
-}
->>>>>>> d5017509
+}