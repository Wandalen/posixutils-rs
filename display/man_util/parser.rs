//
// Copyright (c) 2024 Hemi Labs, Inc.
//
// This file is part of the posixutils-rs project covered under
// the MIT License.  For the full license text, please see the LICENSE
// file in the root directory of this project.
// SPDX-License-Identifier: MIT
//

use pest::{iterators::Pair, Parser};
use pest_derive::Parser;
use text_production::{AtType, BsxType};
use thiserror::Error;
use types::{BdType, BfType, OffsetType, SmMode};

use crate::man_util::mdoc_macro::text_production::{
    BxType, DxType, FxType, NxType, OxType, StType,
};

use super::mdoc_macro::types::*;
use super::mdoc_macro::*;

use std::mem::discriminant;
use std::sync::LazyLock;

/// Rs submacros sorting order
static RS_SUBMACRO_ORDER: LazyLock<Vec<Macro>> = LazyLock::new(|| {
    vec![
        Macro::A,
        Macro::T,
        Macro::B,
        Macro::I,
        Macro::J,
        Macro::R,
        Macro::N,
        Macro::V,
        Macro::U,
        Macro::P,
        Macro::Q,
        Macro::C,
        Macro::D,
        Macro::O,
    ]
});

// static REGEX_WIDTH: once_cell::sync::Lazy<regex::Regex> = once_cell::sync::Lazy::new(|| {
//     regex::Regex::new(r"[+-]?[0-9]*.[0-9]*[:unit:]?").unwrap()
// });

static BLOCK_PARTIAL_IMPLICIT: &[&str] = &[
    "Aq", "Bq", "Brq", "D1", "Dl", "Dq",
    "En", "Op", "Pq", "Ql", "Qq", "Sq", "Vt",
];

static BLOCK_PARTIAL_EXPLICIT_CLOSE: &[&str] = &[
    "Ac", "Bc", "Brc", "Dc", "Fc", "Oc",
    "Pc", "Qc", "Re", "Sc", "Xc"
];

#[allow(unreachable_patterns)]
fn does_start_with_macro(word: &str) -> bool {
    match word {
        "Bd" | "Bf" | "Bk" | "Bl" |
        "Ed" | "Ef" | "Ek" | "El" |
        "It" | "Nd" | "Nm" | "Sh" | "Ss" |
        "Ac" | "Ao" | "Bc" | "Bo" |
        "Brc"| "Bro"| "Dc" | "Do" |
        "Ec" | "Eo" | "Fc" | "Fo" |
        "Oc" | "Oo" | "Pc" | "Po" |
        "Qc" | "Qo" | "Re" | "Rs" |
        "Sc" | "So" | "Xc" | "Xo" |
        "Aq" | "Bq" | "Brq"| "D1" |
        "Dl" | "Dq" | "En" | "Op" |
        "Pq" | "Ql" | "Qq" | "Sq" |
        "Vt" |
        "Ta" |
        "%A" | "%B" | "%C" | "%D" |
        "%I" | "%J" | "%N" | "%O" |
        "%P" | "%Q" | "%R" | "%T" |
        "%U" | "%V" |
        "Ad" | "An" | "Ap" | "Ar" | "At" |
        "Bsx"| "Bt" | "Bx" |
        "Cd" | "Cm" |
        "Db" | "Dd" | "Dt" | "Dv" | "Dx" |
        "Em" | "Er" | "Es" | "Ev" | "Ex" |
        "Fa" | "Fd" | "Fl" | "Fn" | "Fr" | "Ft" | "Fx" |
        "Hf" |
        "Ic" | "In" |
        "Lb" | "Li" | "Lk" | "Lp" |
        "Ms" | "Mt" |
        "Nm" |
        "No" | "Ns" | "Nx" |
        "Os" | "Ot" | "Ox" |
        "Pa" | "Pf" | "Pp" |
        "Rv" |
        "Sm" | "St" |
        "Sx" | "Sy" |
        "Tg" | "Tn" |
        "Ud" | "Ux" |
        "Va" | "Vt" |
        "Xr" => true,
        _ => false,
    }
}

fn correct_closing_macro_parsing(line: &mut String){
    let Some(macros) = line.split('c').next() else{
        return;
    };
    let Some(macros) = macros.strip_prefix(".") else{
        return;
    };
    let macros = macros.to_string() + "c"; 
    if BLOCK_PARTIAL_EXPLICIT_CLOSE.contains(&macros.as_str()){
        let next_non_whitespace = line.chars()
            .enumerate()
            .skip(macros.len() + 1)
            .skip_while(|(_, ch)|ch.is_whitespace())
            .next();
        if let Some((pos, '.')) = next_non_whitespace{
            line.replace_range(pos..(pos+1), "\\&.");
        }     
    }
}

pub fn prepare_document(text: &str) -> String {
    let mut is_bd_literal_block = false;

    text.lines()
<<<<<<< HEAD
        .map(|l| {
            let line = if l.contains(".It") {
                l.replace('\t', &format!("{}", " Ta "))
                    .replace("    ", &format!("{}", " Ta "))
=======
        .map(|line| {
            let mut line = line.to_string(); 
            correct_closing_macro_parsing(&mut line);

            line = if line.contains(".It") {
                line.replace('\t', &format!("{}", "\\~".repeat(4)))
                    .replace("    ", &format!("{}", "\\~".repeat(4)))
>>>>>>> f9812a99
            } else {
                line.to_string()
            };

            if line.contains(".Bd") && (line.contains("-literal") || line.contains("-unfilled")) {
                is_bd_literal_block = true;
            }

            if is_bd_literal_block && line.contains(".Ed") {
                is_bd_literal_block = false;
            }

            let transformed_line = if is_bd_literal_block {
                let mut leading_spaces = if line.is_empty() { 1 } else { 0 };
                let mut index = 0;
                for (i, ch) in line.char_indices() {
                    if !ch.is_whitespace() { break; }
                    leading_spaces += if ch == '\t' { 4 } else { 1 };
                    index = i + ch.len_utf8();
                }
    
                format!("{}{}", "\\~".repeat(leading_spaces), &line[index..])
            } else {
                line.clone()
            };

            let mut processed_line = if let Some(first_word) = line.split_whitespace().next() {
                if does_start_with_macro(first_word) {
                    format!("\\&{}", transformed_line)
                } else {
                    transformed_line
                }
            } else {
                transformed_line
            };

            let count_partials = processed_line
                .split_whitespace()
                .filter(|word| BLOCK_PARTIAL_IMPLICIT.contains(word))
                .count();

            if count_partials > 0 {
                processed_line.push_str(&"\n".repeat(count_partials));
            }

            processed_line
        })
        .collect::<Vec<_>>()
        .join("\n")
}

/// Mdoc files parser
#[derive(Parser)]
#[grammar = "./man_util/mdoc.pest"]
pub struct MdocParser;

/// Stores macro parameters and subnodes
#[derive(Debug, Clone, PartialEq)]
pub struct MacroNode {
    /// Macro type
    pub mdoc_macro: Macro,
    /// Sub nodes of current node
    pub nodes: Vec<Element>,
}

/// Mdoc language units
#[derive(Debug, Clone, PartialEq)]
pub enum Element {
    /// Text node
    Text(String),
    /// Macro node 
    Macro(MacroNode),
    /// "End of input" marker
    Eoi,
}

impl From<Element> for String {
    fn from(element: Element) -> Self {
        match element {
            Element::Text(text) => text,
            Element::Macro(macro_node) => format!("{:?}", macro_node),
            Element::Eoi => "EOI".to_string(),
        }
    }
}

impl From<String> for Element {
    fn from(value: String) -> Self {
        Element::Text(value)
    }
}

/// Stores full mdoc AST
#[derive(Debug, Clone, PartialEq)]
pub struct MdocDocument {
    pub elements: Vec<Element>,
}

/// Mdoc parsing errors
#[derive(Error, Debug, PartialEq)]
pub enum MdocError {
    /// Pest rules violation
    #[error("mdoc: {0}")]
    Pest(#[from] Box<pest::error::Error<Rule>>),
}

impl MdocParser {
    fn parse_element(pair: Pair<Rule>) -> Element {
        // println!("\"{:?}\"", pair.as_str());

        match pair.as_rule() {
            Rule::element => Self::parse_element(pair.into_inner().next().unwrap()),
            Rule::block_full_explicit => Self::parse_block_full_explicit(pair),
            Rule::block_full_implicit => Self::parse_block_full_implicit(pair),
            Rule::block_partial_implicit => Self::parse_block_partial_implicit(pair),
            Rule::partial_implicit_element => Self::parse_element(pair.into_inner().next().unwrap()),
            Rule::block_partial_explicit => Self::parse_block_partial_explicit(pair),
            Rule::inline => Self::parse_inline(pair),
            Rule::arg => Self::parse_arg(pair.into_inner().next().unwrap()),
            Rule::macro_arg => Self::parse_element(pair.into_inner().next().unwrap()),
            Rule::ta | Rule::ta_head => Self::parse_ta(pair),
            Rule::text_line | Rule::line => Element::Text(trim_quotes(
                pair
                .into_inner()
                .next()
                .unwrap()
                .as_str()
                .to_string()
            )),
            Rule::EOI => Element::Eoi,
            _ => Element::Text(trim_quotes(
                pair
                .as_str()
                .to_string()
            )),
        }
    }

    fn parse_arg(pair: Pair<Rule>) -> Element {
        match pair.as_rule() {
            Rule::text_arg => Element::Text(pair.as_str().to_string()),
            Rule::macro_arg => Self::parse_element(pair.into_inner().next().unwrap()),
            _ => unreachable!(),
        }
    }

    fn parse_ta(_pair: Pair<Rule>) -> Element {
        Element::Macro(MacroNode {
            mdoc_macro: Macro::Ta,
            nodes: vec![],
        })
    }

    /// Parses full mdoc file
    pub fn parse_mdoc(input: &str) -> Result<MdocDocument, MdocError> {
        let input = prepare_document(&input);

        for line in input.lines() {
            println!("{}", line);
        }

        let pairs = MdocParser::parse(Rule::mdoc, input.as_ref())
            .map_err(|err| MdocError::Pest(Box::new(err)))?;

        //println!("Pairs:\n{pairs:#?}\n\n");

        // Iterate each pair (macro or text element)
        let mut elements: Vec<Element> = pairs
            .flat_map(|p| {
                let inner_rules = p.into_inner();
                inner_rules.map(Self::parse_element)
            })
            .collect();

        if let Some(element) = elements.last(){
            if let Element::Eoi = element {
                elements.pop(); // Remove `Element::Eoi` element
            }
        }

        //println!("{:#?}", elements);

        // TODO: debug only
        // elements.iter().for_each(|e| println!("{e:?}"));

        let mdoc = MdocDocument { elements };

        Ok(mdoc)
    }
}

// Block full-explicit macros parsing
impl MdocParser {
    /// Parses (`Bd`)[https://man.openbsd.org/mdoc#Bd]:
    /// `Bd -type [-offset width] [-compact]`
    fn parse_bd_block(pair: Pair<Rule>) -> Element {

        // println!("340 | parser.rs: Bd block:\n{:#?}\n---------------", pair.clone());

        fn parse_bd_open(pair: Pair<Rule>) -> Macro {
            let mut inner = pair.into_inner();

            // -type
            let block_type = BdType::from(inner.next().unwrap());

            let mut offset: Option<OffsetType> = None;
            let mut compact = false;

            for opt_pair in inner {
                match opt_pair.as_rule() {
                    Rule::offset => offset = Some(OffsetType::from(opt_pair)),
                    Rule::compact => compact = true,
                    _ => unreachable!(),
                }
            }

            Macro::Bd {
                block_type,
                offset,
                compact,
            }
        }

        let mut pairs = pair.into_inner();

        let bd_macro = parse_bd_open(pairs.next().unwrap());

        let nodes = pairs
            .take_while(|p| p.as_rule() != Rule::ed_close)
            .map(Self::parse_element)
            .collect();
            // .map(|p| parse_bd_body(bd_macro.clone(), p))

        Element::Macro(MacroNode {
            mdoc_macro: bd_macro,
            nodes,
        })
    }

    /// Parses (`Bf`)[https://man.openbsd.org/mdoc#Bf]:
    /// `Bf -emphasis | -literal | -symbolic | Em | Li | Sy`
    fn parse_bf_block(pair: Pair<Rule>) -> Element {
        fn parse_bf_open(pair: Pair<Rule>) -> Macro {
            let mut inner = pair.into_inner();

            // -type
            let block_type = BfType::from(inner.next().unwrap());

            Macro::Bf(block_type)
        }

        let mut pairs = pair.into_inner();

        let bf_macro = parse_bf_open(pairs.next().unwrap());

        let nodes = pairs
            .take_while(|p| p.as_rule() != Rule::ef_close)
            .map(Self::parse_element)
            .collect();

        Element::Macro(MacroNode {
            mdoc_macro: bf_macro,
            nodes,
        })
    }

    /// Parses (`Bk`)[https://man.openbsd.org/mdoc#Bk]:
    /// `Bk -words`
    fn parse_bk_block(pair: Pair<Rule>) -> Element {
        let mut pairs = pair.into_inner();

        // `bk_open`
        let _ = pairs.next().unwrap();

        let nodes = pairs
            .take_while(|p| p.as_rule() != Rule::ek_close)
            .map(Self::parse_element)
            .collect();

        Element::Macro(MacroNode {
            mdoc_macro: Macro::Bk,
            nodes,
        })
    }

    // Parses (`Bl`)[https://man.openbsd.org/mdoc#Bl]
    // `Bl -type [-width val] [-offset val] [-compact] [col ...]`
    fn parse_bl_block(pair: Pair<Rule>) -> Element {
        fn parse_bl_parameter(
            pair: Pair<Rule>, 
            width: &mut Option<u8>,
            offset: &mut Option<OffsetType>,
            compact: &mut bool,
            columns: &mut Vec<String>, 
            count: &mut (usize, usize, usize)
        ) -> bool{
            match pair.as_rule(){
                Rule::bl_width => {
                    if count.0 > 0{
                        return true;
                    }
                    count.0 += 1;
                    let mut width_p = pair.into_inner()
                        .find(|p| Rule::text_arg == p.as_rule())
                        .map(|p| p.as_str().to_string())
                        .unwrap_or("".to_string());

                    if width_p.is_empty(){
                        *width = None;
                    }else if width_p.chars().next().unwrap().is_ascii_digit(){                        
                        width_p = width_p.chars()
                            .take_while(|ch| ch.is_ascii_digit())
                            .collect::<String>();
                        if let Ok(w) = str::parse::<u8>(&width_p){
                            *width = Some(w.saturating_add(2));
                        }
                    }else {
                        *width = match width_p.as_str(){
                            "Er" => Some(19),
                            "Ds" => Some(8),
                            "Ev" => Some(17),
                            _ => width_p.len().try_into().ok()
                        }
                    }
                },
                Rule::bl_offset => {
                    if count.1 > 0{
                        return true;
                    }
                    count.1 += 1;
                    let offset_p = pair.into_inner()
                        .find(|p| Rule::offset == p.as_rule())
                        .unwrap();
                    *offset = Some(OffsetType::from(offset_p));
                },
                Rule::compact => {
                    if count.2 > 0{
                        return true;
                    }
                    count.2 += 1;
                    *compact = true;
                },
                _ => columns.push(pair.as_str().to_string())
            }
            false
        }

        fn parse_bl_open(pair: Pair<Rule>) -> Macro {
            let mut inner = pair.into_inner();

            // -type
            let bl_type_pair = inner.next().unwrap();
            let list_type = BlType::from(bl_type_pair);

            let mut offset: Option<OffsetType> = None;
            let mut width: Option<u8> = None;
            let mut compact = false;
            let mut columns = vec![];
            let mut count = (0,0,0);

            for opt_pair in inner {
                match opt_pair.as_rule() {
                    Rule::bl_param => {
                        for parameter in opt_pair.into_inner() {
                            let has_repeat = parse_bl_parameter(
                                parameter.clone(),
                                &mut width,
                                &mut offset,
                                &mut compact,
                                &mut columns,
                                &mut count
                            );
                            
                            if has_repeat{
                                columns.extend(
                                    parameter.as_str().split(" ")
                                    .filter(|s| !s.is_empty())
                                    .map(|s|s.to_string())
                                    .collect::<Vec<_>>()
                                );
                                continue;
                            }
                        }
                    },
                    _ => columns.push(opt_pair.as_str().to_string())
                }
            }

            Macro::Bl {
                list_type,
                width,
                offset,
                compact,
                columns,
            }
        }

        let mut pairs = pair.into_inner();

        let bl_macro = parse_bl_open(pairs.next().unwrap());

        let nodes = pairs
            .take_while(|p| p.as_rule() != Rule::el_close)
            .map(Self::parse_it_block)
            .collect();

        Element::Macro(MacroNode {
            mdoc_macro: bl_macro,
            nodes,
        })
    }

    fn parse_block_full_explicit(pair: Pair<Rule>) -> Element {
        let pair = pair.into_inner().next().unwrap();
        match pair.as_rule() {
            Rule::bd_block => Self::parse_bd_block(pair),
            Rule::bf_block => Self::parse_bf_block(pair),
            Rule::bk_block => Self::parse_bk_block(pair),
            Rule::bl_block => Self::parse_bl_block(pair),
            _ => unreachable!(), 
        }
    }
}

// Block full-implicit macros parsing
impl MdocParser {
    // Parses (`It`)[https://man.openbsd.org/mdoc#It]
    // `It [head]`
    fn parse_it_block(pair: Pair<Rule>) -> Element {

        // println!("Pair:\n{:#?}", pair.clone());

        fn string_to_elements(input: &str) -> Vec<Element>{
            if let Ok(pairs) = MdocParser::parse(Rule::args, input){
                pairs
                    .flat_map(|p| {
                        let inner_rules = p.into_inner();
                        inner_rules.map(MdocParser::parse_element)
                    })
                    .filter(|el|{
                        !matches!(el, Element::Eoi)
                    })
                    .collect()
            }else{
                vec![]
            }  
        }
        
        let mut inner_pairs = pair.into_inner();

        let mut head: Vec<_> = inner_pairs
            .next()
            .unwrap()
            .into_inner()
            .map(Self::parse_element)
            .collect();
        
        let mut parse_buffer = String::new();
        let mut new_head = vec![];
        for element in head{
            match element{
                Element::Text(text) => {
                    parse_buffer.push_str(&(text + " "));
                },
                _ => {
                    new_head.extend(string_to_elements(&parse_buffer));
                    parse_buffer.clear();
                    new_head.push(element);
                }
            }
        }

        new_head.extend(string_to_elements(&parse_buffer));
        head = new_head;

        let nodes = inner_pairs
            .next()
            .unwrap()
            .into_inner()
            .map(Self::parse_element)
            .collect::<Vec<_>>();

        //println!("It\nhead:\n{:#?}\nbody:\n{:#?}", head, nodes);

        Element::Macro(MacroNode {
            mdoc_macro: Macro::It{
                head
            },
            nodes,
        })
    }

    // Parses (`Nd`)[https://man.openbsd.org/mdoc#Nd]
    // `Nd line`
    fn parse_nd(pair: Pair<Rule>) -> Element {
        let mut inner_nodes = pair.into_inner();

        let mut nodes: Vec<_> = inner_nodes
            .next()
            .unwrap()
            .into_inner()
            .map(Self::parse_element)
            .collect();

        for body in inner_nodes {
            let mut inner = body.into_inner();
            for pair in inner.by_ref() {
                nodes.push(Self::parse_element(pair));
            }
        }

        Element::Macro(MacroNode {
            mdoc_macro: Macro::Nd,
            nodes,
        })
    }

    // Parses (`Nm`)[https://man.openbsd.org/mdoc#Nm]
    // `Nm [name]`
    fn parse_nm(pair: Pair<Rule>) -> Element {
        let mut inner_pairs = pair.into_inner();

        let mut name = None;

        if let Some(val) = inner_pairs.next() {
            name = Some(val.as_str().to_string());
        }

        let nodes = inner_pairs.map(Self::parse_element).collect();

        Element::Macro(MacroNode {
            mdoc_macro: Macro::Nm { name },
            nodes,
        })
    }

    // Parses (`Sh`)[https://man.openbsd.org/mdoc#Sh]
    // `Sh TITLE LINE`
    fn parse_sh_block(pair: Pair<Rule>) -> Element {
        let mut inner = pair.into_inner();

        let title = inner
            .next() // `sh_block` -> `sh_open`
            .unwrap()
            .into_inner()
            .next() // `sh_open` -> `sh_title_line`
            .expect("Expected title for 'Sh' block")
            .as_str()
            .trim_end()
            .to_string();

        // Parse `sh_block_element`
        let nodes = inner
            .filter_map(|p| p.into_inner().next().map(Self::parse_element))
            .collect();

        Element::Macro(MacroNode {
            mdoc_macro: Macro::Sh { title },
            nodes,
        })
    }

    /// Parses (`Ss`)[https://man.openbsd.org/mdoc#Ss]:
    /// `Ss Title line`
    fn parse_ss_block(pair: Pair<Rule>) -> Element {
        let mut inner = pair.into_inner();

        let title = inner
            .next() // `ss_block` -> `ss_open`
            .unwrap()
            .into_inner()
            .next() // `ss_open` -> `ss_title_line`
            .expect("Expected title for 'Ss' block")
            .as_str()
            .trim_end()
            .to_string();

        // Parse `ss_block_element`
        let nodes = inner
            .filter_map(|p| p.into_inner().next().map(Self::parse_element))
            .collect();

        Element::Macro(MacroNode {
            mdoc_macro: Macro::Ss { title },
            nodes,
        })
    }

    fn parse_block_full_implicit(pair: Pair<Rule>) -> Element {
        let pair = pair.into_inner().next().unwrap();
        match pair.as_rule() {
            Rule::it_block => Self::parse_it_block(pair),
            Rule::nd_block => Self::parse_nd(pair),
            Rule::nm_block => Self::parse_nm(pair),
            Rule::sh_block => Self::parse_sh_block(pair),
            Rule::ss_block => Self::parse_ss_block(pair),
            _ => unreachable!(),
        }
    }
}

// Block partial-implicit macros parsing
impl MdocParser {
    // Parses (`Aq`)[https://man.openbsd.org/mdoc#Aq]:
    // `Aq line`
    fn parse_aq_block(pair: Pair<Rule>) -> Element {
        let nodes = pair.into_inner().map(Self::parse_element).collect();

        Element::Macro(MacroNode {
            mdoc_macro: Macro::Aq,
            nodes,
        })
    }

    // Parses (`Bq`)[https://man.openbsd.org/mdoc#Bq]:
    // `Bq line`
    fn parse_bq_block(pair: Pair<Rule>) -> Element {
        let nodes = pair.into_inner().map(Self::parse_element).collect();

        Element::Macro(MacroNode {
            mdoc_macro: Macro::Bq,
            nodes,
        })
    }

    // Parses (`Brq`)[https://man.openbsd.org/mdoc#Brq]:
    // `Brq line`
    fn parse_brq_block(pair: Pair<Rule>) -> Element {
        let nodes = pair.into_inner().map(Self::parse_element).collect();

        Element::Macro(MacroNode {
            mdoc_macro: Macro::Brq,
            nodes,
        })
    }

    // Parses (`D1`)[https://man.openbsd.org/mdoc#D1]:
    // `D1 line`
    fn parse_d1_block(pair: Pair<Rule>) -> Element {
        let nodes = pair.into_inner().map(Self::parse_element).collect();

        Element::Macro(MacroNode {
            mdoc_macro: Macro::D1,
            nodes,
        })
    }

    // Parses (`Dl`)[https://man.openbsd.org/mdoc#Dl]:
    // `Dl line`
    fn parse_dl_block(pair: Pair<Rule>) -> Element {
        let nodes = pair.into_inner().map(Self::parse_element).collect();

        Element::Macro(MacroNode {
            mdoc_macro: Macro::Dl,
            nodes,
        })
    }

    // Parses (`Dq`)[https://man.openbsd.org/mdoc#Dq]:
    // `Dq line`
    fn parse_dq_block(pair: Pair<Rule>) -> Element {
        let nodes = pair.into_inner().map(Self::parse_element).collect();

        Element::Macro(MacroNode {
            mdoc_macro: Macro::Dq,
            nodes,
        })
    }

    // Parses (`En`)[https://man.openbsd.org/mdoc#En]:
    // `En word ...`
    fn parse_en_block(pair: Pair<Rule>) -> Element {
        let nodes = pair.into_inner().map(Self::parse_element).collect();

        Element::Macro(MacroNode {
            mdoc_macro: Macro::En,
            nodes,
        })
    }

    // Parses (`Op`)[https://man.openbsd.org/mdoc#Op]:
    // `Op line`
    fn parse_op_block(pair: Pair<Rule>) -> Element {
        let nodes = pair.into_inner().map(Self::parse_element).collect();

        Element::Macro(MacroNode {
            mdoc_macro: Macro::Op,
            nodes,
        })
    }

    // Parses (`Pq`)[https://man.openbsd.org/mdoc#Pq]:
    // `Pq line`
    fn parse_pq_block(pair: Pair<Rule>) -> Element {
        let nodes = pair.into_inner().map(Self::parse_element).collect();

        Element::Macro(MacroNode {
            mdoc_macro: Macro::Pq,
            nodes,
        })
    }

    // Parses (`Ql`)[https://man.openbsd.org/mdoc#Ql]:
    // `Ql line`
    fn parse_ql_block(pair: Pair<Rule>) -> Element {
        let nodes = pair.into_inner().map(Self::parse_element).collect();

        Element::Macro(MacroNode {
            mdoc_macro: Macro::Ql,
            nodes,
        })
    }

    // Parses (`Qq`)[https://man.openbsd.org/mdoc#Qq]:
    // `Qq line`
    fn parse_qq_block(pair: Pair<Rule>) -> Element {
        let nodes = pair.into_inner().map(Self::parse_element).collect();

        Element::Macro(MacroNode {
            mdoc_macro: Macro::Qq,
            nodes,
        })
    }

    // Parses (`Sq`)[https://man.openbsd.org/mdoc#Sq]:
    // `Sq line`
    fn parse_sq_block(pair: Pair<Rule>) -> Element {
        let nodes = pair.into_inner().map(Self::parse_element).collect();

        Element::Macro(MacroNode {
            mdoc_macro: Macro::Sq,
            nodes,
        })
    }

    // Parses (`Vt`)[https://man.openbsd.org/mdoc#Vt]:
    // `Vt type [identifier] ...`
    fn parse_vt_block(pair: Pair<Rule>) -> Element {
        let nodes = pair.into_inner().map(Self::parse_element).collect();

        Element::Macro(MacroNode {
            mdoc_macro: Macro::Vt,
            nodes,
        })
    }

    fn parse_block_partial_implicit(pair: Pair<Rule>) -> Element {
        let pair = pair.into_inner().next().unwrap();
        match pair.as_rule() {
            Rule::aq_block => Self::parse_aq_block(pair),
            Rule::bq_block => Self::parse_bq_block(pair),
            Rule::brq_block => Self::parse_brq_block(pair),
            Rule::d1_block => Self::parse_d1_block(pair),
            Rule::dl_block => Self::parse_dl_block(pair),
            Rule::dq_block => Self::parse_dq_block(pair),
            Rule::en_block => Self::parse_en_block(pair),
            Rule::op_block => Self::parse_op_block(pair),
            Rule::pq_block => Self::parse_pq_block(pair),
            Rule::ql_block => Self::parse_ql_block(pair),
            Rule::qq_block => Self::parse_qq_block(pair),
            Rule::sq_block => Self::parse_sq_block(pair),
            Rule::vt_block => Self::parse_vt_block(pair),
            _ => unreachable!(),
        }
    }
}

// Block partial-explicit parsing
impl MdocParser {
    // Parses (`Ao`)[https://man.openbsd.org/mdoc#Ao]:
    // `Ao block`
    fn parse_ao_block(pair: Pair<Rule>) -> Element {
        let inner_pairs = pair.into_inner();
        let mut nodes: Vec<_> = inner_pairs
            .clone()
            .take_while(|p| p.as_rule() != Rule::ac)
            .flat_map(|p| p.into_inner().map(Self::parse_element).collect::<Vec<_>>())
            .collect();

        let ac = inner_pairs
            .skip_while(|p| p.as_rule() != Rule::ac)
            .map(Self::parse_ac);

        nodes.extend(ac);

        Element::Macro(MacroNode {
            mdoc_macro: Macro::Ao,
            nodes,
        })
    }

    // Parses (`Ac`)[https://man.openbsd.org/mdoc#Ac]:
    // `Ac`
    fn parse_ac(pair: Pair<Rule>) -> Element {
        let nodes = pair.into_inner().map(Self::parse_element).collect();

        Element::Macro(MacroNode {
            mdoc_macro: Macro::Ac,
            nodes,
        })
    }

    // Parses (`Bo`)[https://man.openbsd.org/mdoc#Bo]:
    // `Bo block`
    fn parse_bo_block(pair: Pair<Rule>) -> Element {
        let inner_pairs = pair.into_inner();
        let mut nodes: Vec<_> = inner_pairs
            .clone()
            .take_while(|p| p.as_rule() != Rule::bc)
            .flat_map(|p| p.into_inner().map(Self::parse_element).collect::<Vec<_>>())
            .collect();

        let bc = inner_pairs
            .skip_while(|p| p.as_rule() != Rule::bc)
            .map(Self::parse_bc);

        nodes.extend(bc);
        Element::Macro(MacroNode {
            mdoc_macro: Macro::Bo,
            nodes,
        })
    }

    // Parses (`Bc`)[https://man.openbsd.org/mdoc#Bc]:
    // `Bc`
    fn parse_bc(pair: Pair<Rule>) -> Element {
        let nodes = pair.into_inner().map(Self::parse_element).collect();

        Element::Macro(MacroNode {
            mdoc_macro: Macro::Bc,
            nodes,
        })
    }

    // Parses (`Bro`)[https://man.openbsd.org/mdoc#Bro]:
    // `Bro`
    fn parse_bro_block(pair: Pair<Rule>) -> Element {
        let inner_pairs = pair.into_inner();
        let mut nodes: Vec<_> = inner_pairs
            .clone()
            .take_while(|p| p.as_rule() != Rule::brc)
            .flat_map(|p| p.into_inner().map(Self::parse_element).collect::<Vec<_>>())
            .collect();

        let brc = inner_pairs
            .skip_while(|p| p.as_rule() != Rule::brc)
            .map(Self::parse_brc);

        nodes.extend(brc);

        Element::Macro(MacroNode {
            mdoc_macro: Macro::Bro,
            nodes,
        })
    }

    // Parses (`Brc`)[https://man.openbsd.org/mdoc#Brc]:
    // `Brc`
    fn parse_brc(pair: Pair<Rule>) -> Element {
        let nodes = pair.into_inner().map(Self::parse_element).collect();

        Element::Macro(MacroNode {
            mdoc_macro: Macro::Brc,
            nodes,
        })
    }

    // Parses (`Do`)[https://man.openbsd.org/mdoc#Do]:
    // `Do`
    fn parse_do_block(pair: Pair<Rule>) -> Element {
        let inner_pairs = pair.into_inner();
        let mut nodes: Vec<_> = inner_pairs
            .clone()
            .take_while(|p| p.as_rule() != Rule::dc)
            .flat_map(|p| p.into_inner().map(Self::parse_element).collect::<Vec<_>>())
            .collect();

        let dc = inner_pairs
            .skip_while(|p| p.as_rule() != Rule::dc)
            .map(Self::parse_dc);

        nodes.extend(dc);

        Element::Macro(MacroNode {
            mdoc_macro: Macro::Do,
            nodes,
        })
    }

    // Parses (`Dc`)[https://man.openbsd.org/mdoc#Dc]:
    // `Dc block`
    fn parse_dc(pair: Pair<Rule>) -> Element {
        let nodes = pair.into_inner().map(Self::parse_element).collect();

        Element::Macro(MacroNode {
            mdoc_macro: Macro::Dc,
            nodes
        })
    }

    // Parses (`Eo`)[https://man.openbsd.org/mdoc#Eo]:
    // `Eo block`
    fn parse_eo_block(pair: Pair<Rule>) -> Element {
        let mut inner_pairs = pair.into_inner();

        let head = inner_pairs.next().unwrap().into_inner();

        let mut nodes = Vec::new();
        let mut opening_delimiter = None;
        let mut closing_delimiter = None;

        for arg in head {
            if arg.as_rule() == Rule::opening_delimiter {
                opening_delimiter = Some(arg.as_str().parse::<char>().unwrap());
            } else {
                nodes.push(Self::parse_element(arg));
            }
        }

        let next_arg = inner_pairs.next().unwrap();
        match next_arg.as_rule() {
            Rule::ec => {
                if let Some(arg) = next_arg.into_inner().next() {
                    closing_delimiter = Some(arg.as_str().parse::<char>().unwrap());
                }
            }
            Rule::eo_body => {
                let iter = next_arg
                    .into_inner()
                    .take_while(|p| p.as_rule() != Rule::ec)
                    .map(Self::parse_element);

                nodes.extend(iter);

                if let Some(arg) = inner_pairs.next().unwrap().into_inner().next() {
                    closing_delimiter = Some(arg.as_str().parse::<char>().unwrap());
                }
            }
            _ => unreachable!(),
        }

        Element::Macro(MacroNode {
            mdoc_macro: Macro::Eo {
                opening_delimiter,
                closing_delimiter,
            },
            nodes,
        })
    }

    // Parses (`Ec`)[https://man.openbsd.org/mdoc#Ec]:
    // `Ec`
    fn parse_ec(pair: Pair<Rule>) -> Element {
        let nodes = pair.into_inner().map(Self::parse_element).collect();

        Element::Macro(MacroNode {
            mdoc_macro: Macro::Ec,
            nodes
        })
    }

    // Parses (`Fo`)[https://man.openbsd.org/mdoc#Fo]:
    // `Fo block`
    fn parse_fo_block(pair: Pair<Rule>) -> Element {
        let mut inner_pairs = pair.into_inner();
        let mut head = inner_pairs.next().unwrap().into_inner();

        let funcname = head.next().unwrap().as_str().to_string();
        let mut nodes: Vec<_> = head.map(Self::parse_element).collect();

        nodes.extend(inner_pairs
            // .take_while(|p| p.as_rule() != Rule::fc)
            .filter_map(|p| p.into_inner().next().map(Self::parse_element))
        );

        Element::Macro(MacroNode {
            mdoc_macro: Macro::Fo { funcname },
            nodes,
        })
    }

    // Parses (`Fc`)[https://man.openbsd.org/mdoc#Fc]:
    // `Fc`
    fn parse_fc(pair: Pair<Rule>) -> Element {
        let nodes = pair.into_inner().map(Self::parse_element).collect();

        Element::Macro(MacroNode {
            mdoc_macro: Macro::Fc,
            nodes
        })
    }

    // Parses (`Oo`)[https://man.openbsd.org/mdoc#Oo]:
    // `Oo block`
    fn parse_oo_block(pair: Pair<Rule>) -> Element {
        let inner_pairs = pair.into_inner();
        let mut nodes: Vec<_> = inner_pairs
            .clone()
            .take_while(|p| p.as_rule() != Rule::oc)
            .flat_map(|p| p.into_inner().map(Self::parse_element).collect::<Vec<_>>())
            .collect();

        let oc = inner_pairs
            .skip_while(|p| p.as_rule() != Rule::oc)
            .map(Self::parse_oc);

        nodes.extend(oc);

        Element::Macro(MacroNode {
            mdoc_macro: Macro::Oo,
            nodes,
        })
    }

    // Parses (`Oc`)[https://man.openbsd.org/mdoc#Oc]:
    // `Oc`
    fn parse_oc(pair: Pair<Rule>) -> Element {
        let nodes = pair.into_inner().map(Self::parse_element).collect();

        Element::Macro(MacroNode {
            mdoc_macro: Macro::Oc,
            nodes,
        })
    }


    // Parses (`Po`)[https://man.openbsd.org/mdoc#Po]:
    // `Po block`
    fn parse_po_block(pair: Pair<Rule>) -> Element {
        let inner_pairs = pair.into_inner();
        let mut nodes: Vec<_> = inner_pairs
            .clone()
            .take_while(|p| p.as_rule() != Rule::pc)
            .flat_map(|p| p.into_inner().map(Self::parse_element).collect::<Vec<_>>())
            .collect();

        let pc = inner_pairs
            .skip_while(|p| p.as_rule() != Rule::pc)
            .map(Self::parse_pc);

        nodes.extend(pc);

        Element::Macro(MacroNode {
            mdoc_macro: Macro::Po,
            nodes,
        })
    }

    // Parses (`Pc`)[https://man.openbsd.org/mdoc#Pc]:
    // `Pc`
    fn parse_pc(pair: Pair<Rule>) -> Element {
        let nodes = pair.into_inner().map(Self::parse_element).collect();

        Element::Macro(MacroNode {
            mdoc_macro: Macro::Pc,
            nodes
        })
    }

    // Parses (`Qo`)[https://man.openbsd.org/mdoc#Qo]:
    // `Qo block`
    fn parse_qo_block(pair: Pair<Rule>) -> Element {
        let inner_pairs = pair.into_inner();
        let mut nodes: Vec<_> = inner_pairs
            .clone()
            .take_while(|p| p.as_rule() != Rule::qc)
            .flat_map(|p| p.into_inner().map(Self::parse_element).collect::<Vec<_>>())
            .collect();

        let qc = inner_pairs
            .skip_while(|p| p.as_rule() != Rule::qc)
            .map(Self::parse_qc);

        nodes.extend(qc);

        Element::Macro(MacroNode {
            mdoc_macro: Macro::Qo,
            nodes,
        })
    }

    // Parses (`Qc`)[https://man.openbsd.org/mdoc#Qc]:
    // `Qc`
    fn parse_qc(pair: Pair<Rule>) -> Element {
        let nodes = pair.into_inner().map(Self::parse_element).collect();

        Element::Macro(MacroNode {
            mdoc_macro: Macro::Qc,
            nodes
        })
    }

    // Parses (`Rs`)[https://man.openbsd.org/mdoc#Rs]:
    // `Rs`
    fn parse_rs_block(pair: Pair<Rule>) -> Element {

        // println!("Rs block:\nNodes:\n{:#?}", pair);

        fn rs_submacro_cmp(a: &Element, b: &Element) -> std::cmp::Ordering {
            let get_macro_order_position = |n| {
                RS_SUBMACRO_ORDER
                    .iter()
                    .position(|m| discriminant(m) == discriminant(n))
                    .unwrap_or(RS_SUBMACRO_ORDER.len())
            };

            let Element::Macro(MacroNode {
                mdoc_macro: macro_a,
                ..
            }) = a
            else {
                return std::cmp::Ordering::Greater;
            };

            let Element::Macro(MacroNode {
                mdoc_macro: macro_b,
                ..
            }) = b
            else {
                return std::cmp::Ordering::Greater;
            };

            let a_pos = get_macro_order_position(macro_a);
            let b_pos = get_macro_order_position(macro_b);

            a_pos.cmp(&b_pos)
        }

        let mut nodes: Vec<_> = pair
            .into_inner()
            .skip_while(|p| p.as_rule() == Rule::rs_head)
            .take_while(|p| p.as_rule() != Rule::re)
            .filter_map(|p| p.into_inner().next().map(Self::parse_rs_submacro))
            .collect();

        nodes.sort_by(rs_submacro_cmp);

        // println!("Rs block:\nFormatted nodes:\n{:#?}", nodes);

        Element::Macro(MacroNode {
            mdoc_macro: Macro::Rs,
            nodes,
        })
    }

    // Parses (`Re`)[https://man.openbsd.org/mdoc#Re]:
    // `Re`
    fn parse_re(pair: Pair<Rule>) -> Element {
        let nodes = pair.into_inner().map(Self::parse_element).collect();

        Element::Macro(MacroNode {
            mdoc_macro: Macro::Re,
            nodes
        })
    }

    // Parses (`So`)[https://man.openbsd.org/mdoc#So]:
    // `So block`
    fn parse_so_block(pair: Pair<Rule>) -> Element {
        let inner_pairs = pair.into_inner();
        let mut nodes: Vec<_> = inner_pairs
            .clone()
            .take_while(|p| p.as_rule() != Rule::sc)
            .flat_map(|p| p.into_inner().map(Self::parse_element).collect::<Vec<_>>())
            .collect();

        let sc = inner_pairs
            .skip_while(|p| p.as_rule() != Rule::sc)
            .map(Self::parse_sc);

        nodes.extend(sc);

        Element::Macro(MacroNode {
            mdoc_macro: Macro::So,
            nodes,
        })
    }

    // Parses (`Sc`)[https://man.openbsd.org/mdoc#Sc]:
    // `Sc`
    fn parse_sc(pair: Pair<Rule>) -> Element {
        let nodes = pair.into_inner().map(Self::parse_element).collect();

        Element::Macro(MacroNode {
            mdoc_macro: Macro::Sc,
            nodes
        })
    }

    // Parses (`Xo`)[https://man.openbsd.org/mdoc#Xo]:
    // `Xo block`
    fn parse_xo_block(pair: Pair<Rule>) -> Element {
        let inner_pairs = pair.into_inner();
        let mut nodes: Vec<_> = inner_pairs
            .clone()
            .take_while(|p| p.as_rule() != Rule::xc)
            .flat_map(|p| p.into_inner().map(Self::parse_element).collect::<Vec<_>>())
            .collect();

        let xc = inner_pairs
            .skip_while(|p| p.as_rule() != Rule::xc)
            .map(Self::parse_xc);

        nodes.extend(xc);

        Element::Macro(MacroNode {
            mdoc_macro: Macro::Xo,
            nodes,
        })
    }

    // Parses (`Xc`)[https://man.openbsd.org/mdoc#Xc]:
    // `Xc`
    fn parse_xc(pair: Pair<Rule>) -> Element {
        let nodes = pair.into_inner().map(Self::parse_element).collect();
        
        Element::Macro(MacroNode {
            mdoc_macro: Macro::Xc,
            nodes
        })
    }

    fn parse_block_partial_explicit(pair: Pair<Rule>) -> Element {
        let pair = pair.into_inner().next().unwrap();

        // println!("Rule: {:?}", pair.as_rule());

        match pair.as_rule() {
            Rule::ao_block => Self::parse_ao_block(pair),
            Rule::bo_block => Self::parse_bo_block(pair),
            Rule::bro_block => Self::parse_bro_block(pair),
            Rule::do_block => Self::parse_do_block(pair),
            Rule::eo_block => Self::parse_eo_block(pair),
            Rule::fo_block => Self::parse_fo_block(pair),
            Rule::oo_block => Self::parse_oo_block(pair),
            Rule::po_block => Self::parse_po_block(pair),
            Rule::qo_block => Self::parse_qo_block(pair),
            Rule::rs_block => Self::parse_rs_block(pair),
            Rule::so_block => Self::parse_so_block(pair),
            Rule::xo_block => Self::parse_xo_block(pair),
            Rule::ac => Self::parse_ac(pair),
            Rule::bc => Self::parse_bc(pair),
            Rule::brc => Self::parse_brc(pair),
            Rule::dc => Self::parse_dc(pair),
            Rule::ec => Self::parse_ec(pair),
            Rule::fc => Self::parse_fc(pair),
            Rule::oc => Self::parse_oc(pair),
            Rule::pc => Self::parse_pc(pair),
            Rule::qc => Self::parse_qc(pair),
            Rule::re => Self::parse_re(pair),
            Rule::sc => Self::parse_sc(pair),
            Rule::xc => Self::parse_xc(pair),
            _ => unreachable!(),
        }
    }
}

/// Trim `"` quotes from [`String`]
pub fn trim_quotes(mut s: String) -> String{
    if let Some(stripped) = s.strip_prefix("\""){
        s = stripped.to_string();
    }
    if let Some(stripped) = s.strip_suffix("\""){
        s = stripped.to_string();
    }

    s
}

// In-line macros parsing
impl MdocParser {
    fn parse_rs_submacro(pair: Pair<Rule>) -> Element {
        // Parses (`%A`)[https://man.openbsd.org/mdoc#_A]:
        // `%A first_name ... last_name`
        fn parse_a(pair: Pair<Rule>) -> Element {
            let nodes = pair
                .into_inner()
                .next()
                .unwrap()
                .into_inner()
                .next()
                .unwrap()
                .into_inner()
                .map(MdocParser::parse_element)
                .collect();

            Element::Macro(MacroNode {
                mdoc_macro: Macro::A,
                nodes,
            })
        }

        // Parses (`%B`)[https://man.openbsd.org/mdoc#_B]:
        // `%B title`
        fn parse_b(pair: Pair<Rule>) -> Element {
            let nodes = pair
                .into_inner()
                .next()
                .unwrap()
                .into_inner()
                .next()
                .unwrap()
                .into_inner()
                .map(MdocParser::parse_element)
                .collect();

            Element::Macro(MacroNode {
                mdoc_macro: Macro::B,
                nodes,
            })
        }

        // Parses (`%C`)[https://man.openbsd.org/mdoc#_C]:
        // `%C location`
        fn parse_c(pair: Pair<'_, Rule>) -> Element {
            let nodes = pair
                .into_inner()
                .next()
                .unwrap()
                .into_inner()
                .next()
                .unwrap()
                .into_inner()
                .map(MdocParser::parse_element)
                .collect();

            Element::Macro(MacroNode {
                mdoc_macro: Macro::C,
                nodes,
            })
        }

        // Parses (`%D`)[https://man.openbsd.org/mdoc#_D]:
        // `%D [month day,] year`
        fn parse_d(pair: Pair<'_, Rule>) -> Element {
            let nodes = pair
                .into_inner()
                .next()
                .unwrap()
                .into_inner()
                .next()
                .unwrap()
                .into_inner()
                .map(MdocParser::parse_element)
                .collect();

            Element::Macro(MacroNode {
                mdoc_macro: Macro::D,
                nodes,
            })
        }

        // Parses (`%I`)[https://man.openbsd.org/mdoc#_I]:
        // `%I name`
        fn parse_i(pair: Pair<'_, Rule>) -> Element {
            let nodes = pair
                .into_inner()
                .next()
                .unwrap()
                .into_inner()
                .next()
                .unwrap()
                .into_inner()
                .map(MdocParser::parse_element)
                .collect();

            Element::Macro(MacroNode {
                mdoc_macro: Macro::I,
                nodes,
            })
        }

        // Parses (`%J`)[https://man.openbsd.org/mdoc#_J]:
        // `%J name`
        fn parse_j(pair: Pair<'_, Rule>) -> Element {
            let nodes = pair
                .into_inner()
                .next()
                .unwrap()
                .into_inner()
                .next()
                .unwrap()
                .into_inner()
                .map(MdocParser::parse_element)
                .collect();

            Element::Macro(MacroNode {
                mdoc_macro: Macro::J,
                nodes,
            })
        }

        // Parses (`%N`)[https://man.openbsd.org/mdoc#_N]:
        // `%N number`
        fn parse_n(pair: Pair<'_, Rule>) -> Element {
            let nodes = pair
                .into_inner()
                .next()
                .unwrap()
                .into_inner()
                .next()
                .unwrap()
                .into_inner()
                .map(MdocParser::parse_element)
                .collect();

            Element::Macro(MacroNode {
                mdoc_macro: Macro::N,
                nodes,
            })
        }

        // Parses (`%O`)[https://man.openbsd.org/mdoc#_O]:
        // `%O line`
        fn parse_o(pair: Pair<'_, Rule>) -> Element {
            let nodes = pair
                .into_inner()
                .next()
                .unwrap()
                .into_inner()
                .next()
                .unwrap()
                .into_inner()
                .map(MdocParser::parse_element)
                .collect();

            Element::Macro(MacroNode {
                mdoc_macro: Macro::O,
                nodes,
            })
        }

        // Parses (`%P`)[https://man.openbsd.org/mdoc#_P]:
        // `%P number`
        fn parse_p(pair: Pair<'_, Rule>) -> Element {
            let nodes = pair
                .into_inner()
                .next()
                .unwrap()
                .into_inner()
                .next()
                .unwrap()
                .into_inner()
                .map(MdocParser::parse_element)
                .collect();

            Element::Macro(MacroNode {
                mdoc_macro: Macro::P,
                nodes,
            })
        }

        // Parses (`%Q`)[https://man.openbsd.org/mdoc#_Q]:
        // `%Q name`
        fn parse_q(pair: Pair<'_, Rule>) -> Element {
            let nodes = pair
                .into_inner()
                .next()
                .unwrap()
                .into_inner()
                .next()
                .unwrap()
                .into_inner()
                .map(MdocParser::parse_element)
                .collect();

            Element::Macro(MacroNode {
                mdoc_macro: Macro::Q,
                nodes,
            })
        }

        // Parses (`%R`)[https://man.openbsd.org/mdoc#_R]:
        // `%R name`
        fn parse_r(pair: Pair<'_, Rule>) -> Element {
            let nodes = pair
                .into_inner()
                .next()
                .unwrap()
                .into_inner()
                .next()
                .unwrap()
                .into_inner()
                .map(MdocParser::parse_element)
                .collect();

            Element::Macro(MacroNode {
                mdoc_macro: Macro::R,
                nodes,
            })
        }

        // Parses (`%T`)[https://man.openbsd.org/mdoc#_T]:
        // `%T title`
        fn parse_t(pair: Pair<'_, Rule>) -> Element {
            let nodes = pair
                .into_inner()
                .next()
                .unwrap()
                .into_inner()
                .next()
                .unwrap()
                .into_inner()
                .map(MdocParser::parse_element)
                .collect();

            Element::Macro(MacroNode {
                mdoc_macro: Macro::T,
                nodes,
            })
        }

        // Parses (`%U`)[https://man.openbsd.org/mdoc#_U]:
        // `%U protocol://path`
        fn parse_u(pair: Pair<'_, Rule>) -> Element {
            let nodes = pair
                .into_inner()
                .next()
                .unwrap()
                .into_inner()
                .next()
                .unwrap()
                .into_inner()
                .map(MdocParser::parse_element)
                .collect();

            Element::Macro(MacroNode {
                mdoc_macro: Macro::U,
                nodes,
            })
        }

        // Parses (`%V`)[https://man.openbsd.org/mdoc#_V]:
        // `%V number`
        fn parse_v(pair: Pair<'_, Rule>) -> Element {
            let nodes = pair
                .into_inner()
                .next()
                .unwrap()
                .into_inner()
                .next()
                .unwrap()
                .into_inner()
                .map(MdocParser::parse_element)
                .collect();

            Element::Macro(MacroNode {
                mdoc_macro: Macro::V,
                nodes,
            })
        }

        let pair = pair.into_inner().next().unwrap();
        match pair.as_rule() {
            Rule::a => parse_a(pair),
            Rule::b => parse_b(pair),
            Rule::c => parse_c(pair),
            Rule::d => parse_d(pair),
            Rule::i => parse_i(pair),
            Rule::j => parse_j(pair),
            Rule::n => parse_n(pair),
            Rule::o => parse_o(pair),
            Rule::p => parse_p(pair),
            Rule::q => parse_q(pair),
            Rule::r => parse_r(pair),
            Rule::t => parse_t(pair),
            Rule::u => parse_u(pair),
            Rule::v => parse_v(pair),
            _ => unreachable!(),
        }
    }

    fn process_delimiters(
        inner: &[Pair<Rule>],
        mut i: usize,
        rule: Rule,
    ) -> (Vec<Element>, usize) {
        let mut nodes = Vec::new();
        while i < inner.len() && inner[i].as_rule() == rule {
            nodes.push(MdocParser::parse_element(inner[i].clone()));
            i += 1;
        }
        (nodes, i)
    }

    fn parse_text_production(pair: Pair<Rule>) -> Element {
        fn parse_x_args<F, D>(
            pair: Pair<Rule>,
            macro_value: Macro,
            format: F,
            format_default: D,
        ) -> Element
        where
            F: Fn(&str) -> String,
            D: Fn() -> String,
        {
            let inner: Vec<_> = pair.into_inner().collect();

            if inner.is_empty() {
                return Element::Macro(MacroNode {
                    mdoc_macro: macro_value,
                    nodes: vec![Element::Text(format_default())],
                });
            }

            let mut nodes = Vec::new();
            let mut i = 0;

            // Process opening delimiters.
            let (open_nodes, new_i) = MdocParser::process_delimiters(&inner, i, Rule::opening_delimiter);
            nodes.extend(open_nodes);
            i = new_i;

            // Process the middle argument if it exists.
            if i < inner.len() {
                match inner[i].as_rule() {
                    Rule::text_arg => {
                        nodes.push(Element::Text(format(inner[i].as_str())));
                        i += 1;
                    },
                    Rule::closing_delimiter => {
                        nodes.push(Element::Text(format_default()));
                        nodes.push(Element::Text(inner[i].as_str().to_string()));
                        i += 1;
                    }
                    _ => unreachable!(),
                }
            }

            // Process closing delimiters.
            let (close_nodes, new_i) = MdocParser::process_delimiters(&inner, i, Rule::closing_delimiter);
            nodes.extend(close_nodes);

            i = new_i;
            while i < inner.len() {
                nodes.push(MdocParser::parse_element(inner[i].clone()));
                i += 1;
            }

            Element::Macro(MacroNode {
                mdoc_macro: macro_value,
                nodes,
            })
        }

        // Parses (`At`)[https://man.openbsd.org/mdoc#At]:
        // `At [version]`
        fn parse_at(pair: Pair<Rule>) -> Element {
            // unsafe { 
            //     if PREV_ELEMENT_CONTAINS_NEWLINE {
            //         let text = pair
            //             .into_inner()
            //             .map(|p| p.as_str().to_string())
            //             .collect::<Vec<_>>()
            //             .join(" ");
            //         return Element::Text(format!("At {}", text))
            //     }
            // }

            let inner: Vec<_> = pair.into_inner().collect();

            if inner.is_empty() {
                return Element::Macro(MacroNode {
                    mdoc_macro: Macro::At,
                    nodes: vec![Element::Text(AtType::default().to_string())],
                });
            }

            let mut i = 0;
            let mut nodes = Vec::new();

            let (open_nodes, new_i) = MdocParser::process_delimiters(&inner, i, Rule::opening_delimiter);
            nodes.extend(open_nodes);
            i = new_i;

            if i < inner.len() {
                match inner[i].as_rule() {
                    Rule::text_arg => {
                        nodes.push(Element::Text(AtType::default().to_string()));
                        nodes.push(MdocParser::parse_element(inner[i].clone()));
                        i += 1;
                    }
                    Rule::at_type => {
                        nodes.push(Element::Text(AtType::from(inner[i].clone()).to_string()));
                        i += 1;
                    }
                    Rule::closing_delimiter => {
                        nodes.push(Element::Text(AtType::default().to_string()));
                    }
                    _ => unreachable!(),
                }
            }

            let (close_nodes, new_i) = MdocParser::process_delimiters(&inner, i, Rule::closing_delimiter);
            nodes.extend(close_nodes);

            i = new_i;
            while i < inner.len() {
                nodes.push(MdocParser::parse_element(inner[i].clone()));
                i += 1;
            }

            Element::Macro(MacroNode {
                mdoc_macro: Macro::At,
                nodes,
            })
        }

        // Parses (`Bsx`)[https://man.openbsd.org/mdoc#Bsx]:
        // `Bsx [version]`
        fn parse_bsx(pair: Pair<Rule>) -> Element {
            parse_x_args(
                pair,
                Macro::Bsx,
                BsxType::format,
                BsxType::format_default,
            )
        }

        // Parses (`Bx`)[https://man.openbsd.org/mdoc#Bx]:
        // `Bx [version [variant]]`
        fn parse_bx(pair: Pair<Rule>) -> Element {
            let inner: Vec<_> = pair.into_inner().collect();

            if inner.is_empty() {
                return Element::Macro(MacroNode {
                    mdoc_macro: Macro::Bx,
                    nodes: vec![Element::Text(BxType::format_default())],
                });
            }

            let mut nodes = Vec::new();
            let mut i = 0;

            let (open_nodes, new_i) = MdocParser::process_delimiters(&inner, i, Rule::opening_delimiter);
            nodes.extend(open_nodes);
            i = new_i;

            if i < inner.len() {
                match inner[i].as_rule() {
                    Rule::text_arg => {
                        let version = inner[i].as_str();

                        i += 1;

                        let variant = match i < inner.len() && inner[i].as_rule() == Rule::text_arg
                        {
                            true => {
                                let res = Some(inner[i].as_str());
                                i += 1;
                                res
                            }
                            false => None,
                        };

                        nodes.push(Element::Text(BxType::format(version, variant)));
                    }
                    Rule::closing_delimiter => nodes.push(Element::Text(BxType::format_default())),
                    _ => unreachable!(),
                }
            }

            let (close_nodes, new_i) = MdocParser::process_delimiters(&inner, i, Rule::closing_delimiter);
            nodes.extend(close_nodes);

            i = new_i;
            while i < inner.len() {
                nodes.push(MdocParser::parse_element(inner[i].clone()));
                i += 1;
            }

            Element::Macro(MacroNode {
                mdoc_macro: Macro::Bx,
                nodes,
            })
        }

        // Parses (`Dx`)[https://man.openbsd.org/mdoc#Dx]:
        // `Dx [version]`
        fn parse_dx(pair: Pair<Rule>) -> Element {
            parse_x_args(
                pair,
                Macro::Dx,
                DxType::format,
                DxType::format_default,
            )
        }

        // Parses (`Fx`)[https://man.openbsd.org/mdoc#Fx]:
        // `Fx [version]`
        fn parse_fx(pair: Pair<Rule>) -> Element {
            parse_x_args(
                pair,
                Macro::Fx,
                FxType::format,
                FxType::format_default,
            )
        }

        // Parses (`Ex`)[https://man.openbsd.org/mdoc#Ex]
        // .Ex VAR, ...
        fn parse_ex(pair: Pair<Rule>) -> Element {
            let nodes = pair.into_inner().map(MdocParser::parse_element).collect();

            Element::Macro(MacroNode {
                mdoc_macro: Macro::Ex,
                nodes,
            })
        }

        // Parses (`Nx`)[http://man.openbsd.org/mdoc#Nx]:
        // `Nx [version]`
        fn parse_nx(pair: Pair<Rule>) -> Element {
            parse_x_args(
                pair,
                Macro::Nx,
                NxType::format,
                NxType::format_default,
            )
        }

        // Parses (`Ox`)[https://man.openbsd.org/mdoc#Ox]:
        // `Ox [version]`
        fn parse_ox(pair: Pair<Rule>) -> Element {
            parse_x_args(
                pair,
                Macro::Ox,
                OxType::format,
                OxType::format_default,
            )
        }

        // Parses (`St`)[https://man.openbsd.org/mdoc#St]:
        // `St -abbreviation`
        fn parse_st(pair: Pair<Rule>) -> Element {
            let mut inner = pair.into_inner();

            let st_type = StType::from(inner.next().unwrap());
            let nodes: Vec<_> = inner.map(MdocParser::parse_element).collect();

            Element::Macro(MacroNode {
                mdoc_macro: Macro::St(st_type),
                nodes
            })
        }

        // Parses (`Rv`)[https://man.openbsd.org/mdoc#Rv]:
        // `Rv -std [function ...]`
        fn parse_rv(pair: Pair<Rule>) -> Element {
            let nodes = pair.into_inner().map(MdocParser::parse_element).collect();

            Element::Macro(MacroNode {
                mdoc_macro: Macro::Rv,
                nodes,
            })
        }

        let pair = pair.into_inner().next().unwrap();
        match pair.as_rule() {
            Rule::at => parse_at(pair),
            Rule::bsx => parse_bsx(pair),
            Rule::bx => parse_bx(pair),
            Rule::dx => parse_dx(pair),
            Rule::fx => parse_fx(pair),
            Rule::ex => parse_ex(pair),
            Rule::nx => parse_nx(pair),
            Rule::ox => parse_ox(pair),
            Rule::st => parse_st(pair),
            Rule::rv => parse_rv(pair),
            _ => unreachable!(),
        }
    }

    // Parses (`Ad`)[https://man.openbsd.org/mdoc#Ad]:
    // `Ad address`
    fn parse_ad(pair: Pair<Rule>) -> Element {
        let nodes = pair.into_inner().map(Self::parse_element).collect();

        Element::Macro(MacroNode {
            mdoc_macro: Macro::Ad,
            nodes,
        })
    }

    // Parses (`An`)[https://man.openbsd.org/mdoc#An]:
    // `An -split | -nosplit | first_name ... last_name`
    fn parse_an(pair: Pair<Rule>) -> Element {
        let an_arg = pair.into_inner().next().unwrap();
        let (author_name_type, nodes) = match an_arg.as_rule() {
            Rule::an_split => (AnType::Split, vec![]),
            Rule::an_no_split => (AnType::NoSplit, vec![]),
            Rule::an_name => (
                AnType::Name,
                an_arg.into_inner().map(Self::parse_element).collect(),
            ),
            _ => unreachable!(),
        };

        Element::Macro(MacroNode {
            mdoc_macro: Macro::An { author_name_type },
            nodes,
        })
    }

    // Parses (`Ap`)[https://man.openbsd.org/mdoc#Ap]:
    // `Ap`
    fn parse_ap(pair: Pair<Rule>) -> Element {
        let nodes = pair.into_inner().map(Self::parse_element).collect();

        Element::Macro(MacroNode {
            mdoc_macro: Macro::Ap,
            nodes
        })
    }

    // Parses (`Ar`)[https://man.openbsd.org/mdoc#Ar]:
    // `Ar [placeholder ...]`
    fn parse_ar(pair: Pair<Rule>) -> Element {
        let nodes = pair.into_inner().map(Self::parse_element).collect();

        Element::Macro(MacroNode {
            mdoc_macro: Macro::Ar,
            nodes,
        })
    }

    // Parses (`Bt`)[https://man.openbsd.org/mdoc#Bt]:
    // `Bt`
    fn parse_bt(_pair: Pair<Rule>) -> Element {
        Element::Macro(MacroNode {
            mdoc_macro: Macro::Bt,
            nodes: vec![],
        })
    }

    // Parses (`Cd`)[https://man.openbsd.org/mdoc#Cd]:
    // `Cd line`
    fn parse_cd(pair: Pair<Rule>) -> Element {
        let nodes = pair.into_inner().map(Self::parse_element).collect();

        Element::Macro(MacroNode {
            mdoc_macro: Macro::Cd,
            nodes,
        })
    }

    // Parses (`Cd`)[https://man.openbsd.org/mdoc#Cm]:
    // `Cm keyword ...`
    fn parse_cm(pair: Pair<Rule>) -> Element {
        let nodes = pair.into_inner().map(Self::parse_element).collect();

        Element::Macro(MacroNode {
            mdoc_macro: Macro::Cm,
            nodes,
        })
    }

    // Parses (`Db`)[https://man.openbsd.org/mdoc#Db]
    // Obsolete
    fn parse_db(pair: Pair<Rule>) -> Element {
        let nodes = pair.into_inner().map(Self::parse_element).collect();

        Element::Macro(MacroNode {
            mdoc_macro: Macro::Db,
            nodes,
        })
    }

    // Parses (`Dd`)[https://man.openbsd.org/mdoc#Dd]
    // `Dd [date]`
    fn parse_dd(pair: Pair<Rule>) -> Element {
        let mut inner = pair.into_inner();

        let nodes = match inner.next() {
            Some(line) => vec![Element::Text(line.as_str().to_string())],
            None => Vec::new()
        };

        Element::Macro(MacroNode {
            mdoc_macro: Macro::Dd,
            nodes
        })
    }

    // Parses (`Dt`)[https://man.openbsd.org/mdoc#Dt]
    fn parse_dt(pair: Pair<Rule>) -> Element {
        let mut inner = pair.into_inner();

        let (title, section) = if let Some(arg) = inner.next() {
            if matches!(arg.as_rule(), Rule::title) {
                let title = Some(arg.as_str().to_string());
                let section = inner.next().unwrap().as_str().to_string();

                (title, section)
            } else {
                let section = arg.as_str().to_string();

                (None, section)
            }
        } else {
            unreachable!()
        };

        let arch = inner
            .next()
            .map(|arch| arch.as_str().trim().to_string());

        Element::Macro(MacroNode {
            mdoc_macro: Macro::Dt {
                title,
                section,
                arch,
            },
            nodes: vec![],
        })
    }

    // Parses (`Dv`)[https://man.openbsd.org/mdoc#Dv]
    fn parse_dv(pair: Pair<Rule>) -> Element {
        let nodes = pair.into_inner().map(Self::parse_element).collect();

        Element::Macro(MacroNode {
            mdoc_macro: Macro::Dv,
            nodes,
        })
    }

    // Parses (`Em`)[https://man.openbsd.org/mdoc#Em]
    // .Em word ...
    fn parse_em(pair: Pair<Rule>) -> Element {
        let nodes = pair.into_inner().map(Self::parse_element).collect();

        Element::Macro(MacroNode {
            mdoc_macro: Macro::Em,
            nodes,
        })
    }

    // Parses (`Er`)[https://man.openbsd.org/mdoc#Er]
    // .Er CONSTANT ...
    fn parse_er(pair: Pair<Rule>) -> Element {
        let nodes = pair.into_inner().map(Self::parse_element).collect();

        Element::Macro(MacroNode {
            mdoc_macro: Macro::Er,
            nodes,
        })
    }

    // Parses (`Es`)[https://man.openbsd.org/mdoc#Es]
    // .Es opening_delimiter closing_delimiter
    fn parse_es(pair: Pair<Rule>) -> Element {
        let mut inner_pairs = pair.into_inner();

        let opening_delimiter = inner_pairs
            .next()
            .unwrap()
            .as_str()
            .parse::<char>()
            .unwrap();
        let closing_delimiter = inner_pairs
            .next()
            .unwrap()
            .as_str()
            .parse::<char>()
            .expect("Macro Es expected closing delimiter as the second argument");

        let nodes = inner_pairs.map(Self::parse_element).collect();

        Element::Macro(MacroNode {
            mdoc_macro: Macro::Es {
                opening_delimiter,
                closing_delimiter,
            },
            nodes
        })
    }

    // Parses (`Ev`)[https://man.openbsd.org/mdoc#Ev]
    // .Ev VAR, ...
    fn parse_ev(pair: Pair<Rule>) -> Element {
        let nodes = pair.into_inner().map(Self::parse_element).collect();

        Element::Macro(MacroNode {
            mdoc_macro: Macro::Ev,
            nodes,
        })
    }

    // Parses (`Fa`)[https://man.openbsd.org/mdoc#Fa]
    // .Fa [args]
    fn parse_fa(pair: Pair<Rule>) -> Element {
        let nodes = pair.into_inner().map(Self::parse_element).collect();

        Element::Macro(MacroNode {
            mdoc_macro: Macro::Fa,
            nodes,
        })
    }

    // Parses (`Fd`)[https://man.openbsd.org/mdoc#Fd]
    // .Fd directive [args]
    fn parse_fd(pair: Pair<Rule>) -> Element {
        let mut inner = pair.into_inner();

        let directive = inner.next().unwrap().as_str().to_string();

        let mut args = vec![];

        for arg in inner {
            args.push(arg.as_str().to_string());
        }

        Element::Macro(MacroNode {
            mdoc_macro: Macro::Fd {
                directive,
                arguments: args,
            },
            nodes: vec![],
        })
    }

    // Parses (`Fl`)[https://man.openbsd.org/mdoc#Fl]
    fn parse_fl(pair: Pair<Rule>) -> Element {
        let nodes = pair.into_inner().map(Self::parse_element).collect();

        Element::Macro(MacroNode {
            mdoc_macro: Macro::Fl,
            nodes,
        })
    }

    // Parses (`Fn`)[https://man.openbsd.org/mdoc#Fn]

    fn parse_fn(pair: Pair<Rule>) -> Element {
        let mut inner_nodes = pair.into_inner();
        let mut funcname = String::new();
        let arg = inner_nodes.next().unwrap();

        match arg.as_rule() {
            Rule::opening_delimiter => {
                funcname.push_str(arg.as_str());
                let name = inner_nodes.next().unwrap();
                funcname.push_str(name.as_str());
            }
            Rule::text_arg => funcname.push_str(arg.as_str()),
            _ => unreachable!()
        };

        let nodes = inner_nodes.map(|n| {
            if n.as_rule() == Rule::text_arg {
                return Element::Text(trim_quotes(n.as_str().to_string()))
            }
            Self::parse_element(n)
        }).collect();

        Element::Macro(MacroNode {
            mdoc_macro: Macro::Fn { funcname },
            nodes,
        })
    }

    // Parses (`Fr`)[https://man.openbsd.org/mdoc#Fr]
    // Obsolete
    // .Fr num
    fn parse_fr(pair: Pair<Rule>) -> Element {
        let nodes = pair.into_inner().map(MdocParser::parse_element).collect();

        Element::Macro(MacroNode {
            mdoc_macro: Macro::Fr,
            nodes,
        })
    }

    // Parses (`Ft`)[https://man.openbsd.org/mdoc#Ft]
    fn parse_ft(pair: Pair<Rule>) -> Element {
        let nodes = pair.into_inner().map(Self::parse_element).collect();

        Element::Macro(MacroNode {
            mdoc_macro: Macro::Ft,
            nodes,
        })
    }

    // Parses (`Hf`)[https://man.openbsd.org/mdoc#Hf]
    // .Hf filename
    fn parse_hf(pair: Pair<Rule>) -> Element {
        let nodes = pair.into_inner().map(MdocParser::parse_element).collect();

        Element::Macro(MacroNode {
            mdoc_macro: Macro::Hf,
            nodes,
        })
    }

    // Parses (`Ic`)[https://man.openbsd.org/mdoc#Ic]
    // .Ic keyword
    fn parse_ic(pair: Pair<Rule>) -> Element {
        let nodes = pair.into_inner().map(MdocParser::parse_element).collect();

        Element::Macro(MacroNode {
            mdoc_macro: Macro::Ic,
            nodes,
        })
    }

    // Parses (`In`)[https://man.openbsd.org/mdoc#In]
    // .In filename
    fn parse_in(pair: Pair<Rule>) -> Element {
        let mut inner_pairs = pair.into_inner();
        // let mut filename =  String::new();
        // let mut nodes = Vec::new();
        let arg = inner_pairs.next().unwrap();

        let filename = match arg.as_rule() {
            Rule::opening_delimiter => {
                // nodes.push(Element::Text(arg.as_str().to_string()));
                let name = inner_pairs.next().unwrap().as_str();
                // filename.push_str(name);
                format!("{}{}", arg.as_str(), name)
            },
            Rule::word => arg.as_str().to_string(),
            _ => unreachable!()
        };

        // let iter = inner_pairs.map(Self::parse_element);
        // nodes.extend(iter);
        let nodes = inner_pairs.map(Self::parse_element).collect();

        Element::Macro(MacroNode {
            mdoc_macro: Macro::In { filename },
            nodes
        })
    }

    // Parses (`Lb`)[https://man.openbsd.org/mdoc#Lb]
    // .Lb libname
    fn parse_lb(pair: Pair<Rule>) -> Element {
        let mut inner_pairs = pair.into_inner();
        let mut lib_name =  String::new();
        let mut nodes = Vec::new();
        let arg = inner_pairs.next().unwrap();

        match arg.as_rule() {
            Rule::opening_delimiter => {
                nodes.push(Element::Text(arg.as_str().to_string()));
                let name = inner_pairs.next().unwrap().as_str();
                lib_name.push_str(name);
            },
            Rule::word => lib_name.push_str(arg.as_str()),
            _ => unreachable!()
        }

        if let Some(del) = inner_pairs.next() {
            nodes.push(Element::Text(del.as_str().to_string()));
        }

        Element::Macro(MacroNode {
            mdoc_macro: Macro::Lb { lib_name},
            nodes,
        })
    }

    // Parses (`Li`)[https://man.openbsd.org/mdoc#Li]
    // .Li word ...
    fn parse_li(pair: Pair<Rule>) -> Element {
        let nodes = pair.into_inner().map(Self::parse_element).collect();

        Element::Macro(MacroNode {
            mdoc_macro: Macro::Li,
            nodes,
        })
    }

    // Parses (`Lk`)[https://man.openbsd.org/mdoc#Lk]
    // .Lk link [display_name]
    fn parse_lk(pair: Pair<Rule>) -> Element {
        let mut inner = pair.into_inner();

        let uri = inner.next().unwrap().as_str().to_string();
        let nodes = inner.map(MdocParser::parse_element).collect();

        Element::Macro(MacroNode {
            mdoc_macro: Macro::Lk { uri },
            nodes,
        })
    }

    // Parses (`Lp`)[https://man.openbsd.org/mdoc#Lp]
    // Deprecated
    fn parse_lp(_pair: Pair<Rule>) -> Element {
        Element::Macro(MacroNode {
            mdoc_macro: Macro::Lp,
            nodes: vec![],
        })
    }

    // ---------------------------------------------------------------------------

    // Parses (`Ms`)[https://man.openbsd.org/mdoc#Ms]:
    // `Ms name`
    fn parse_ms(pair: Pair<Rule>) -> Element {
        let nodes = pair
            .into_inner()
            .take_while(|p| p.as_rule() == Rule::text_arg)
            .map(Self::parse_element)
            .collect();

        Element::Macro(MacroNode {
            mdoc_macro: Macro::Ms,
            nodes,
        })
    }

    // Parses (`Mt`)[https://man.openbsd.org/mdoc#Mt]:
    // `Mt localpart@domain`
    fn parse_mt(pair: Pair<Rule>) -> Element {
        let nodes = pair.into_inner().map(Self::parse_element).collect();

        Element::Macro(MacroNode {
            mdoc_macro: Macro::Mt,
            nodes,
        })
    }

    // Parses (`No`)[https://man.openbsd.org/mdoc#No]:
    // `No word ...`

    fn parse_no(pair: Pair<Rule>) -> Element {
        let nodes = pair.into_inner().map(Self::parse_element).collect();

        Element::Macro(MacroNode {
            mdoc_macro: Macro::No,
            nodes
        })
    }

    // Parses (`Ns`)[https://man.openbsd.org/mdoc#Ns]:
    // `Ns`
    fn parse_ns(pair: Pair<Rule>) -> Element {
        let nodes = pair.into_inner().map(Self::parse_element).collect();
        
        Element::Macro(MacroNode {
            mdoc_macro: Macro::Ns,
            nodes
        })
    }

    // Parses (`Os`)[https://man.openbsd.org/mdoc#Os]:
    // `Os [footer text]`
    fn parse_os(pair: Pair<Rule>) -> Element {
        let nodes = pair.into_inner().map(MdocParser::parse_element).collect();

        Element::Macro(MacroNode {
            mdoc_macro: Macro::Os,
            nodes,
        })
    }

    // Parses (`Ot`)[https://man.openbsd.org/mdoc#Ot]:
    // `Ot functype`
    fn parse_ot(pair: Pair<Rule>) -> Element {
        let nodes = pair
            .into_inner()
            .take_while(|p| p.as_rule() == Rule::text_arg)
            .map(Self::parse_element)
            .collect();

        Element::Macro(MacroNode {
            mdoc_macro: Macro::Ft,
            nodes,
        })
    }

    // Parses (`Pa`)[https://man.openbsd.org/mdoc#Pa]:
    // `Pa name ...`
    fn parse_pa(pair: Pair<Rule>) -> Element {
        let nodes = pair
            .into_inner()
            .take_while(|p| p.as_rule() == Rule::text_arg)
            .map(Self::parse_element)
            .collect();

        Element::Macro(MacroNode {
            mdoc_macro: Macro::Pa,
            nodes,
        })
    }

    // Parses (`Pf`)[https://man.openbsd.org/mdoc#Pf]:
    // `Pf prefix macro [argument ...]`
    fn parse_pf(pair: Pair<Rule>) -> Element {
        let mut inner_pairs = pair.into_inner();

        let prefix = inner_pairs.next().unwrap().as_str().to_string();
        // let prefix = match first_arg {
        //     "(" | "[" | ")" | "]" | "!" | "?" | "." | "," | ":" | ";" => {
        //         let prefix = inner_pairs.next().unwrap().as_str();
        //         format!("{}{}", first_arg, prefix)
        //     }
        //     _ => first_arg.to_string()
        // };

        let nodes = inner_pairs.map(Self::parse_element).collect();

        Element::Macro(MacroNode {
            mdoc_macro: Macro::Pf { prefix },
            nodes
        })
    }

    // Parses (`Pp`)[https://man.openbsd.org/mdoc#Pp]:
    // `Pp`
    fn parse_pp(pair: Pair<Rule>) -> Element {
        let nodes = pair.into_inner().map(MdocParser::parse_element).collect();

        Element::Macro(MacroNode {
            mdoc_macro: Macro::Pp,
            nodes,
        })
    }

    // Parses (`Sm`)[https://man.openbsd.org/mdoc#Sm]:
    // `Sm [on | off]`
    fn parse_sm(pair: Pair<Rule>) -> Element {
        fn parse_spacing_mode(pair: Pair<Rule>) -> SmMode {
            match pair.as_rule() {
                Rule::sm_on => SmMode::On,
                Rule::sm_off => SmMode::Off,
                _ => unreachable!(),
            }
        }

        let mut inner = pair.into_inner();

        let spacing_mode = if let Some(sm_arg) = inner.next() {
            match sm_arg.as_rule() {
                Rule::spacing_mode => {
                    let sm_arg = sm_arg.into_inner().next().unwrap();
                    Some(parse_spacing_mode(sm_arg))
                }
                _ => None,
            }
        } else {
            None
        };

        let nodes = inner.map(Self::parse_element).collect();

        Element::Macro(MacroNode {
            mdoc_macro: Macro::Sm(spacing_mode),
            nodes,
        })
    }

    // Parses (`Sx`)[https://man.openbsd.org/mdoc#Sx]:
    // `Sx Title line`
    fn parse_sx(pair: Pair<Rule>) -> Element {
        let nodes = pair.into_inner().map(Self::parse_element).collect();

        Element::Macro(MacroNode {
            mdoc_macro: Macro::Sx,
            nodes
        })
    }

    // Parses (`Sy`)[https://man.openbsd.org/mdoc#Sy]:
    // `Sy word ...`
    fn parse_sy(pair: Pair<Rule>) -> Element {
        // let words = pair
        //     .into_inner()
        //     .take_while(|p| p.as_rule() == Rule::text_arg)
        //     .map(|p| p.as_str().to_string())
        //     .collect::<Vec<_>>()
        //     .join(" ");
        let nodes = pair.into_inner().map(Self::parse_element).collect();

        Element::Macro(MacroNode {
            mdoc_macro: Macro::Sy,
            nodes
        })
    }

    // Parses (`Tg`)[https://man.openbsd.org/mdoc#Tg]:
    // `Tg [term]`
    fn parse_tg(pair: Pair<Rule>) -> Element {
        let mut nodes = pair.into_inner().map(Self::parse_element);

        let term = match nodes.next() {
            Some(Element::Text(term)) => {
                if term.is_empty() {
                    None
                } else {
                    Some(term)
                }
            }
            None => None,
            _ => unreachable!(),
        };

        Element::Macro(MacroNode {
            mdoc_macro: Macro::Tg { term },
            nodes: vec![],
        })
    }

    // Parses (`Tn`)[https://man.openbsd.org/mdoc#Tn]:
    // `Tn word ...`

    fn parse_tn(pair: Pair<Rule>) -> Element {
        let nodes = pair.into_inner().map(Self::parse_element).collect();

        Element::Macro(MacroNode {
            mdoc_macro: Macro::Tn,
            nodes
        })
    }

    // Parses (`Ud`)[https://man.openbsd.org/mdoc#Ud]:
    // `Ud`
    fn parse_ud(_pair: Pair<Rule>) -> Element {
        Element::Macro(MacroNode {
            mdoc_macro: Macro::Ud,
            nodes: vec![],
        })
    }

    // Parses (`Ux`)[https://man.openbsd.org/mdoc#Ux]:
    // `Ux`
    fn parse_ux(pair: Pair<Rule>) -> Element {
        let nodes = pair.into_inner().map(Self::parse_element).collect();

        Element::Macro(MacroNode {
            mdoc_macro: Macro::Ux,
            nodes,
        })
    }

    // Parses (`Va`)[https://man.openbsd.org/mdoc#Va]:
    // `Va [type] identifier ...`

    fn parse_va(pair: Pair<Rule>) -> Element {
        let nodes = pair.into_inner().map(Self::parse_element).collect();

        Element::Macro(MacroNode {
            mdoc_macro: Macro::Va,
            nodes,
        })
    }

    // Parses (`Xr`)[https://man.openbsd.org/mdoc#Xr]:
    // `Xr name section`
    fn parse_xr(pair: Pair<Rule>) -> Element {
        let mut inner = pair.into_inner();

        let name = inner.next().unwrap();
        let name = match name.as_rule() {
            Rule::text_arg => name.as_str().to_string(),
            _ => unreachable!(),
        };

        let section = inner.next().unwrap();
        let section = match section.as_rule() {
            Rule::text_arg => section.as_str().to_string(),
            _ => unreachable!(),
        };

        let nodes = inner.map(Self::parse_element).collect();

        Element::Macro(MacroNode {
            mdoc_macro: Macro::Xr { name, section },
            nodes,
        })
    }

    fn parse_inline(pair: Pair<Rule>) -> Element {
        let pair = pair.into_inner().next().unwrap();
        match pair.as_rule() {
            Rule::rs_submacro => Self::parse_rs_submacro(pair),
            Rule::text_production => Self::parse_text_production(pair),
            Rule::ad => Self::parse_ad(pair),
            Rule::an => Self::parse_an(pair),
            Rule::ap => Self::parse_ap(pair),
            Rule::ar => Self::parse_ar(pair),
            Rule::bt => Self::parse_bt(pair),
            Rule::cd => Self::parse_cd(pair),
            Rule::cm => Self::parse_cm(pair),
            Rule::db => Self::parse_db(pair),
            Rule::dd => Self::parse_dd(pair),
            Rule::dt => Self::parse_dt(pair),
            Rule::dv => Self::parse_dv(pair),
            Rule::em => Self::parse_em(pair),
            Rule::er => Self::parse_er(pair),
            Rule::es => Self::parse_es(pair),
            Rule::ev => Self::parse_ev(pair),
            Rule::fa => Self::parse_fa(pair),
            Rule::fd => Self::parse_fd(pair),
            Rule::fl => Self::parse_fl(pair),
            Rule::Fn => Self::parse_fn(pair),
            Rule::fr => Self::parse_fr(pair),
            Rule::ft => Self::parse_ft(pair),
            Rule::hf => Self::parse_hf(pair),
            Rule::ic => Self::parse_ic(pair),
            Rule::In => Self::parse_in(pair),
            Rule::lb => Self::parse_lb(pair),
            Rule::li => Self::parse_li(pair),
            Rule::lk => Self::parse_lk(pair),
            Rule::lp => Self::parse_lp(pair),
            Rule::ms => Self::parse_ms(pair),
            Rule::mt => Self::parse_mt(pair),
            Rule::no => Self::parse_no(pair),
            Rule::ns => Self::parse_ns(pair),
            Rule::os => Self::parse_os(pair),
            Rule::ot => Self::parse_ot(pair),
            Rule::pa => Self::parse_pa(pair),
            Rule::pf => Self::parse_pf(pair),
            Rule::pp => Self::parse_pp(pair),
            Rule::sm => Self::parse_sm(pair),
            Rule::sx => Self::parse_sx(pair),
            Rule::sy => Self::parse_sy(pair),
            Rule::tg => Self::parse_tg(pair),
            Rule::tn => Self::parse_tn(pair),
            Rule::ud => Self::parse_ud(pair),
            Rule::ux => Self::parse_ux(pair),
            Rule::va => Self::parse_va(pair),
            Rule::xr => Self::parse_xr(pair),
            _ => unreachable!(),
        }
    }
}

#[cfg(test)]
mod tests {
    use crate::man_util::parser::*;

    #[test]
    fn text_line() {
        let content = "Line 1\nLine 2\nLine 3\n";
        let elements = vec![
            Element::Text("Line 1".to_string()),
            Element::Text("Line 2".to_string()),
            Element::Text("Line 3".to_string()),
        ];

        let mdoc = MdocParser::parse_mdoc(content).unwrap();
        assert_eq!(mdoc.elements, elements);
    }

    mod block_full_explicit {
        use std::collections::HashMap;

        use crate::man_util::parser::*;

        #[test]
        fn bd() {
            let content = ".Bd -literal -offset indent -compact\nLine 1\nLine 2\n.Ed";

            let elements = vec![Element::Macro(MacroNode {
                mdoc_macro: Macro::Bd {
                    block_type: BdType::Literal,
                    offset: Some(OffsetType::Indent),
                    compact: true,
                },
                nodes: vec![
                    Element::Text("Line 1".to_string()),
                    Element::Text("Line 2".to_string()),
                ],
            })];

            let mdoc = MdocParser::parse_mdoc(content).unwrap();
            assert_eq!(mdoc.elements, elements);
        }

        #[test]
        fn bd_no_closing_macro() {
            let input = ".Bd -literal -offset indent -compact\nLine 1\nLine 2\n";
            assert_eq!(MdocParser::parse_mdoc(input).unwrap().elements, vec![]);
        }

        #[test]
        fn bd_foreign_closing_macros() {
            let closing_macros = vec![".Ef", ".Ek", ".El"];
            let content = ".Bd -literal -offset indent -compact\nLine 1\nLine 2\n";

            for closing_macro in closing_macros {
                let input = format!("{content}.{closing_macro}");
                assert_eq!(MdocParser::parse_mdoc(&input).unwrap().elements, vec![]);
            }
        }

        #[test]
        fn bd_no_body() {
            let content = ".Bd -literal\n.Ed";
            let elements = vec![Element::Macro(MacroNode {
                mdoc_macro: Macro::Bd {
                    block_type: BdType::Literal,
                    offset: None,
                    compact: false,
                },
                nodes: vec![],
            })];

            let mdoc = MdocParser::parse_mdoc(content).unwrap();
            assert_eq!(mdoc.elements, elements);
        }

        #[test]
        fn bd_type() {
            let mut bd_types: HashMap<&str, BdType> = Default::default();
            bd_types.insert("-centered", BdType::Centered);
            bd_types.insert("-filled", BdType::Filled);
            bd_types.insert("-literal", BdType::Literal);
            bd_types.insert("-ragged", BdType::Ragged);
            bd_types.insert("-unfilled", BdType::Unfilled);

            for (str_type, enum_type) in bd_types {
                let content = format!(".Bd {str_type}\n.Ed");
                let elements = vec![Element::Macro(MacroNode {
                    mdoc_macro: Macro::Bd {
                        block_type: enum_type,
                        offset: None,
                        compact: false,
                    },
                    nodes: vec![],
                })];

                let mdoc = MdocParser::parse_mdoc(&content).unwrap();
                assert_eq!(mdoc.elements, elements, "Bd type: {str_type}");
            }
        }

        #[test]
        fn bd_offset() {
            let mut offset_types: HashMap<&str, OffsetType> = Default::default();
            offset_types.insert("indent", OffsetType::Indent);
            offset_types.insert("indent-two", OffsetType::IndentTwo);
            offset_types.insert("left", OffsetType::Left);
            offset_types.insert("right", OffsetType::Right);

            for (str_type, enum_type) in offset_types {
                let content = format!(".Bd -literal -offset {str_type}\n.Ed");
                let elements = vec![Element::Macro(MacroNode {
                    mdoc_macro: Macro::Bd {
                        block_type: BdType::Literal,
                        offset: Some(enum_type),
                        compact: false,
                    },
                    nodes: vec![],
                })];

                let mdoc = MdocParser::parse_mdoc(&content).unwrap();
                assert_eq!(mdoc.elements, elements, "Bd offset: {str_type}");
            }
        }

        #[test]
        fn bd_invalid_offset() {
            let input = ".Bd -literal -offset invalid_offset\n.Ed";
            assert_eq!(MdocParser::parse_mdoc(input).unwrap().elements, vec![]);
        }

        #[test]
        fn bd_compact() {
            let content = ".Bd -literal -compact\n.Ed";
            let elements = vec![Element::Macro(MacroNode {
                mdoc_macro: Macro::Bd {
                    block_type: BdType::Literal,
                    offset: None,
                    compact: true,
                },
                nodes: vec![],
            })];

            let mdoc = MdocParser::parse_mdoc(content).unwrap();
            assert_eq!(mdoc.elements, elements);
        }

        #[test]
        fn bd_not_parsed() {
            let input = ".Bd -literal -compact Ad addr1\n.Ed";
            assert_eq!(MdocParser::parse_mdoc(input).unwrap().elements, vec![]);
        }

        #[test]
        fn bd_not_callable() {
            let input = ".Ad addr1 Bd -literal\n.Ed";
            let elements = vec![Element::Macro(MacroNode {
                mdoc_macro: Macro::Ad,
                nodes: vec![
                    Element::Text("addr1".to_string()), 
                    Element::Text("Bd".to_string()), 
                    Element::Text("-literal".to_string())
                ],
            })];

            let mdoc = MdocParser::parse_mdoc(input).unwrap();
            assert_eq!(mdoc.elements, elements);
        }

        #[test]
        fn bf() {
            let content = ".Bf -emphasis\nLine 1\nLine 2\n.Ef";
            let elements = vec![Element::Macro(MacroNode {
                mdoc_macro: Macro::Bf(BfType::Emphasis),
                nodes: vec![
                    Element::Text("Line 1".to_string()),
                    Element::Text("Line 2".to_string()),
                ],
            })];

            let mdoc = MdocParser::parse_mdoc(content).unwrap();
            assert_eq!(mdoc.elements, elements);
        }

        #[test]
        fn bf_no_closing_macro() {
            let input = ".Bf -emphasis\nLine 1\nLine 2\n";
            assert_eq!(MdocParser::parse_mdoc(input).unwrap().elements, vec![]);
        }

        #[test]
        fn bf_foreign_closing_macros() {
            let closing_macros = vec![".Ed", ".Ek", ".El"];
            let content = ".Bf -emphasis\nLine 1\nLine 2\n";

            for closing_macro in closing_macros {
                let input = format!("{content}.{closing_macro}");
                assert_eq!(MdocParser::parse_mdoc(&input).unwrap().elements, vec![]);
            }
        }

        #[test]
        fn bf_type() {
            let mut bf_types: HashMap<&str, BfType> = Default::default();
            bf_types.insert("-emphasis", BfType::Emphasis);
            bf_types.insert("Em", BfType::Emphasis);
            bf_types.insert("-literal", BfType::Literal);
            bf_types.insert("Li", BfType::Literal);
            bf_types.insert("-symbolic", BfType::Symbolic);
            bf_types.insert("Sy", BfType::Symbolic);

            for (str_type, enum_type) in bf_types {
                let content = format!(".Bf {str_type}\n.Ef");
                let elements = vec![Element::Macro(MacroNode {
                    mdoc_macro: Macro::Bf(enum_type),
                    nodes: vec![],
                })];

                let mdoc = MdocParser::parse_mdoc(&content).unwrap();
                assert_eq!(mdoc.elements, elements, "Bf type: {str_type}");
            }
        }

        #[test]
        fn bf_invalid_type() {
            let input = ".Bf -invalid\n.Ef";
            assert_eq!(MdocParser::parse_mdoc(input).unwrap().elements, vec![]);
        }

        #[test]
        fn bf_not_parsed() {
            // TODO: Format and compare pest errors??
            let input = ".Bf Em Ad addr1\n.Ef";
            assert_eq!(MdocParser::parse_mdoc(input).unwrap().elements, vec![]);
        }

        #[test]
        fn bf_not_callable() {
            let input = ".Ad addr1 Bf Em\n.Ef";
            let elements = vec![Element::Macro(MacroNode {
                mdoc_macro: Macro::Ad,
                nodes: vec![
                    Element::Text("addr1".to_string()), 
                    Element::Text("Bf".to_string()), 
                    Element::Text("Em".to_string())
                ],
            })];

            let mdoc = MdocParser::parse_mdoc(input).unwrap();
            assert_eq!(mdoc.elements, elements);
        }

        #[test]
        fn bk() {
            let content = ".Bk -words\nLine 1\nLine 2\n.Ek";
            let elements = vec![Element::Macro(MacroNode {
                mdoc_macro: Macro::Bk,
                nodes: vec![
                    Element::Text("Line 1".to_string()),
                    Element::Text("Line 2".to_string()),
                ],
            })];

            let mdoc = MdocParser::parse_mdoc(content).unwrap();
            assert_eq!(mdoc.elements, elements);
        }

        #[test]
        fn bk_no_body() {
            let content = ".Bk -words\n.Ek";
            let elements = vec![Element::Macro(MacroNode {
                mdoc_macro: Macro::Bk,
                nodes: vec![],
            })];

            let mdoc = MdocParser::parse_mdoc(content).unwrap();
            assert_eq!(mdoc.elements, elements);
        }

        #[test]
        fn bk_no_words() {
            let input = ".Bk\n.Ek";
            assert_eq!(MdocParser::parse_mdoc(input).unwrap().elements, vec![]);
        }

        #[test]
        fn bk_not_parsed() {
            // Ignore callable macro as argument
            let content = ".Bk -words Ad\n.Ek";
            let elements = vec![Element::Macro(MacroNode {
                mdoc_macro: Macro::Bk,
                nodes: vec![],
            })];

            let mdoc = MdocParser::parse_mdoc(content).unwrap();
            assert_eq!(mdoc.elements, elements);
        }

        #[test]
        fn bk_not_callable() {
            let input = ".Ad addr1 Bk -words\n.Ek";
            let elements = vec![Element::Macro(MacroNode {
                mdoc_macro: Macro::Ad,
                nodes: vec![
                    Element::Text("addr1".to_string()), 
                    Element::Text("Bk".to_string()), 
                    Element::Text("-words".to_string())
                ],
            })];

            let mdoc = MdocParser::parse_mdoc(input).unwrap();
            assert_eq!(mdoc.elements, elements);
        }

        #[test]
        fn bl() {
            let content = r#".Bl -bullet -width 15 -offset indent-two -compact col1 col2 col3
.It Line 1
.It Line 2
.El"#;
            let elements = vec![Element::Macro(MacroNode {
                mdoc_macro: Macro::Bl {
                    list_type: BlType::Bullet,
                    width: Some(15),
                    offset: Some(OffsetType::IndentTwo),
                    compact: true,
                    columns: vec!["col1".to_string(), "col2".to_string(), "col3".to_string()],
                },
                nodes: vec![ 
                    Element::Macro(MacroNode {
                        mdoc_macro: Macro::It{ 
                            head: vec![
                                Element::Text("Line".to_string()),
                                Element::Text("1".to_string()),
                            ]
                        },
                        nodes: vec![],
                    }),
                    Element::Macro(MacroNode {
                        mdoc_macro: Macro::It{
                            head: vec![
                                Element::Text("Line".to_string()),
                                Element::Text("2".to_string()),
                            ]
                        },
                        nodes: vec![],
                    }),
                ],
            })];

            let mdoc = MdocParser::parse_mdoc(content).unwrap();
            assert_eq!(mdoc.elements, elements);
        }

        #[test]
        fn bl_no_closing_macro() {
            let input = ".Bl -bullet\nLine 1\nLine 2\n";
            assert_eq!(MdocParser::parse_mdoc(input).unwrap().elements, vec![]);
        }

        #[test]
        fn bl_foreign_closing_macros() {
            let closing_macros = vec![".Ed", ".Ef", ".Ek"];
            let content = ".Bl -bullet\nLine 1\nLine 2\n";

            for closing_macro in closing_macros {
                let input = format!("{content}.{closing_macro}");
                assert_eq!(MdocParser::parse_mdoc(&input).unwrap().elements, vec![]);
            }
        }

        #[test]
        fn bl_no_body() {
            let content = ".Bl -bullet\n.El";
            let elements = vec![Element::Macro(MacroNode {
                mdoc_macro: Macro::Bl {
                    list_type: BlType::Bullet,
                    width: None,
                    offset: None,
                    compact: false,
                    columns: vec![],
                },
                nodes: vec![],
            })];

            let mdoc = MdocParser::parse_mdoc(content).unwrap();
            assert_eq!(mdoc.elements, elements);
        }

        #[test]
        fn bl_types() {
            let mut macro_types: HashMap<&str, BlType> = Default::default();
            macro_types.insert("-bullet", BlType::Bullet);
            macro_types.insert("-column", BlType::Column);
            macro_types.insert("-dash", BlType::Dash);
            macro_types.insert("-hyphen", BlType::Dash);
            macro_types.insert("-diag", BlType::Diag);
            macro_types.insert("-enum", BlType::Enum);
            macro_types.insert("-hang", BlType::Hang);
            macro_types.insert("-inset", BlType::Inset);
            macro_types.insert("-item", BlType::Item);
            macro_types.insert("-ohang", BlType::Ohang);
            macro_types.insert("-tag", BlType::Tag);

            for (str_type, enum_type) in macro_types {
                let content = format!(".Bl {str_type}\n.El");
                let elements = vec![Element::Macro(MacroNode {
                    mdoc_macro: Macro::Bl {
                        list_type: enum_type,
                        width: None,
                        offset: None,
                        compact: false,
                        columns: vec![],
                    },
                    nodes: vec![],
                })];

                let mdoc = MdocParser::parse_mdoc(&content).unwrap();
                assert_eq!(mdoc.elements, elements, "Bl type: {str_type}");
            }
        }

        #[test]
        fn bl_width() {
            let mut width_types: HashMap<&str, Option<u8>> = Default::default();
            width_types.insert("15", Some(15));
            width_types.insert("300", None);
            width_types.insert("left", Some(4));

            for (str_type, width_result) in width_types {
                let content = format!(".Bl -bullet -width {str_type}\n.El");
                let elements = vec![Element::Macro(MacroNode {
                    mdoc_macro: Macro::Bl {
                        list_type: BlType::Bullet,
                        width: width_result,
                        offset: None,
                        compact: false,
                        columns: vec![],
                    },
                    nodes: vec![],
                })];

                let mdoc = MdocParser::parse_mdoc(&content).unwrap();
                assert_eq!(mdoc.elements, elements, "Bl width: {str_type}");
            }
        }

        #[test]
        fn bl_offset() {
            let mut offset_types: HashMap<&str, OffsetType> = Default::default();
            offset_types.insert("indent", OffsetType::Indent);
            offset_types.insert("indent-two", OffsetType::IndentTwo);
            offset_types.insert("left", OffsetType::Left);
            offset_types.insert("right", OffsetType::Right);

            for (str_type, enum_type) in offset_types {
                let content = format!(".Bl -bullet -offset {str_type}\n.El");
                let elements = vec![Element::Macro(MacroNode {
                    mdoc_macro: Macro::Bl {
                        list_type: BlType::Bullet,
                        width: None,
                        offset: Some(enum_type),
                        compact: false,
                        columns: vec![],
                    },
                    nodes: vec![],
                })];

                let mdoc = MdocParser::parse_mdoc(&content).unwrap();
                assert_eq!(mdoc.elements, elements, "Bl offset: {str_type}");
            }
        }

        #[test]
        fn bl_invalid_offset() {
            // Because of invalid offset, it is considered as column
            let content = ".Bl -bullet -offset invalid_offset\n.El";
            let elements = vec![Element::Macro(MacroNode {
                mdoc_macro: Macro::Bl {
                    list_type: BlType::Bullet,
                    width: None,
                    offset: None,
                    compact: false,
                    columns: vec!["-offset".to_string(), "invalid_offset".to_string()],
                },
                nodes: vec![],
            })];

            let mdoc = MdocParser::parse_mdoc(content).unwrap();
            assert_eq!(mdoc.elements, elements);
        }

        #[test]
        fn bl_compact() {
            let content = format!(".Bl -bullet -compact\n.El");
            let elements = vec![Element::Macro(MacroNode {
                mdoc_macro: Macro::Bl {
                    list_type: BlType::Bullet,
                    width: None,
                    offset: None,
                    compact: true,
                    columns: vec![],
                },
                nodes: vec![],
            })];

            let mdoc = MdocParser::parse_mdoc(&content).unwrap();
            assert_eq!(mdoc.elements, elements);
        }

        #[test]
        fn bl_columns() {
            let content = format!(".Bl -bullet col1 col2 col3\n.El");
            let elements = vec![Element::Macro(MacroNode {
                mdoc_macro: Macro::Bl {
                    list_type: BlType::Bullet,
                    width: None,
                    offset: None,
                    compact: false,
                    columns: vec!["col1".to_string(), "col2".to_string(), "col3".to_string()],
                },
                nodes: vec![],
            })];

            let mdoc = MdocParser::parse_mdoc(&content).unwrap();
            assert_eq!(mdoc.elements, elements);
        }

        #[test]
        fn bl_parameters() {
            let mut parameters_cases: HashMap<&str, (Option<u8>, Option<OffsetType>, bool, Vec<String>)> = Default::default();
            parameters_cases.insert(
                "-width 15 -offset indent-two -compact col1 col2", 
                (Some(15), Some(OffsetType::IndentTwo), true, vec!["col1".to_string(), "col2".to_string()])
            );
            parameters_cases.insert(
                "-width 15 -compact -offset indent-two col1 col2", 
                (Some(15), Some(OffsetType::IndentTwo), true, vec!["col1".to_string(), "col2".to_string()])
            );
            parameters_cases.insert(
                "-offset indent-two -width 15 -compact col1 col2", 
                (Some(15), Some(OffsetType::IndentTwo), true, vec!["col1".to_string(), "col2".to_string()])
            );
            parameters_cases.insert(
                "-offset indent-two -compact -width 15 col1 col2", 
                (Some(15), Some(OffsetType::IndentTwo), true, vec!["col1".to_string(), "col2".to_string()])
            );
            parameters_cases.insert(
                "-compact -width 15 -offset indent-two col1 col2", 
                (Some(15), Some(OffsetType::IndentTwo), true, vec!["col1".to_string(), "col2".to_string()])
            );
            parameters_cases.insert(
                "-compact -offset indent-two -width 15 col1 col2", 
                (Some(15), Some(OffsetType::IndentTwo), true, vec!["col1".to_string(), "col2".to_string()])
            );
            parameters_cases.insert(
                "-width 15 -offset indent-two col1 col2", 
                (Some(15), Some(OffsetType::IndentTwo), false, vec!["col1".to_string(), "col2".to_string()])
            );
            parameters_cases.insert(
                "-width 15 -compact col1 col2", 
                (Some(15), None, true, vec!["col1".to_string(), "col2".to_string()])
            );
            parameters_cases.insert(
                "-offset indent-two -width 15 col1 col2", 
                (Some(15), Some(OffsetType::IndentTwo), false, vec!["col1".to_string(), "col2".to_string()])
            );
            parameters_cases.insert(
                "-offset indent-two -compact col1 col2", 
                (None, Some(OffsetType::IndentTwo), true, vec!["col1".to_string(), "col2".to_string()])
            );
            parameters_cases.insert(
                "-compact -offset indent-two col1 col2", 
                (None, Some(OffsetType::IndentTwo), true, vec!["col1".to_string(), "col2".to_string()])
            );
            parameters_cases.insert(
                "-compact -width 15 col1 col2", 
                (Some(15), None, true, vec!["col1".to_string(), "col2".to_string()])
            );
            parameters_cases.insert(
                "-width 15 col1 col2", 
                (Some(15), None, false, vec!["col1".to_string(), "col2".to_string()])
            );
            parameters_cases.insert(
                "-offset indent-two col1 col2", 
                (None, Some(OffsetType::IndentTwo), false, vec!["col1".to_string(), "col2".to_string()])
            );
            parameters_cases.insert(
                "-compact col1 col2", 
                (None, None, true, vec!["col1".to_string(), "col2".to_string()])
            );
            parameters_cases.insert(
                "-width 8 -compact", 
                (Some(8), None, true, vec![])
            );
            

            for (input, output) in parameters_cases {
                let (width, offset, compact, columns) = output;
                let content = format!(".Bl -bullet {input}\n.El");
                let elements = vec![Element::Macro(MacroNode {
                    mdoc_macro: Macro::Bl {
                        list_type: BlType::Bullet,
                        width,
                        offset,
                        compact,
                        columns,
                    },
                    nodes: vec![],
                })];

                let mdoc = MdocParser::parse_mdoc(&content).unwrap();
                assert_eq!(mdoc.elements, elements, "Bl parameters: {input}");
            }
        }

        #[test]
        fn bl_invalid_parameters() {
            let mut parameters_cases: HashMap<&str, (Option<u8>, Option<OffsetType>, bool, Vec<&str>)> = Default::default();
            parameters_cases.insert(
                "-width 15 -width 15 -offset indent", 
                (Some(15), Some(OffsetType::Indent), false, "-width 15".split(" ").collect::<Vec<_>>())
            );
            parameters_cases.insert(
                "-offset indent -offset indent -compact", 
                (None, Some(OffsetType::Indent), true, "-offset indent".split(" ").collect::<Vec<_>>())
            );
            parameters_cases.insert(
                "-width 15 word -width 15 -offset indent", 
                (Some(15), Some(OffsetType::Indent), false, "word -width 15".split(" ").collect::<Vec<_>>())
            );
            parameters_cases.insert(
                "-compact -width 15 -offset indent -width 15", 
                (Some(15), Some(OffsetType::Indent), true, "-width 15".split(" ").collect::<Vec<_>>())
            );
            parameters_cases.insert(
                "-compact -compact -width 15", 
                (Some(15), None, true, "-compact".split(" ").collect::<Vec<_>>())
            );
            parameters_cases.insert(
                "-compact word -width 15", 
                (Some(15), None, true, "word".split(" ").collect::<Vec<_>>())
            );

            for (input, output) in parameters_cases {
                let (width, offset, compact, columns) = output;
                let content = format!(".Bl -bullet {input}\n.El");
                let elements = vec![Element::Macro(MacroNode {
                    mdoc_macro: Macro::Bl {
                        list_type: BlType::Bullet,
                        width,
                        offset,
                        compact,
                        columns: columns.iter().map(|s|s.to_string()).collect::<Vec<_>>(),
                    },
                    nodes: vec![],
                })];

                let mdoc = MdocParser::parse_mdoc(&content).unwrap();
                assert_eq!(mdoc.elements, elements, "Bl parameters: {input}");
            }
        }

        #[test]
        fn bl_not_parsed() {
            // Callable macro as opaque text
            let content = ".Bl -bullet Ad\n.El";
            let elements = vec![Element::Macro(MacroNode {
                mdoc_macro: Macro::Bl {
                    list_type: BlType::Bullet,
                    width: None,
                    offset: None,
                    compact: false,
                    columns: vec!["Ad".to_string()],
                },
                nodes: vec![],
            })];

            let mdoc = MdocParser::parse_mdoc(content).unwrap();
            assert_eq!(mdoc.elements, elements);
        }

        #[test]
        fn bl_not_callable() {
            let content = ".Ad addr1 Bl Em\n.El";
            let elements = vec![Element::Macro(MacroNode {
                mdoc_macro: Macro::Ad,
                nodes: vec![
                    Element::Text("addr1".to_string()), 
                    Element::Text("Bl".to_string()), 
                    Element::Text("Em".to_string())
                ],
            })];

            let mdoc = MdocParser::parse_mdoc(content).unwrap();
            assert_eq!(mdoc.elements, elements);
        }
    }

    mod block_full_implicit {
        use crate::man_util::parser::*;

        #[test]
        fn it_first_variant() {
            let input = r#".Bl -hang
.It arg Ad addr1
Some text
.It arg1 arg2
.Ad addr
Some text
.El
"#;
            let elements = vec![Element::Macro(MacroNode {
                mdoc_macro: Macro::Bl {
                    list_type: BlType::Hang,
                    width: None,
                    offset: None,
                    compact: false,
                    columns: vec![],
                },
                nodes: vec![
                    Element::Macro(MacroNode {
                        mdoc_macro: Macro::It{
                            head: vec![
                                Element::Text("arg".to_string()),
                                Element::Macro(MacroNode {
                                    mdoc_macro: Macro::Ad,
                                    nodes: vec![Element::Text("addr1".to_string())],
                                }),
                            ]
                        },
                        nodes: vec![
                            Element::Text("Some text".to_string()),
                        ],
                    }),
                    Element::Macro(MacroNode {
                        mdoc_macro: Macro::It{
                            head: vec![
                                Element::Text("arg1".to_string()),
                                Element::Text("arg2".to_string()),
                            ]
                        },
                        nodes: vec![
                            Element::Macro(MacroNode {
                                mdoc_macro: Macro::Ad,
                                nodes: vec![Element::Text("addr".to_string())],
                            }),
                            Element::Text("Some text".to_string()),
                        ],
                    }),
                ],
            })];

            let mdoc = MdocParser::parse_mdoc(input).unwrap();
            assert_eq!(mdoc.elements, elements)
        }

        #[test]
        fn it_second_variant() {
            let input = r#".Bl -bullet
.It
Line
.It
.Ad addr Ad addr
.El
"#;
            let elements = vec![Element::Macro(MacroNode {
                mdoc_macro: Macro::Bl {
                    list_type: BlType::Bullet,
                    width: None,
                    offset: None,
                    compact: false,
                    columns: vec![],
                },
                nodes: vec![
                    Element::Macro(MacroNode {
                        mdoc_macro: Macro::It{
                            head: vec![]
                        },
                        nodes: vec![Element::Text("Line".to_string())],
                    }),
                    Element::Macro(MacroNode {
                        mdoc_macro: Macro::It{
                            head: vec![]
                        },
                        nodes: vec![
                            Element::Macro(MacroNode {
                                mdoc_macro: Macro::Ad,
                                nodes: vec![Element::Text("addr".to_string())],
                            }),
                            Element::Macro(MacroNode {
                                mdoc_macro: Macro::Ad,
                                nodes: vec![Element::Text("addr".to_string())],
                            }),
                        ],
                    }),
                ],
            })];

            let mdoc = MdocParser::parse_mdoc(input).unwrap();
            assert_eq!(mdoc.elements, elements)
        }

        #[test]
        fn it_column_variant() {
            let input = r#".Bl -column
.It Em Command Ta Em External Ta Ad addr
.El"#;

            let elements = vec![Element::Macro(MacroNode {
                mdoc_macro: Macro::Bl {
                    list_type: BlType::Column,
                    width: None,
                    offset: None,
                    compact: false,
                    columns: vec![],
                },
                nodes: vec![Element::Macro(MacroNode {
                    mdoc_macro: Macro::It{
                        head: vec![
                            Element::Macro(MacroNode {
                                mdoc_macro: Macro::Em,
                                nodes: vec![Element::Text("Command".to_string())],
                            }),
                            Element::Macro(MacroNode {
                                mdoc_macro: Macro::Ta,
                                nodes: vec![],
                            }),
                            Element::Macro(MacroNode {
                                mdoc_macro: Macro::Em,
                                nodes: vec![Element::Text("External".to_string())],
                            }),
                            Element::Macro(MacroNode {
                                mdoc_macro: Macro::Ta,
                                nodes: vec![],
                            }),
                            Element::Macro(MacroNode {
                                mdoc_macro: Macro::Ad,
                                nodes: vec![Element::Text("addr".to_string())],
                            }),
                        ]
                    },
                    nodes: vec![

                    ],
                })],
            })];

            let mdoc = MdocParser::parse_mdoc(input).unwrap();
            assert_eq!(mdoc.elements, elements)
        }

        #[test]
        fn nd() {
            let content = ".Nd short description";
            let elements = vec![Element::Macro(MacroNode {
                mdoc_macro: Macro::Nd,
                nodes: vec![
                    Element::Text("short".to_string()),
                    Element::Text("description".to_string())
                ],
            })];

            let mdoc = MdocParser::parse_mdoc(content).unwrap();
            assert_eq!(mdoc.elements, elements);
        }

        #[test]
        fn nd_with_line_whitespaces_and_tabs() {
            let content = ".Nd short description\t    \t";
            let elements = vec![Element::Macro(MacroNode {
                mdoc_macro: Macro::Nd,
                nodes: vec![
                    Element::Text("short".to_string()),
                    Element::Text("description".to_string())
                ],
            })];

            let mdoc = MdocParser::parse_mdoc(content).unwrap();
            assert_eq!(mdoc.elements, elements);
        }

        #[test]
        fn nd_surrounded_by_text() {
            let content = "Line 1\n.Nd short description\nLine 2\n";
            let elements = vec![
                Element::Text("Line 1".to_string()),
                Element::Macro(MacroNode {
                    mdoc_macro: Macro::Nd,
                    nodes: vec![
                        Element::Text("short".to_string()),
                        Element::Text("description".to_string()),
                        Element::Text("Line 2".to_string())
                    ],
                }),
            ];

            let mdoc = MdocParser::parse_mdoc(content).unwrap();
            assert_eq!(mdoc.elements, elements);
        }

        #[test]
        fn nd_with_sh_closure() {
            let content = ".Nd short description\nLine 1\nLine 2\n.Sh SECTION";
            let elements = vec![
                Element::Macro(MacroNode {
                    mdoc_macro: Macro::Nd,
                    nodes: vec![
                        Element::Text("short".to_string()),
                        Element::Text("description".to_string()),
                        Element::Text("Line 1".to_string()),
                        Element::Text("Line 2".to_string())
                    ],
                }),
                Element::Macro(MacroNode {
                    mdoc_macro: Macro::Sh {
                        title: "SECTION".to_string(),
                    },
                    nodes: vec![],
                }),
            ];

            let mdoc = MdocParser::parse_mdoc(content).unwrap();
            assert_eq!(mdoc.elements, elements);
        }

        // #[test]
        // fn nd_macro_in_body() {
        //     let content = ".Nd name description\n.Nm name1 name2";
        //     let elements = vec![
        //         Element::Macro(MacroNode {
        //             mdoc_macro: Macro::Nd,
        //             nodes: vec![
        //                 Element::Text("name".to_string()),
        //                 Element::Text("description".to_string()),
        //                 Element::Macro(MacroNode {
        //                     mdoc_macro: Macro::Nm,
        //                     nodes: vec![
        //                         Element::Text("name1".to_string()),
        //                         Element::Text("name2".to_string())
        //                     ],
        //                 })
        //             ],
        //         })
        //     ];

        //     let mdoc = MdocParser::parse_mdoc(content).unwrap();
        //     assert_eq!(mdoc.elements, elements);
        // }

        #[test]
        fn nd_not_parsed() {
            let content = ".Nd name Ad addr1";
            let elements = vec![
                Element::Macro(MacroNode {
                    mdoc_macro: Macro::Nd,
                    nodes: vec![
                        Element::Text("name".to_string())
                    ],
                }),
                Element::Macro(MacroNode {
                    mdoc_macro: Macro::Ad,
                    nodes: vec![
                        Element::Text("addr1".to_string())
                    ],
                }),
            ];

            let mdoc = MdocParser::parse_mdoc(content).unwrap();
            assert_eq!(mdoc.elements, elements);
        }

        #[test]
        fn nd_not_callable() {
            let content = ".Ad addr1 Nd name description";
            let elements = vec![Element::Macro(MacroNode {
                mdoc_macro: Macro::Ad,
                nodes: vec![
                    Element::Text("addr1".to_string()),
                    Element::Text("Nd".to_string()),
                    Element::Text("name".to_string()),
                    Element::Text("description".to_string()),
                ],
            })];

            let mdoc = MdocParser::parse_mdoc(content).unwrap();
            assert_eq!(mdoc.elements, elements);
        }

        // #[test]
        // fn nm() {
        //     let content = ".Nm command_name";
        //     let elements = vec![Element::Macro(MacroNode {
        //         mdoc_macro: Macro::Nm,
        //         nodes: vec![Element::Text("command_name".to_string())],
        //     })];

        //     let mdoc = MdocParser::parse_mdoc(content).unwrap();
        //     assert_eq!(mdoc.elements, elements);
        // }

        // #[test]
        // fn nm_multiple_names() {
        //     let content = ".Nm command few name parts";
        //     let elements = vec![Element::Macro(MacroNode {
        //         mdoc_macro: Macro::Nm,
        //         nodes: vec![
        //             Element::Text("command".to_string()),
        //             Element::Text("few".to_string()),
        //             Element::Text("name".to_string()),
        //             Element::Text("parts".to_string()),
        //         ],
        //     })];

        //     let mdoc = MdocParser::parse_mdoc(content).unwrap();
        //     assert_eq!(mdoc.elements, elements);
        // }

        // #[test]
        // fn nm_with_line_whitespaces_and_tabs() {
        //     let content = ".Nm command few   name\t\tparts    \t";
        //     let elements = vec![Element::Macro(MacroNode {
        //         mdoc_macro: Macro::Nm,
        //         nodes: vec![
        //             Element::Text("command".to_string()),
        //             Element::Text("few".to_string()),
        //             Element::Text("name".to_string()),
        //             Element::Text("parts".to_string()),
        //         ],
        //     })];

        //     let mdoc = MdocParser::parse_mdoc(content).unwrap();
        //     assert_eq!(mdoc.elements, elements);
        // }

        // #[test]
        // fn nm_no_name() {
        //     let content = ".Nm";
        //     let elements = vec![Element::Macro(MacroNode {
        //         mdoc_macro: Macro::Nm,
        //         nodes: vec![],
        //     })];

        //     let mdoc = MdocParser::parse_mdoc(content).unwrap();
        //     assert_eq!(mdoc.elements, elements);
        // }

        // #[test]
        // fn nm_enclosing() {
        //     let content_eof = ".Nm name 1\nLine 1\n.Nm name 2\nLine 2\n";
        //     let content_sh = ".Nm name 1\nLine 1\n.Sh SECTION\nLine 2\n";
        //     let content_ss = ".Nm name 1\nLine 1\n.Ss SUBSECTION\nLine 2\n";
        //     let element = Element::Macro(MacroNode {
        //         mdoc_macro: Macro::Nm,
        //         nodes: vec![
        //             Element::Text("name".to_string()),
        //             Element::Text("1".to_string()),
        //         ],
        //     });

        //     let mdoc_eof = MdocParser::parse_mdoc(content_eof).unwrap();
        //     assert_eq!(*mdoc_eof.elements.get(0).unwrap(), element);
        //     let mdoc_sh = MdocParser::parse_mdoc(content_sh).unwrap();
        //     assert_eq!(*mdoc_sh.elements.get(0).unwrap(), element);
        //     let mdoc_ss = MdocParser::parse_mdoc(content_ss).unwrap();
        //     assert_eq!(*mdoc_ss.elements.get(0).unwrap(), element);
        // }

        // #[test]
        // fn nm_remember_name_skip_before_defining() {
        //     let content = ".Nm\n.Nm name 1";
        //     let elements = vec![
        //         Element::Macro(MacroNode {
        //             mdoc_macro: Macro::Nm,
        //             nodes: vec![],
        //         }),
        //         Element::Macro(MacroNode {
        //             mdoc_macro: Macro::Nm,
        //             nodes: vec![
        //                 Element::Text("name".to_string()),
        //                 Element::Text("1".to_string()),
        //             ],
        //         }),
        //     ];

        //     let mdoc = MdocParser::parse_mdoc(content).unwrap();
        //     assert_eq!(mdoc.elements, elements);
        // }

        // #[test]
        // fn nm_remember_use_defined() {
        //     let content = ".Nm name 1\n.Nm";
        //     let elements = vec![
        //         Element::Macro(MacroNode {
        //             mdoc_macro: Macro::Nm,
        //             nodes: vec![
        //                 Element::Text("name".to_string()),
        //                 Element::Text("1".to_string()),
        //             ],
        //         }),
        //         Element::Macro(MacroNode {
        //             mdoc_macro: Macro::Nm,
        //             nodes: vec![
        //                 Element::Text("name".to_string()),
        //                 Element::Text("1".to_string()),
        //             ],
        //         }),
        //     ];

        //     let mdoc = MdocParser::parse_mdoc(content).unwrap();
        //     assert_eq!(mdoc.elements, elements);
        // }

        // #[test]
        // fn nm_remember_use_defined_with_local_overring() {
        //     let content = ".Nm name 1\n.Nm\n.Nm name 2";
        //     let elements = vec![
        //         Element::Macro(MacroNode {
        //             mdoc_macro: Macro::Nm,
        //             nodes: vec![
        //                 Element::Text("name".to_string()),
        //                 Element::Text("1".to_string()),
        //             ],
        //         }),
        //         Element::Macro(MacroNode {
        //             mdoc_macro: Macro::Nm,
        //             nodes: vec![
        //                 Element::Text("name".to_string()),
        //                 Element::Text("1".to_string()),
        //             ],
        //         }),
        //         Element::Macro(MacroNode {
        //             mdoc_macro: Macro::Nm,
        //             nodes: vec![
        //                 Element::Text("name".to_string()),
        //                 Element::Text("2".to_string()),
        //             ],
        //         }),
        //     ];

        //     let mdoc = MdocParser::parse_mdoc(content).unwrap();
        //     assert_eq!(mdoc.elements, elements);
        // }

        // #[test]
        // fn nm_macro_in_body() {
        //     let content = ".Nm name1 name2\n.Nd name description";
        //     let elements = vec![
        //         Element::Macro(MacroNode {
        //             mdoc_macro: Macro::Nm,
        //             nodes: vec![
        //                 Element::Text("name1".to_string()),
        //                 Element::Text("name2".to_string()),
        //             ],
        //         }),
        //         Element::Macro(MacroNode {
        //             mdoc_macro: Macro::Nd,
        //             nodes: vec![
        //                 Element::Text("name".to_string()),
        //                 Element::Text("description".to_string())
        //             ],
        //         })
        //     ];

        //     let mdoc = MdocParser::parse_mdoc(content).unwrap();
        //     assert_eq!(mdoc.elements, elements);
        // }

        // #[test]
        // fn nm_parsed() {
        //     let content = ".Nm name1 name2 Ad addr1";
        //     let elements = vec![
        //         Element::Macro(MacroNode {
        //             mdoc_macro: Macro::Nm,
        //             nodes: vec![
        //                 Element::Text("name1".to_string()),
        //                 Element::Text("name2".to_string()),
        //             ],
        //         }),
        //         Element::Macro(MacroNode {
        //             mdoc_macro: Macro::Ad,
        //             nodes: vec![Element::Text("addr1".to_string())],
        //         }),
        //     ];

        //     let mdoc = MdocParser::parse_mdoc(content).unwrap();
        //     assert_eq!(mdoc.elements, elements);
        // }

        // #[test]
        // fn nm_not_callable() {
        //     let content = ".Ad addr1 Nm name1 name2";
        //     let elements = vec![Element::Macro(MacroNode {
        //         mdoc_macro: Macro::Ad,
        //         nodes: vec![
        //             Element::Text("addr1".to_string()),
        //             Element::Text("Nm".to_string()),
        //             Element::Text("name1".to_string()),
        //             Element::Text("name2".to_string()),
        //         ],
        //     })];

        //     let mdoc = MdocParser::parse_mdoc(content).unwrap();
        //     assert_eq!(mdoc.elements, elements);
        // }

        #[test]
        fn sh() {
            let content = 
".Sh SECTION
This is the SECTION section.";
            let elements = vec![Element::Macro(MacroNode {
                mdoc_macro: Macro::Sh {
                    title: "SECTION".to_string(),
                },
                nodes: vec![Element::Text("This is the SECTION section.".to_string())],
            })];

            let mdoc = MdocParser::parse_mdoc(content).unwrap();
            assert_eq!(mdoc.elements, elements);
        }

        #[test]
        fn sh_with_multiple_lines() {
            let content = ".Sh SECTION\nLine 1\nLine 2\nLine 3\n";
            let elements = vec![Element::Macro(MacroNode {
                mdoc_macro: Macro::Sh {
                    title: "SECTION".to_string(),
                },
                nodes: vec![
                    Element::Text("Line 1".to_string()),
                    Element::Text("Line 2".to_string()),
                    Element::Text("Line 3".to_string()),
                ],
            })];

            let mdoc = MdocParser::parse_mdoc(content).unwrap();
            assert_eq!(mdoc.elements, elements);
        }

        #[test]
        fn sh_without_title() {
            assert_eq!(MdocParser::parse_mdoc(".Sh\nLine 1\n").unwrap().elements, vec![]);
        }

        #[test]
        fn sh_without_body() {
            let content = ".Sh SECTION";
            let elements = vec![Element::Macro(MacroNode {
                mdoc_macro: Macro::Sh {
                    title: "SECTION".to_string(),
                },
                nodes: vec![],
            })];

            let mdoc = MdocParser::parse_mdoc(content).unwrap();
            assert_eq!(mdoc.elements, elements);
        }

        #[test]
        fn sh_title_line() {
            let content = ".Sh TITLE LINE\nLine 1\n";
            let elements = vec![Element::Macro(MacroNode {
                mdoc_macro: Macro::Sh {
                    title: "TITLE LINE".to_string(),
                },
                nodes: vec![Element::Text("Line 1".to_string())],
            })];

            let mdoc = MdocParser::parse_mdoc(content).unwrap();
            assert_eq!(mdoc.elements, elements);
        }

        #[test]
        fn sh_with_multiple_chapters() {
            let content = ".Sh SECTION 1\nLine 1\n.Sh SECTION 2\nLine 2\n";
            let elements = vec![
                Element::Macro(MacroNode {
                    mdoc_macro: Macro::Sh {
                        title: "SECTION 1".to_string(),
                    },
                    nodes: vec![Element::Text("Line 1".to_string())],
                }),
                Element::Macro(MacroNode {
                    mdoc_macro: Macro::Sh {
                        title: "SECTION 2".to_string(),
                    },
                    nodes: vec![Element::Text("Line 2".to_string())],
                }),
            ];

            let mdoc = MdocParser::parse_mdoc(content).unwrap();
            assert_eq!(mdoc.elements, elements);
        }

        // #[test]
        // fn sh_duplicating_section_names() {
        //     let content = ".Sh SECTION\nLine 1\n.Sh NEW_SECTION\nLine 2\n.Sh SECTION\nLine 3\n";

        //     let mdoc = MdocParser::parse_mdoc(content);
        //     assert_eq!(
        //         mdoc,
        //         Err(MdocError::Validation(
        //             "Duplicate .Sh title found: SECTION".to_string()
        //         ))
        //     );
        // }

        // #[test]
        // fn sh_name_without_nd() {
        //     let content = ".Sh NAME\nLine 1\n";

        //     let mdoc = MdocParser::parse_mdoc(content);
        //     assert_eq!(
        //         mdoc,
        //         Err(MdocError::Validation(
        //             ".Sh NAME must end with .Nd".to_string()
        //         ))
        //     );
        // }

        #[test]
        fn sh_name_with_nd() {
            let content = ".Sh NAME\nLine 1\n.Nd short description";
            let elements = vec![Element::Macro(MacroNode {
                mdoc_macro: Macro::Sh {
                    title: "NAME".to_string(),
                },
                nodes: vec![
                    Element::Text("Line 1".to_string()),
                    Element::Macro(MacroNode {
                        mdoc_macro: Macro::Nd,
                        nodes: vec![
                            Element::Text("short".to_string()),
                            Element::Text("description".to_string()),
                        ],
                    }),
                ],
            })];

            let mdoc = MdocParser::parse_mdoc(content).unwrap();
            assert_eq!(mdoc.elements, elements);
        }

        // #[test]
        // fn sh_name_with_nd_in_nm() {
        //     let content = ".Sh NAME\nLine 1\n.Nm utility\n.Nd short description";
        //     let elements = vec![Element::Macro(MacroNode {
        //         mdoc_macro: Macro::Sh {
        //             title: "NAME".to_string(),
        //         },
        //         nodes: vec![
        //             Element::Text("Line 1".to_string()),
        //             Element::Macro(MacroNode {
        //                 mdoc_macro: Macro::Nm,
        //                 nodes: vec![Element::Text("utility".to_string())],
        //             }),
        //             Element::Macro(MacroNode {
        //                 mdoc_macro: Macro::Nd,
        //                 nodes: vec![                            
        //                     Element::Text("short".to_string()),
        //                     Element::Text("description".to_string())
        //                 ],
        //             })
        //         ],
        //     })];

        //     let mdoc = MdocParser::parse_mdoc(content).unwrap();
        //     assert_eq!(mdoc.elements, elements);
        // }

        #[test]
        fn sh_parsed() {
            // Although this macro is parsed, it should not consist of child
            // node or it may not be linked with Sx.
            let content = ".Sh SECTION Ad addr1";
            let elements = vec![Element::Macro(MacroNode {
                mdoc_macro: Macro::Sh {
                    title: "SECTION Ad addr1".to_string(),
                },
                nodes: vec![],
            })];

            let mdoc = MdocParser::parse_mdoc(content).unwrap();
            assert_eq!(mdoc.elements, elements);
        }

        #[test]
        fn sh_not_callable() {
            let content = ".Ad addr1 Sh SECTION";
            let elements = vec![Element::Macro(MacroNode {
                mdoc_macro: Macro::Ad,
                nodes: vec![
                    Element::Text("addr1".to_string()),
                    Element::Text("Sh".to_string()),
                    Element::Text("SECTION".to_string()),
                ],
            })];

            let mdoc = MdocParser::parse_mdoc(content).unwrap();
            assert_eq!(mdoc.elements, elements);
        }

        #[test]
        fn ss() {
            let content = ".Ss Options\nThese are the available options.";
            let elements = vec![Element::Macro(MacroNode {
                mdoc_macro: Macro::Ss {
                    title: "Options".to_string(),
                },
                nodes: vec![Element::Text(
                    "These are the available options.".to_string(),
                )],
            })];

            let mdoc = MdocParser::parse_mdoc(content).unwrap();
            assert_eq!(mdoc.elements, elements);
        }

        #[test]
        fn ss_with_multiple_lines() {
            let content = ".Ss Options\nLine 1\nLine 2\nLine 3\n";
            let elements = vec![Element::Macro(MacroNode {
                mdoc_macro: Macro::Ss {
                    title: "Options".to_string(),
                },
                nodes: vec![
                    Element::Text("Line 1".to_string()),
                    Element::Text("Line 2".to_string()),
                    Element::Text("Line 3".to_string()),
                ],
            })];

            let mdoc = MdocParser::parse_mdoc(content).unwrap();
            assert_eq!(mdoc.elements, elements);
        }

        #[test]
        fn ss_without_title() {
            assert_eq!(MdocParser::parse_mdoc(".Ss\nLine 1").unwrap().elements, vec![]);
        }

        #[test]
        fn ss_without_body() {
            let content = ".Ss Options";
            let elements = vec![Element::Macro(MacroNode {
                mdoc_macro: Macro::Ss {
                    title: "Options".to_string(),
                },
                nodes: vec![],
            })];

            let mdoc = MdocParser::parse_mdoc(content).unwrap();
            assert_eq!(mdoc.elements, elements);
        }

        #[test]
        fn ss_title_line() {
            let content = ".Ss TITLE LINE\nLine 1\n";
            let elements = vec![Element::Macro(MacroNode {
                mdoc_macro: Macro::Ss {
                    title: "TITLE LINE".to_string(),
                },
                nodes: vec![Element::Text("Line 1".to_string())],
            })];

            let mdoc = MdocParser::parse_mdoc(content).unwrap();
            assert_eq!(mdoc.elements, elements);
        }

        #[test]
        fn ss_nested_in_sh() {
            let content = ".Sh SECTION\n.Ss Subsection\nLine 1\n";
            let elements = vec![Element::Macro(MacroNode {
                mdoc_macro: Macro::Sh {
                    title: "SECTION".to_string(),
                },
                nodes: vec![Element::Macro(MacroNode {
                    mdoc_macro: Macro::Ss {
                        title: "Subsection".to_string(),
                    },
                    nodes: vec![Element::Text("Line 1".to_string())],
                })],
            })];

            let mdoc = MdocParser::parse_mdoc(content).unwrap();
            assert_eq!(mdoc.elements, elements);
        }

        #[test]
        fn ss_with_multiple_subchapters() {
            let content = ".Ss Subchapter 1\nLine 1\n.Ss Subchapter 2\nLine 2\n";
            let elements = vec![
                Element::Macro(MacroNode {
                    mdoc_macro: Macro::Ss {
                        title: "Subchapter 1".to_string(),
                    },
                    nodes: vec![Element::Text("Line 1".to_string())],
                }),
                Element::Macro(MacroNode {
                    mdoc_macro: Macro::Ss {
                        title: "Subchapter 2".to_string(),
                    },
                    nodes: vec![Element::Text("Line 2".to_string())],
                }),
            ];

            let mdoc = MdocParser::parse_mdoc(content).unwrap();
            assert_eq!(mdoc.elements, elements);
        }

        // #[test]
        // fn ss_with_duplicate_titles() {
        //     let content = ".Ss Subchapter 1\n.Ss Subchapter 2\nLine 2\n.Ss Subchapter 1\nLine 3\n";

        //     let mdoc = MdocParser::parse_mdoc(content);
        //     assert_eq!(
        //         mdoc,
        //         Err(MdocError::Validation(
        //             "Duplicate .Ss title found: Subchapter 1".to_string()
        //         ))
        //     );
        // }

        // #[test]
        // fn ss_macro_in_body() {
        //     let content = ".Ss Subchapter\n.Nm name1 name2";
        //     let elements = vec![Element::Macro(MacroNode {
        //         mdoc_macro: Macro::Ss {
        //             title: "Subchapter".to_string(),
        //         },
        //         nodes: vec![Element::Macro(MacroNode {
        //             mdoc_macro: Macro::Nm,
        //             nodes: vec![
        //                 Element::Text("name1".to_string()),
        //                 Element::Text("name2".to_string()),
        //             ],
        //         })],
        //     })];

        //     let mdoc = MdocParser::parse_mdoc(content).unwrap();
        //     assert_eq!(mdoc.elements, elements);
        // }

        #[test]
        fn ss_parsed() {
            // Although this macro is parsed, it should not consist of child
            // node or it may not be linked with Sx.
            let content = ".Ss Subchapter Ad addr1";
            let elements = vec![Element::Macro(MacroNode {
                mdoc_macro: Macro::Ss {
                    title: "Subchapter Ad addr1".to_string(),
                },
                nodes: vec![],
            })];

            let mdoc = MdocParser::parse_mdoc(content).unwrap();
            assert_eq!(mdoc.elements, elements);
        }

        #[test]
        fn ss_not_callable() {
            let content = ".Ad addr1 Ss Subchapter";
            let elements = vec![Element::Macro(MacroNode {
                mdoc_macro: Macro::Ad,
                nodes: vec![
                    Element::Text("addr1".to_string()),
                    Element::Text("Ss".to_string()),
                    Element::Text("Subchapter".to_string()),
                ],
            })];

            let mdoc = MdocParser::parse_mdoc(content).unwrap();
            assert_eq!(mdoc.elements, elements);
        }
    }

    mod block_partial_implicit {
        use crate::man_util::parser::*;

        #[test]
        fn aq_empty() {
            let content = ".Aq";
            let elements = vec![Element::Macro(MacroNode {
                mdoc_macro: Macro::Aq,
                nodes: vec![],
            })];

            let mdoc = MdocParser::parse_mdoc(content).unwrap();
            assert_eq!(mdoc.elements, elements);
        }

        #[test]
        fn aq_text_line() {
            let content = ".Aq Line 1";
            let elements = vec![Element::Macro(MacroNode {
                mdoc_macro: Macro::Aq,
                nodes: vec![
                    Element::Text("Line".to_string()),
                    Element::Text("1".to_string()),
                ],
            })];

            let mdoc = MdocParser::parse_mdoc(content).unwrap();
            assert_eq!(mdoc.elements, elements);
        }

        #[test]
        fn aq_parsed() {
            let content = ".Aq Text Ad addr1 addr2 Ad addr1 addr2";

            let elements = vec![Element::Macro(MacroNode {
                mdoc_macro: Macro::Aq,
                nodes: vec![
                    Element::Text("Text".to_string()),
                    Element::Macro(MacroNode {
                        mdoc_macro: Macro::Ad,
                        nodes: vec![
                            Element::Text("addr1".to_string()),
                            Element::Text("addr2".to_string()),
                        ],
                    }),
                    Element::Macro(MacroNode {
                        mdoc_macro: Macro::Ad,
                        nodes: vec![
                            Element::Text("addr1".to_string()),
                            Element::Text("addr2".to_string()),
                        ],
                    }),
                ],
            })];

            let mdoc = MdocParser::parse_mdoc(content).unwrap();
            assert_eq!(mdoc.elements, elements);
        }

        #[test]
        fn aq_callable() {
            let content = ".Ad addr1 Aq addr2";
            let elements = vec![
                Element::Macro(MacroNode {
                    mdoc_macro: Macro::Ad,
                    nodes: vec![Element::Text("addr1".to_string())],
                }),
                Element::Macro(MacroNode {
                    mdoc_macro: Macro::Aq,
                    nodes: vec![Element::Text("addr2".to_string())],
                }),
            ];

            let mdoc = MdocParser::parse_mdoc(content).unwrap();
            assert_eq!(mdoc.elements, elements);
        }

        #[test]
        fn bq_empty() {
            let content = ".Bq";
            let elements = vec![Element::Macro(MacroNode {
                mdoc_macro: Macro::Bq,
                nodes: vec![],
            })];

            let mdoc = MdocParser::parse_mdoc(content).unwrap();
            assert_eq!(mdoc.elements, elements);
        }

        #[test]
        fn bq_text_line() {
            let content = ".Bq Line 1";
            let elements = vec![Element::Macro(MacroNode {
                mdoc_macro: Macro::Bq,
                nodes: vec![
                    Element::Text("Line".to_string()),
                    Element::Text("1".to_string()),
                ],
            })];

            let mdoc = MdocParser::parse_mdoc(content).unwrap();
            assert_eq!(mdoc.elements, elements);
        }

        #[test]
        fn bq_parsed() {
            let content = ".Bq Text Ad addr1 addr2";

            let elements = vec![Element::Macro(MacroNode {
                mdoc_macro: Macro::Bq,
                nodes: vec![
                    Element::Text("Text".to_string()),
                    Element::Macro(MacroNode {
                        mdoc_macro: Macro::Ad,
                        nodes: vec![
                            Element::Text("addr1".to_string()),
                            Element::Text("addr2".to_string()),
                        ],
                    }),
                ],
            })];

            let mdoc = MdocParser::parse_mdoc(content).unwrap();
            assert_eq!(mdoc.elements, elements);
        }

        #[test]
        fn bq_callable() {
            let content = ".Ad addr1 Bq addr2";
            let elements = vec![
                Element::Macro(MacroNode {
                    mdoc_macro: Macro::Ad,
                    nodes: vec![Element::Text("addr1".to_string())],
                }),
                Element::Macro(MacroNode {
                    mdoc_macro: Macro::Bq,
                    nodes: vec![Element::Text("addr2".to_string())],
                }),
            ];

            let mdoc = MdocParser::parse_mdoc(content).unwrap();
            assert_eq!(mdoc.elements, elements);
        }

        #[test]
        fn brq_empty() {
            let content = ".Brq";
            let elements = vec![Element::Macro(MacroNode {
                mdoc_macro: Macro::Brq,
                nodes: vec![],
            })];

            let mdoc = MdocParser::parse_mdoc(content).unwrap();
            assert_eq!(mdoc.elements, elements);
        }

        #[test]
        fn brq_text_line() {
            let content = ".Brq Line 1";
            let elements = vec![Element::Macro(MacroNode {
                mdoc_macro: Macro::Brq,
                nodes: vec![
                    Element::Text("Line".to_string()),
                    Element::Text("1".to_string()),
                ],
            })];

            let mdoc = MdocParser::parse_mdoc(content).unwrap();
            assert_eq!(mdoc.elements, elements);
        }

        #[test]
        fn brq_parsed() {
            let content = ".Brq Text Ad addr1 addr2";

            let elements = vec![Element::Macro(MacroNode {
                mdoc_macro: Macro::Brq,
                nodes: vec![
                    Element::Text("Text".to_string()),
                    Element::Macro(MacroNode {
                        mdoc_macro: Macro::Ad,
                        nodes: vec![
                            Element::Text("addr1".to_string()),
                            Element::Text("addr2".to_string()),
                        ],
                    }),
                ],
            })];

            let mdoc = MdocParser::parse_mdoc(content).unwrap();
            assert_eq!(mdoc.elements, elements);
        }

        #[test]
        fn brq_callable() {
            let content = ".Ad addr1 Brq addr2";
            let elements = vec![
                Element::Macro(MacroNode {
                    mdoc_macro: Macro::Ad,
                    nodes: vec![Element::Text("addr1".to_string())],
                }),
                Element::Macro(MacroNode {
                    mdoc_macro: Macro::Brq,
                    nodes: vec![Element::Text("addr2".to_string())],
                }),
            ];

            let mdoc = MdocParser::parse_mdoc(content).unwrap();
            assert_eq!(mdoc.elements, elements);
        }

        #[test]
        fn d1_empty() {
            let content = ".D1";
            let elements = vec![Element::Macro(MacroNode {
                mdoc_macro: Macro::D1,
                nodes: vec![],
            })];

            let mdoc = MdocParser::parse_mdoc(content).unwrap();
            assert_eq!(mdoc.elements, elements);
        }

        #[test]
        fn d1_text_line() {
            let content = ".D1 Line 1";
            let elements = vec![Element::Macro(MacroNode {
                mdoc_macro: Macro::D1,
                nodes: vec![
                    Element::Text("Line".to_string()),
                    Element::Text("1".to_string()),
                ],
            })];

            let mdoc = MdocParser::parse_mdoc(content).unwrap();
            assert_eq!(mdoc.elements, elements);
        }

        #[test]
        fn d1_parsed() {
            let content = ".D1 Text Ad addr1 addr2";

            let elements = vec![Element::Macro(MacroNode {
                mdoc_macro: Macro::D1,
                nodes: vec![
                    Element::Text("Text".to_string()),
                    Element::Macro(MacroNode {
                        mdoc_macro: Macro::Ad,
                        nodes: vec![
                            Element::Text("addr1".to_string()),
                            Element::Text("addr2".to_string()),
                        ],
                    }),
                ],
            })];

            let mdoc = MdocParser::parse_mdoc(content).unwrap();
            assert_eq!(mdoc.elements, elements);
        }

        #[test]
        fn d1_not_callable() {
            let content = ".Ad addr1 D1 addr2";
            let elements = vec![Element::Macro(MacroNode {
                mdoc_macro: Macro::Ad,
                nodes: vec![
                    Element::Text("addr1".to_string()),
                    Element::Text("D1".to_string()),
                    Element::Text("addr2".to_string()),
                ],
            })];

            let mdoc = MdocParser::parse_mdoc(content).unwrap();
            assert_eq!(mdoc.elements, elements);
        }

        #[test]
        fn dl_empty() {
            let content = ".Dl";
            let elements = vec![Element::Macro(MacroNode {
                mdoc_macro: Macro::Dl,
                nodes: vec![],
            })];

            let mdoc = MdocParser::parse_mdoc(content).unwrap();
            assert_eq!(mdoc.elements, elements);
        }

        #[test]
        fn dl_text_line() {
            let content = ".Dl Line 1";
            let elements = vec![Element::Macro(MacroNode {
                mdoc_macro: Macro::Dl,
                nodes: vec![
                    Element::Text("Line".to_string()),
                    Element::Text("1".to_string()),
                ],
            })];

            let mdoc = MdocParser::parse_mdoc(content).unwrap();
            assert_eq!(mdoc.elements, elements);
        }

        #[test]
        fn dl_parsed() {
            let content = ".Dl Text Ad addr1 addr2";

            let elements = vec![Element::Macro(MacroNode {
                mdoc_macro: Macro::Dl,
                nodes: vec![
                    Element::Text("Text".to_string()),
                    Element::Macro(MacroNode {
                        mdoc_macro: Macro::Ad,
                        nodes: vec![
                            Element::Text("addr1".to_string()),
                            Element::Text("addr2".to_string()),
                        ],
                    }),
                ],
            })];

            let mdoc = MdocParser::parse_mdoc(content).unwrap();
            assert_eq!(mdoc.elements, elements);
        }

        #[test]
        fn dl_not_callable() {
            let content = ".Ad addr1 Dl addr2";
            let elements = vec![Element::Macro(MacroNode {
                mdoc_macro: Macro::Ad,
                nodes: vec![
                    Element::Text("addr1".to_string()),
                    Element::Text("Dl".to_string()),
                    Element::Text("addr2".to_string()),
                ],
            })];

            let mdoc = MdocParser::parse_mdoc(content).unwrap();
            assert_eq!(mdoc.elements, elements);
        }

        #[test]
        fn dq_empty() {
            let content = ".Dq";
            let elements = vec![Element::Macro(MacroNode {
                mdoc_macro: Macro::Dq,
                nodes: vec![],
            })];

            let mdoc = MdocParser::parse_mdoc(content).unwrap();
            assert_eq!(mdoc.elements, elements);
        }

        #[test]
        fn dq_text_line() {
            let content = ".Dq Line 1";
            let elements = vec![Element::Macro(MacroNode {
                mdoc_macro: Macro::Dq,
                nodes: vec![
                    Element::Text("Line".to_string()),
                    Element::Text("1".to_string()),
                ],
            })];

            let mdoc = MdocParser::parse_mdoc(content).unwrap();
            assert_eq!(mdoc.elements, elements);
        }

        #[test]
        fn dq_parsed() {
            let content = ".Dq Text Ad addr1 addr2";

            let elements = vec![Element::Macro(MacroNode {
                mdoc_macro: Macro::Dq,
                nodes: vec![
                    Element::Text("Text".to_string()),
                    Element::Macro(MacroNode {
                        mdoc_macro: Macro::Ad,
                        nodes: vec![
                            Element::Text("addr1".to_string()),
                            Element::Text("addr2".to_string()),
                        ],
                    }),
                ],
            })];

            let mdoc = MdocParser::parse_mdoc(content).unwrap();
            assert_eq!(mdoc.elements, elements);
        }

        #[test]
        fn dq_callable() {
            let content = ".Ad addr1 Dq addr2";
            let elements = vec![
                Element::Macro(MacroNode {
                    mdoc_macro: Macro::Ad,
                    nodes: vec![Element::Text("addr1".to_string())],
                }),
                Element::Macro(MacroNode {
                    mdoc_macro: Macro::Dq,
                    nodes: vec![Element::Text("addr2".to_string())],
                }),
            ];

            let mdoc = MdocParser::parse_mdoc(content).unwrap();
            assert_eq!(mdoc.elements, elements);
        }

        #[test]
        fn en() {
            let content = ".En word1 word2 word3";
            let elements = vec![Element::Macro(MacroNode {
                mdoc_macro: Macro::En,
                nodes: vec![
                    Element::Text("word1".to_string()),
                    Element::Text("word2".to_string()),
                    Element::Text("word3".to_string()),
                ],
            })];

            let mdoc = MdocParser::parse_mdoc(content).unwrap();
            assert_eq!(mdoc.elements, elements);
        }

        #[test]
        fn en_no_words() {
            assert_eq!(MdocParser::parse_mdoc(".En").unwrap().elements, vec![]);
        }

        #[test]
        fn en_parsed() {
            let content = ".En Text Ad addr1 addr2";

            let elements = vec![Element::Macro(MacroNode {
                mdoc_macro: Macro::En,
                nodes: vec![
                    Element::Text("Text".to_string()),
                    Element::Macro(MacroNode {
                        mdoc_macro: Macro::Ad,
                        nodes: vec![
                            Element::Text("addr1".to_string()),
                            Element::Text("addr2".to_string()),
                        ],
                    }),
                ],
            })];

            let mdoc = MdocParser::parse_mdoc(content).unwrap();
            assert_eq!(mdoc.elements, elements);
        }

        #[test]
        fn en_callable() {
            let content = ".Ad addr1 En addr2";
            let elements = vec![
                Element::Macro(MacroNode {
                    mdoc_macro: Macro::Ad,
                    nodes: vec![Element::Text("addr1".to_string())],
                }),
                Element::Macro(MacroNode {
                    mdoc_macro: Macro::En,
                    nodes: vec![Element::Text("addr2".to_string())],
                }),
            ];

            let mdoc = MdocParser::parse_mdoc(content).unwrap();
            assert_eq!(mdoc.elements, elements);
        }

        #[test]
        fn op_empty() {
            let content = ".Op";
            let elements = vec![Element::Macro(MacroNode {
                mdoc_macro: Macro::Op,
                nodes: vec![],
            })];

            let mdoc = MdocParser::parse_mdoc(content).unwrap();
            assert_eq!(mdoc.elements, elements);
        }

        #[test]
        fn op_text_line() {
            let content = ".Op Line 1";
            let elements = vec![Element::Macro(MacroNode {
                mdoc_macro: Macro::Op,
                nodes: vec![
                    Element::Text("Line".to_string()),
                    Element::Text("1".to_string()),
                ],
            })];

            let mdoc = MdocParser::parse_mdoc(content).unwrap();
            assert_eq!(mdoc.elements, elements);
        }

        #[test]
        fn op_parsed() {
            let content = ".Op Text Ad addr1 addr2";

            let elements = vec![Element::Macro(MacroNode {
                mdoc_macro: Macro::Op,
                nodes: vec![
                    Element::Text("Text".to_string()),
                    Element::Macro(MacroNode {
                        mdoc_macro: Macro::Ad,
                        nodes: vec![
                            Element::Text("addr1".to_string()),
                            Element::Text("addr2".to_string()),
                        ],
                    }),
                ],
            })];

            let mdoc = MdocParser::parse_mdoc(content).unwrap();
            assert_eq!(mdoc.elements, elements);
        }

        #[test]
        fn op_callable() {
            let content = ".Ad addr1 Op addr2";
            let elements = vec![
                Element::Macro(MacroNode {
                    mdoc_macro: Macro::Ad,
                    nodes: vec![Element::Text("addr1".to_string())],
                }),
                Element::Macro(MacroNode {
                    mdoc_macro: Macro::Op,
                    nodes: vec![Element::Text("addr2".to_string())],
                }),
            ];

            let mdoc = MdocParser::parse_mdoc(content).unwrap();
            assert_eq!(mdoc.elements, elements);
        }

        #[test]
        fn pq_empty() {
            let content = ".Pq";
            let elements = vec![Element::Macro(MacroNode {
                mdoc_macro: Macro::Pq,
                nodes: vec![],
            })];

            let mdoc = MdocParser::parse_mdoc(content).unwrap();
            assert_eq!(mdoc.elements, elements);
        }

        #[test]
        fn pq_text_line() {
            let content = ".Pq Line 1";
            let elements = vec![Element::Macro(MacroNode {
                mdoc_macro: Macro::Pq,
                nodes: vec![
                    Element::Text("Line".to_string()),
                    Element::Text("1".to_string()),
                ],
            })];

            let mdoc = MdocParser::parse_mdoc(content).unwrap();
            assert_eq!(mdoc.elements, elements);
        }

        #[test]
        fn pq_parsed() {
            let content = ".Pq Text Ad addr1 addr2";

            let elements = vec![Element::Macro(MacroNode {
                mdoc_macro: Macro::Pq,
                nodes: vec![
                    Element::Text("Text".to_string()),
                    Element::Macro(MacroNode {
                        mdoc_macro: Macro::Ad,
                        nodes: vec![
                            Element::Text("addr1".to_string()),
                            Element::Text("addr2".to_string()),
                        ],
                    }),
                ],
            })];

            let mdoc = MdocParser::parse_mdoc(content).unwrap();
            assert_eq!(mdoc.elements, elements);
        }

        #[test]
        fn pq_callable() {
            let content = ".Ad addr1 Pq addr2";
            let elements = vec![
                Element::Macro(MacroNode {
                    mdoc_macro: Macro::Ad,
                    nodes: vec![Element::Text("addr1".to_string())],
                }),
                Element::Macro(MacroNode {
                    mdoc_macro: Macro::Pq,
                    nodes: vec![Element::Text("addr2".to_string())],
                }),
            ];

            let mdoc = MdocParser::parse_mdoc(content).unwrap();
            assert_eq!(mdoc.elements, elements);
        }

        #[test]
        fn ql_empty() {
            let content = ".Ql";
            let elements = vec![Element::Macro(MacroNode {
                mdoc_macro: Macro::Ql,
                nodes: vec![],
            })];

            let mdoc = MdocParser::parse_mdoc(content).unwrap();
            assert_eq!(mdoc.elements, elements);
        }

        #[test]
        fn ql_text_line() {
            let content = ".Ql Line 1";
            let elements = vec![Element::Macro(MacroNode {
                mdoc_macro: Macro::Ql,
                nodes: vec![
                    Element::Text("Line".to_string()),
                    Element::Text("1".to_string()),
                ],
            })];

            let mdoc = MdocParser::parse_mdoc(content).unwrap();
            assert_eq!(mdoc.elements, elements);
        }

        #[test]
        fn ql_parsed() {
            let content = ".Ql Text Ad addr1 addr2";

            let elements = vec![Element::Macro(MacroNode {
                mdoc_macro: Macro::Ql,
                nodes: vec![
                    Element::Text("Text".to_string()),
                    Element::Macro(MacroNode {
                        mdoc_macro: Macro::Ad,
                        nodes: vec![
                            Element::Text("addr1".to_string()),
                            Element::Text("addr2".to_string()),
                        ],
                    }),
                ],
            })];

            let mdoc = MdocParser::parse_mdoc(content).unwrap();
            assert_eq!(mdoc.elements, elements);
        }

        #[test]
        fn ql_callable() {
            let content = ".Ad addr1 Ql addr2";
            let elements = vec![
                Element::Macro(MacroNode {
                    mdoc_macro: Macro::Ad,
                    nodes: vec![Element::Text("addr1".to_string())],
                }),
                Element::Macro(MacroNode {
                    mdoc_macro: Macro::Ql,
                    nodes: vec![Element::Text("addr2".to_string())],
                }),
            ];

            let mdoc = MdocParser::parse_mdoc(content).unwrap();
            assert_eq!(mdoc.elements, elements);
        }

        #[test]
        fn qq_empty() {
            let content = ".Qq";
            let elements = vec![Element::Macro(MacroNode {
                mdoc_macro: Macro::Qq,
                nodes: vec![],
            })];

            let mdoc = MdocParser::parse_mdoc(content).unwrap();
            assert_eq!(mdoc.elements, elements);
        }

        #[test]
        fn qq_text_line() {
            let content = ".Qq Line 1";
            let elements = vec![Element::Macro(MacroNode {
                mdoc_macro: Macro::Qq,
                nodes: vec![
                    Element::Text("Line".to_string()),
                    Element::Text("1".to_string()),
                ],
            })];

            let mdoc = MdocParser::parse_mdoc(content).unwrap();
            assert_eq!(mdoc.elements, elements);
        }

        #[test]
        fn qq_parsed() {
            let content = ".Qq Text Ad addr1 addr2";

            let elements = vec![Element::Macro(MacroNode {
                mdoc_macro: Macro::Qq,
                nodes: vec![
                    Element::Text("Text".to_string()),
                    Element::Macro(MacroNode {
                        mdoc_macro: Macro::Ad,
                        nodes: vec![
                            Element::Text("addr1".to_string()),
                            Element::Text("addr2".to_string()),
                        ],
                    }),
                ],
            })];

            let mdoc = MdocParser::parse_mdoc(content).unwrap();
            assert_eq!(mdoc.elements, elements);
        }

        #[test]
        fn qq_callable() {
            let content = ".Ad addr1 Qq addr2";
            let elements = vec![
                Element::Macro(MacroNode {
                    mdoc_macro: Macro::Ad,
                    nodes: vec![Element::Text("addr1".to_string())],
                }),
                Element::Macro(MacroNode {
                    mdoc_macro: Macro::Qq,
                    nodes: vec![Element::Text("addr2".to_string())],
                }),
            ];

            let mdoc = MdocParser::parse_mdoc(content).unwrap();
            assert_eq!(mdoc.elements, elements);
        }

        #[test]
        fn sq_empty() {
            let content = ".Sq";
            let elements = vec![Element::Macro(MacroNode {
                mdoc_macro: Macro::Sq,
                nodes: vec![],
            })];

            let mdoc = MdocParser::parse_mdoc(content).unwrap();
            assert_eq!(mdoc.elements, elements);
        }

        #[test]
        fn sq_text_line() {
            let content = ".Sq Line 1";
            let elements = vec![Element::Macro(MacroNode {
                mdoc_macro: Macro::Sq,
                nodes: vec![
                    Element::Text("Line".to_string()),
                    Element::Text("1".to_string()),
                ],
            })];

            let mdoc = MdocParser::parse_mdoc(content).unwrap();
            assert_eq!(mdoc.elements, elements);
        }

        #[test]
        fn sq_parsed() {
            let content = ".Sq Text Ad addr1 addr2";

            let elements = vec![Element::Macro(MacroNode {
                mdoc_macro: Macro::Sq,
                nodes: vec![
                    Element::Text("Text".to_string()),
                    Element::Macro(MacroNode {
                        mdoc_macro: Macro::Ad,
                        nodes: vec![
                            Element::Text("addr1".to_string()),
                            Element::Text("addr2".to_string()),
                        ],
                    }),
                ],
            })];

            let mdoc = MdocParser::parse_mdoc(content).unwrap();
            assert_eq!(mdoc.elements, elements);
        }

        #[test]
        fn sq_callable() {
            let content = ".Ad addr1 Sq addr2";
            let elements = vec![
                Element::Macro(MacroNode {
                    mdoc_macro: Macro::Ad,
                    nodes: vec![Element::Text("addr1".to_string())],
                }),
                Element::Macro(MacroNode {
                    mdoc_macro: Macro::Sq,
                    nodes: vec![Element::Text("addr2".to_string())],
                }),
            ];

            let mdoc = MdocParser::parse_mdoc(content).unwrap();
            assert_eq!(mdoc.elements, elements);
        }

        #[test]
        fn vt() {
            let content = ".Vt type some identifier";
            let elements = vec![Element::Macro(MacroNode {
                mdoc_macro: Macro::Vt,
                nodes: vec![
                    Element::Text("type".to_string()),
                    Element::Text("some".to_string()),
                    Element::Text("identifier".to_string()),
                ],
            })];

            let mdoc = MdocParser::parse_mdoc(content).unwrap();
            assert_eq!(mdoc.elements, elements);
        }

        #[test]
        fn vt_empty() {
            assert_eq!(MdocParser::parse_mdoc(".Vt").unwrap().elements, vec![]);
        }

        #[test]
        fn vt_only_type() {
            let content = ".Vt type";
            let elements = vec![Element::Macro(MacroNode {
                mdoc_macro: Macro::Vt,
                nodes: vec![Element::Text("type".to_string())],
            })];

            let mdoc = MdocParser::parse_mdoc(content).unwrap();
            assert_eq!(mdoc.elements, elements);
        }

        #[test]
        fn vt_parsed() {
            let content = ".Vt Text Ad addr1 addr2";

            let elements = vec![Element::Macro(MacroNode {
                mdoc_macro: Macro::Vt,
                nodes: vec![
                    Element::Text("Text".to_string()),
                    Element::Macro(MacroNode {
                        mdoc_macro: Macro::Ad,
                        nodes: vec![
                            Element::Text("addr1".to_string()),
                            Element::Text("addr2".to_string()),
                        ],
                    }),
                ],
            })];

            let mdoc = MdocParser::parse_mdoc(content).unwrap();
            assert_eq!(mdoc.elements, elements);
        }

        #[test]
        fn vt_callable() {
            let content = ".Ad addr1 Vt addr2";
            let elements = vec![
                Element::Macro(MacroNode {
                    mdoc_macro: Macro::Ad,
                    nodes: vec![Element::Text("addr1".to_string())],
                }),
                Element::Macro(MacroNode {
                    mdoc_macro: Macro::Vt,
                    nodes: vec![Element::Text("addr2".to_string())],
                }),
            ];

            let mdoc = MdocParser::parse_mdoc(content).unwrap();
            assert_eq!(mdoc.elements, elements);
        }
    }

    mod block_partial_explicit {
        use crate::man_util::parser::*;

        #[test]
        fn ao() {
            let input = r#".Ao
Line1
Line2
.Ac
.Ao arg
arg Ac
.Ac
.Ao El1 El2 El3 Ac
.Ao arg Ac
.Ao
.Dv ARG
.Ac
.Ao arg
.Dv ARG Ac
.Ao Dv ARG Ac
.Ao
Line
.Ac
"#;
            let elements = vec![
                Element::Macro(MacroNode {
                    mdoc_macro: Macro::Ao,
                    nodes: vec![
                        Element::Text("Line1".to_string()),
                        Element::Text("Line2".to_string()),
                    ],
                }),
                Element::Macro(MacroNode {
                    mdoc_macro: Macro::Ao,
                    nodes: vec![
                        Element::Text("arg".to_string()),
                        Element::Text("arg Ac".to_string()),
                    ],
                }),
                Element::Macro(MacroNode {
                    mdoc_macro: Macro::Ao,
                    nodes: vec![
                        Element::Text("El1".to_string()),
                        Element::Text("El2".to_string()),
                        Element::Text("El3".to_string()),
                    ],
                }),
                Element::Macro(MacroNode {
                    mdoc_macro: Macro::Ao,
                    nodes: vec![Element::Text("arg".to_string())],
                }),
                Element::Macro(MacroNode {
                    mdoc_macro: Macro::Ao,
                    nodes: vec![Element::Macro(MacroNode {
                        mdoc_macro: Macro::Dv,
                        nodes: vec![Element::Text("ARG".to_string())],
                    })],
                }),
                Element::Macro(MacroNode {
                    mdoc_macro: Macro::Ao,
                    nodes: vec![
                        Element::Text("arg".to_string()),
                        Element::Macro(MacroNode {
                            mdoc_macro: Macro::Dv,
                            nodes: vec![Element::Text("ARG".to_string())],
                        }),
                    ],
                }),
                Element::Macro(MacroNode {
                    mdoc_macro: Macro::Ao,
                    nodes: vec![Element::Macro(MacroNode {
                        mdoc_macro: Macro::Dv,
                        nodes: vec![Element::Text("ARG".to_string())],
                    })],
                }),
                Element::Macro(MacroNode {
                    mdoc_macro: Macro::Ao,
                    nodes: vec![Element::Text("Line".to_string())],
                }),
            ];

            let mdoc = MdocParser::parse_mdoc(input).unwrap();
            assert_eq!(mdoc.elements, elements);
        }

        #[test]
        fn ao_not_args() {
            let input = r#".Ao Ac
.Ao
.Ac"#;
            let elements = vec![
                Element::Macro(MacroNode {
                    mdoc_macro: Macro::Ao,
                    nodes: vec![],
                }),
                Element::Macro(MacroNode {
                    mdoc_macro: Macro::Ao,
                    nodes: vec![],
                }),
            ];

            let mdoc = MdocParser::parse_mdoc(input).unwrap();
            assert_eq!(mdoc.elements, elements);
        }
        #[test]
        fn ao_callable() {
            let input = ".Ao Ao arg Ac\n.Ac";
            let elements = vec![Element::Macro(MacroNode {
                mdoc_macro: Macro::Ao,
                nodes: vec![Element::Macro(MacroNode {
                    mdoc_macro: Macro::Ao,
                    nodes: vec![Element::Text("arg".to_string())],
                })],
            })];

            let mdoc = MdocParser::parse_mdoc(input).unwrap();
            assert_eq!(mdoc.elements, elements);
        }

        #[test]
        fn bo() {
            let input = r#".Bo
Line1
Line2
.Bc
.Bo arg
arg Bc
.Bc
.Bo El1 El2 El3 Bc
.Bo arg Bc
.Bo
.Dv ARG
.Bc
.Bo arg
.Dv ARG Bc
.Bo Dv ARG Bc
.Bo
Line
.Bc"#;
            let elements = vec![
                Element::Macro(MacroNode {
                    mdoc_macro: Macro::Bo,
                    nodes: vec![
                        Element::Text("Line1".to_string()),
                        Element::Text("Line2".to_string()),
                    ],
                }),
                Element::Macro(MacroNode {
                    mdoc_macro: Macro::Bo,
                    nodes: vec![
                        Element::Text("arg".to_string()),
                        Element::Text("arg Bc".to_string()),
                    ],
                }),
                Element::Macro(MacroNode {
                    mdoc_macro: Macro::Bo,
                    nodes: vec![
                        Element::Text("El1".to_string()),
                        Element::Text("El2".to_string()),
                        Element::Text("El3".to_string()),
                    ],
                }),
                Element::Macro(MacroNode {
                    mdoc_macro: Macro::Bo,
                    nodes: vec![Element::Text("arg".to_string())],
                }),
                Element::Macro(MacroNode {
                    mdoc_macro: Macro::Bo,
                    nodes: vec![Element::Macro(MacroNode {
                        mdoc_macro: Macro::Dv,
                        nodes: vec![Element::Text("ARG".to_string())],
                    })],
                }),
                Element::Macro(MacroNode {
                    mdoc_macro: Macro::Bo,
                    nodes: vec![
                        Element::Text("arg".to_string()),
                        Element::Macro(MacroNode {
                            mdoc_macro: Macro::Dv,
                            nodes: vec![Element::Text("ARG".to_string())],
                        }),
                    ],
                }),
                Element::Macro(MacroNode {
                    mdoc_macro: Macro::Bo,
                    nodes: vec![Element::Macro(MacroNode {
                        mdoc_macro: Macro::Dv,
                        nodes: vec![Element::Text("ARG".to_string())],
                    })],
                }),
                Element::Macro(MacroNode {
                    mdoc_macro: Macro::Bo,
                    nodes: vec![Element::Text("Line".to_string())],
                }),
            ];

            let mdoc = MdocParser::parse_mdoc(input).unwrap();
            assert_eq!(mdoc.elements, elements);
        }

        #[test]
        fn bo_not_args() {
            let input = r#".Bo Bc
.Bo
.Bc"#;
            let elements = vec![
                Element::Macro(MacroNode {
                    mdoc_macro: Macro::Bo,
                    nodes: vec![],
                }),
                Element::Macro(MacroNode {
                    mdoc_macro: Macro::Bo,
                    nodes: vec![],
                }),
            ];

            let mdoc = MdocParser::parse_mdoc(input).unwrap();
            assert_eq!(mdoc.elements, elements);
        }

        #[test]
        fn bo_callable() {
            let input = ".Bo Bo arg Bc\n.Bc";
            let elements = vec![Element::Macro(MacroNode {
                mdoc_macro: Macro::Bo,
                nodes: vec![Element::Macro(MacroNode {
                    mdoc_macro: Macro::Bo,
                    nodes: vec![Element::Text("arg".to_string())],
                })],
            })];

            let mdoc = MdocParser::parse_mdoc(input).unwrap();
            assert_eq!(mdoc.elements, elements);
        }

        #[test]
        fn bro() {
            let input = r#".Bro
Line1
Line2
.Brc
.Bro arg
arg Brc
.Brc
.Bro El1 El2 El3 Brc
.Bro arg Brc
.Bro
.Dv ARG
.Brc
.Bro arg
.Dv ARG Brc
.Bro Dv ARG Brc
.Bro
Line
.Brc"#;
            let elements = vec![
                Element::Macro(MacroNode {
                    mdoc_macro: Macro::Bro,
                    nodes: vec![
                        Element::Text("Line1".to_string()),
                        Element::Text("Line2".to_string()),
                    ],
                }),
                Element::Macro(MacroNode {
                    mdoc_macro: Macro::Bro,
                    nodes: vec![
                        Element::Text("arg".to_string()),
                        Element::Text("arg Brc".to_string()),
                    ],
                }),
                Element::Macro(MacroNode {
                    mdoc_macro: Macro::Bro,
                    nodes: vec![
                        Element::Text("El1".to_string()),
                        Element::Text("El2".to_string()),
                        Element::Text("El3".to_string()),
                    ],
                }),
                Element::Macro(MacroNode {
                    mdoc_macro: Macro::Bro,
                    nodes: vec![Element::Text("arg".to_string())],
                }),
                Element::Macro(MacroNode {
                    mdoc_macro: Macro::Bro,
                    nodes: vec![Element::Macro(MacroNode {
                        mdoc_macro: Macro::Dv,
                        nodes: vec![Element::Text("ARG".to_string())],
                    })],
                }),
                Element::Macro(MacroNode {
                    mdoc_macro: Macro::Bro,
                    nodes: vec![
                        Element::Text("arg".to_string()),
                        Element::Macro(MacroNode {
                            mdoc_macro: Macro::Dv,
                            nodes: vec![Element::Text("ARG".to_string())],
                        }),
                    ],
                }),
                Element::Macro(MacroNode {
                    mdoc_macro: Macro::Bro,
                    nodes: vec![Element::Macro(MacroNode {
                        mdoc_macro: Macro::Dv,
                        nodes: vec![Element::Text("ARG".to_string())],
                    })],
                }),
                Element::Macro(MacroNode {
                    mdoc_macro: Macro::Bro,
                    nodes: vec![Element::Text("Line".to_string())],
                }),
            ];

            let mdoc = MdocParser::parse_mdoc(input).unwrap();
            assert_eq!(mdoc.elements, elements);
        }

        #[test]
        fn bro_not_args() {
            let input = r#".Bro Brc
.Bro
.Brc"#;
            let elements = vec![
                Element::Macro(MacroNode {
                    mdoc_macro: Macro::Bro,
                    nodes: vec![],
                }),
                Element::Macro(MacroNode {
                    mdoc_macro: Macro::Bro,
                    nodes: vec![],
                }),
            ];

            let mdoc = MdocParser::parse_mdoc(input).unwrap();
            assert_eq!(mdoc.elements, elements);
        }

        #[test]
        fn bro_callable() {
            let input = ".Bo Bro arg Brc\n.Bc";
            let elements = vec![Element::Macro(MacroNode {
                mdoc_macro: Macro::Bo,
                nodes: vec![Element::Macro(MacroNode {
                    mdoc_macro: Macro::Bro,
                    nodes: vec![Element::Text("arg".to_string())],
                })],
            })];

            let mdoc = MdocParser::parse_mdoc(input).unwrap();
            assert_eq!(mdoc.elements, elements);
        }

        #[test]
        fn r#do() {
            let input = r#".Do
Line1
Line2
.Dc
.Do arg
arg Dc
.Dc
.Do El1 El2 El3 Dc
.Do arg Dc
.Do
.Dv ARG
.Dc
.Do arg
.Dv ARG Dc
.Do Dv ARG Dc
.Do
Line
.Dc"#;
            let elements = vec![
                Element::Macro(MacroNode {
                    mdoc_macro: Macro::Do,
                    nodes: vec![
                        Element::Text("Line1".to_string()),
                        Element::Text("Line2".to_string()),
                    ],
                }),
                Element::Macro(MacroNode {
                    mdoc_macro: Macro::Do,
                    nodes: vec![
                        Element::Text("arg".to_string()),
                        Element::Text("arg Dc".to_string()),
                    ],
                }),
                Element::Macro(MacroNode {
                    mdoc_macro: Macro::Do,
                    nodes: vec![
                        Element::Text("El1".to_string()),
                        Element::Text("El2".to_string()),
                        Element::Text("El3".to_string()),
                    ],
                }),
                Element::Macro(MacroNode {
                    mdoc_macro: Macro::Do,
                    nodes: vec![Element::Text("arg".to_string())],
                }),
                Element::Macro(MacroNode {
                    mdoc_macro: Macro::Do,
                    nodes: vec![Element::Macro(MacroNode {
                        mdoc_macro: Macro::Dv,
                        nodes: vec![Element::Text("ARG".to_string())],
                    })],
                }),
                Element::Macro(MacroNode {
                    mdoc_macro: Macro::Do,
                    nodes: vec![
                        Element::Text("arg".to_string()),
                        Element::Macro(MacroNode {
                            mdoc_macro: Macro::Dv,
                            nodes: vec![Element::Text("ARG".to_string())],
                        }),
                    ],
                }),
                Element::Macro(MacroNode {
                    mdoc_macro: Macro::Do,
                    nodes: vec![Element::Macro(MacroNode {
                        mdoc_macro: Macro::Dv,
                        nodes: vec![Element::Text("ARG".to_string())],
                    })],
                }),
                Element::Macro(MacroNode {
                    mdoc_macro: Macro::Do,
                    nodes: vec![Element::Text("Line".to_string())],
                }),
            ];

            let mdoc = MdocParser::parse_mdoc(input).unwrap();
            assert_eq!(mdoc.elements, elements);
        }

        #[test]
        fn do_not_args() {
            let input = r#".Do Dc
.Do Dc
.Do
.Dc"#;
            let elements = vec![
                Element::Macro(MacroNode {
                    mdoc_macro: Macro::Do,
                    nodes: vec![],
                }),
                Element::Macro(MacroNode {
                    mdoc_macro: Macro::Do,
                    nodes: vec![],
                }),
                Element::Macro(MacroNode {
                    mdoc_macro: Macro::Do,
                    nodes: vec![],
                }),
            ];

            let mdoc = MdocParser::parse_mdoc(input).unwrap();
            assert_eq!(mdoc.elements, elements);
        }

        #[test]
        fn do_callable() {
            let input = ".Bo Do arg Dc\n.Bc";
            let elements = vec![Element::Macro(MacroNode {
                mdoc_macro: Macro::Bo,
                nodes: vec![Element::Macro(MacroNode {
                    mdoc_macro: Macro::Do,
                    nodes: vec![Element::Text("arg".to_string())],
                })],
            })];

            let mdoc = MdocParser::parse_mdoc(input).unwrap();
            assert_eq!(mdoc.elements, elements);
        }

        #[test]
        fn eo() {
            let input = r#".Eo
Line
.Ec
.Eo [
Line
.Ec ]
.Eo
Line
.Ec .
.Eo [ arg1 arg2 Ec ]
.Eo arg1 arg2 Ec
.Eo arg1 arg2 Ec .
.Eo [ arg1
.Ec ]
.Eo
Line
.Ec
"#;

            let elements = vec![
                Element::Macro(MacroNode {
                    mdoc_macro: Macro::Eo {
                        opening_delimiter: None,
                        closing_delimiter: None,
                    },
                    nodes: vec![Element::Text("Line".to_string())],
                }),
                Element::Macro(MacroNode {
                    mdoc_macro: Macro::Eo {
                        opening_delimiter: Some('['),
                        closing_delimiter: Some(']'),
                    },
                    nodes: vec![Element::Text("Line".to_string())],
                }),
                Element::Macro(MacroNode {
                    mdoc_macro: Macro::Eo {
                        opening_delimiter: None,
                        closing_delimiter: Some('.'),
                    },
                    nodes: vec![Element::Text("Line".to_string())],
                }),
                Element::Macro(MacroNode {
                    mdoc_macro: Macro::Eo {
                        opening_delimiter: Some('['),
                        closing_delimiter: Some(']'),
                    },
                    nodes: vec![
                        Element::Text("arg1".to_string()),
                        Element::Text("arg2".to_string()),
                    ],
                }),
                Element::Macro(MacroNode {
                    mdoc_macro: Macro::Eo {
                        opening_delimiter: None,
                        closing_delimiter: None,
                    },
                    nodes: vec![
                        Element::Text("arg1".to_string()),
                        Element::Text("arg2".to_string()),
                    ],
                }),
                Element::Macro(MacroNode {
                    mdoc_macro: Macro::Eo {
                        opening_delimiter: None,
                        closing_delimiter: Some('.'),
                    },
                    nodes: vec![
                        Element::Text("arg1".to_string()),
                        Element::Text("arg2".to_string()),
                    ],
                }),
                Element::Macro(MacroNode {
                    mdoc_macro: Macro::Eo {
                        opening_delimiter: Some('['),
                        closing_delimiter: Some(']'),
                    },
                    nodes: vec![Element::Text("arg1".to_string())],
                }),
                Element::Macro(MacroNode {
                    mdoc_macro: Macro::Eo {
                        opening_delimiter: None,
                        closing_delimiter: None,
                    },
                    nodes: vec![Element::Text("Line".to_string())],
                }),
            ];

            let mdoc = MdocParser::parse_mdoc(input).unwrap();
            assert_eq!(mdoc.elements, elements);
        }

        #[test]
        fn eo_not_args() {
            let input = ".Eo Ec";
            let elements = vec![Element::Macro(MacroNode {
                mdoc_macro: Macro::Eo {
                    opening_delimiter: None,
                    closing_delimiter: None,
                },
                nodes: vec![],
            })];

            let mdoc = MdocParser::parse_mdoc(input).unwrap();
            assert_eq!(mdoc.elements, elements);
        }

        #[test]
        fn eo_parsed() {
            let input = r#".Eo
.Dv ARG
.Ec
.Eo
.Dv ARG
.Ec .
.Eo [
.Dv ARG
.Ec ]
.Eo Dv ARG
.Ec
.Eo Dv ARG
.Ec .
.Eo [ Dv ARG
.Ec ]
.Eo Dv ARG Ec
.Eo Dv ARG Ec .
.Eo [ Dv ARG Ec ]
.Eo
Text
.Ec
"#;
            let elements = vec![
                Element::Macro(MacroNode {
                    mdoc_macro: Macro::Eo {
                        opening_delimiter: None,
                        closing_delimiter: None,
                    },
                    nodes: vec![Element::Macro(MacroNode {
                        mdoc_macro: Macro::Dv,
                        nodes: vec![Element::Text("ARG".to_string())],
                    })],
                }),
                Element::Macro(MacroNode {
                    mdoc_macro: Macro::Eo {
                        opening_delimiter: None,
                        closing_delimiter: Some('.'),
                    },
                    nodes: vec![Element::Macro(MacroNode {
                        mdoc_macro: Macro::Dv,
                        nodes: vec![Element::Text("ARG".to_string())],
                    })],
                }),
                Element::Macro(MacroNode {
                    mdoc_macro: Macro::Eo {
                        opening_delimiter: Some('['),
                        closing_delimiter: Some(']'),
                    },
                    nodes: vec![Element::Macro(MacroNode {
                        mdoc_macro: Macro::Dv,
                        nodes: vec![Element::Text("ARG".to_string())],
                    })],
                }),
                Element::Macro(MacroNode {
                    mdoc_macro: Macro::Eo {
                        opening_delimiter: None,
                        closing_delimiter: None,
                    },
                    nodes: vec![Element::Macro(MacroNode {
                        mdoc_macro: Macro::Dv,
                        nodes: vec![Element::Text("ARG".to_string())],
                    })],
                }),
                Element::Macro(MacroNode {
                    mdoc_macro: Macro::Eo {
                        opening_delimiter: None,
                        closing_delimiter: Some('.'),
                    },
                    nodes: vec![Element::Macro(MacroNode {
                        mdoc_macro: Macro::Dv,
                        nodes: vec![Element::Text("ARG".to_string())],
                    })],
                }),
                Element::Macro(MacroNode {
                    mdoc_macro: Macro::Eo {
                        opening_delimiter: Some('['),
                        closing_delimiter: Some(']'),
                    },
                    nodes: vec![Element::Macro(MacroNode {
                        mdoc_macro: Macro::Dv,
                        nodes: vec![Element::Text("ARG".to_string())],
                    })],
                }),
                Element::Macro(MacroNode {
                    mdoc_macro: Macro::Eo {
                        opening_delimiter: None,
                        closing_delimiter: None,
                    },
                    nodes: vec![Element::Macro(MacroNode {
                        mdoc_macro: Macro::Dv,
                        nodes: vec![Element::Text("ARG".to_string())],
                    })],
                }),
                Element::Macro(MacroNode {
                    mdoc_macro: Macro::Eo {
                        opening_delimiter: None,
                        closing_delimiter: Some('.'),
                    },
                    nodes: vec![Element::Macro(MacroNode {
                        mdoc_macro: Macro::Dv,
                        nodes: vec![Element::Text("ARG".to_string())],
                    })],
                }),
                Element::Macro(MacroNode {
                    mdoc_macro: Macro::Eo {
                        opening_delimiter: Some('['),
                        closing_delimiter: Some(']'),
                    },
                    nodes: vec![Element::Macro(MacroNode {
                        mdoc_macro: Macro::Dv,
                        nodes: vec![Element::Text("ARG".to_string())],
                    })],
                }),
                Element::Macro(MacroNode {
                    mdoc_macro: Macro::Eo {
                        opening_delimiter: None,
                        closing_delimiter: None,
                    },
                    nodes: vec![Element::Text("Text".to_string())],
                }),
            ];

            let mdoc = MdocParser::parse_mdoc(input).unwrap();
            assert_eq!(mdoc.elements, elements);
        }

        #[test]
        fn eo_callable() {
            let input = ".Bo Eo [ arg Ec ]\n.Bc";
            let elements = vec![Element::Macro(MacroNode {
                mdoc_macro: Macro::Bo,
                nodes: vec![Element::Macro(MacroNode {
                    mdoc_macro: Macro::Eo {
                        opening_delimiter: Some('['),
                        closing_delimiter: Some(']'),
                    },
                    nodes: vec![Element::Text("arg".to_string())],
                })],
            })];

            let mdoc = MdocParser::parse_mdoc(input).unwrap();
            assert_eq!(mdoc.elements, elements);
        }

        #[test]
        fn fo() {
            let input = r#".Fo funcname
Line
.Fc
.Fo funcname Fc
.Fo funcname arg1
arg2 Fc
.Fc
"#;
            let elements = vec![
                Element::Macro(MacroNode {
                    mdoc_macro: Macro::Fo {
                        funcname: "funcname".to_string(),
                    },
                    nodes: vec![Element::Text("Line".to_string())],
                }),
                Element::Macro(MacroNode {
                    mdoc_macro: Macro::Fo {
                        funcname: "funcname".to_string(),
                    },
                    nodes: vec![],
                }),
                Element::Macro(MacroNode {
                    mdoc_macro: Macro::Fo {
                        funcname: "funcname".to_string(),
                    },
                    nodes: vec![
                        Element::Text("arg1".to_string()),
                        Element::Text("arg2 Fc".to_string()),
                    ],
                }),
            ];

            let mdoc = MdocParser::parse_mdoc(input).unwrap();
            assert_eq!(mdoc.elements, elements);
        }

        #[test]
        fn fo_not_args() {
            assert_eq!(MdocParser::parse_mdoc(".Fo.Fc").unwrap().elements, vec![]);
        }

        #[test]
        fn fo_not_parsed() {
            let input = r#".Fo funcname Dv ARG
.Fc            
"#;
            let elements = vec![Element::Macro(MacroNode {
                mdoc_macro: Macro::Fo {
                    funcname: "funcname".to_string(),
                },
                nodes: vec![Element::Text("Dv ARG".to_string())],
            })];

            let mdoc = MdocParser::parse_mdoc(input).unwrap();
            assert_eq!(mdoc.elements, elements);
        }

        // .Oo -----------------------------------------------------------

        #[test]
        fn oo() {
            let input = r#".Oo
Line1
Line2
.Oc
.Oo El1 El2 El3 Oc
.Oo
arg Oc
.Oc
.Oo
Line
.Oc
"#;
            let elements = vec![
                Element::Macro(MacroNode {
                    mdoc_macro: Macro::Oo,
                    nodes: vec![
                        Element::Text("Line1".to_string()),
                        Element::Text("Line2".to_string()),
                    ],
                }),
                Element::Macro(MacroNode {
                    mdoc_macro: Macro::Oo,
                    nodes: vec![
                        Element::Text("El1".to_string()),
                        Element::Text("El2".to_string()),
                        Element::Text("El3".to_string()),
                    ],
                }),
                Element::Macro(MacroNode {
                    mdoc_macro: Macro::Oo,
                    nodes: vec![Element::Text("arg Oc".to_string())],
                }),
                Element::Macro(MacroNode {
                    mdoc_macro: Macro::Oo,
                    nodes: vec![Element::Text("Line".to_string())],
                }),
            ];

            let mdoc = MdocParser::parse_mdoc(input).unwrap();
            assert_eq!(mdoc.elements, elements);
        }

        #[test]
        fn oo_no_args() {
            let input = r#".Oo Oc
.Oo
.Oc"#;
            let elements = vec![
                Element::Macro(MacroNode {
                    mdoc_macro: Macro::Oo,
                    nodes: vec![],
                }),
                Element::Macro(MacroNode {
                    mdoc_macro: Macro::Oo,
                    nodes: vec![],
                }),
            ];

            let mdoc = MdocParser::parse_mdoc(input).unwrap();
            assert_eq!(mdoc.elements, elements);
        }

        #[test]
        fn oo_parsed() {
            let input = r#".Oo
.Ad addr
.Oc
.Oo Dv CONSTANT
.Oc
.Oo
Line
.Oc
"#;
            let elements = vec![
                Element::Macro(MacroNode {
                    mdoc_macro: Macro::Oo,
                    nodes: vec![Element::Macro(MacroNode {
                        mdoc_macro: Macro::Ad,
                        nodes: vec![Element::Text("addr".to_string())],
                    })],
                }),
                Element::Macro(MacroNode {
                    mdoc_macro: Macro::Oo,
                    nodes: vec![Element::Macro(MacroNode {
                        mdoc_macro: Macro::Dv,
                        nodes: vec![Element::Text("CONSTANT".to_string())],
                    })],
                }),
                Element::Macro(MacroNode {
                    mdoc_macro: Macro::Oo,
                    nodes: vec![Element::Text("Line".to_string())],
                }),
            ];

            let mdoc = MdocParser::parse_mdoc(input).unwrap();
            assert_eq!(mdoc.elements, elements);
        }

        #[test]
        fn oo_called() {
            let input = r#".Ao
.Oo
.Ad addr
.Oc
.Oo Dv CONSTANT
.Oc
.Oo
Line
.Oc
.Ac
"#;
            let elements = vec![Element::Macro(MacroNode {
                mdoc_macro: Macro::Ao,
                nodes: vec![
                    Element::Macro(MacroNode {
                        mdoc_macro: Macro::Oo,
                        nodes: vec![Element::Macro(MacroNode {
                            mdoc_macro: Macro::Ad,
                            nodes: vec![Element::Text("addr".to_string())],
                        })],
                    }),
                    Element::Macro(MacroNode {
                        mdoc_macro: Macro::Oo,
                        nodes: vec![Element::Macro(MacroNode {
                            mdoc_macro: Macro::Dv,
                            nodes: vec![Element::Text("CONSTANT".to_string())],
                        })],
                    }),
                    Element::Macro(MacroNode {
                        mdoc_macro: Macro::Oo,
                        nodes: vec![Element::Text("Line".to_string())],
                    }),
                ],
            })];

            let mdoc = MdocParser::parse_mdoc(input).unwrap();
            assert_eq!(mdoc.elements, elements);
        }

        // .Po -----------------------------------------------------------

        #[test]
        fn po() {
            let input = r#".Po
Line1
Line2
.Pc
.Po El1 El2 El3 Pc
.Po
arg Pc
.Pc
.Po
Line
.Pc
"#;
            let elements = vec![
                Element::Macro(MacroNode {
                    mdoc_macro: Macro::Po,
                    nodes: vec![
                        Element::Text("Line1".to_string()),
                        Element::Text("Line2".to_string()),
                    ],
                }),
                Element::Macro(MacroNode {
                    mdoc_macro: Macro::Po,
                    nodes: vec![
                        Element::Text("El1".to_string()),
                        Element::Text("El2".to_string()),
                        Element::Text("El3".to_string()),
                    ],
                }),
                Element::Macro(MacroNode {
                    mdoc_macro: Macro::Po,
                    nodes: vec![Element::Text("arg Pc".to_string())],
                }),
                Element::Macro(MacroNode {
                    mdoc_macro: Macro::Po,
                    nodes: vec![Element::Text("Line".to_string())],
                }),
            ];

            let mdoc = MdocParser::parse_mdoc(input).unwrap();
            assert_eq!(mdoc.elements, elements);
        }

        #[test]
        fn po_no_args() {
            let input = r#".Po Pc
.Po
.Pc"#;
            let elements = vec![
                Element::Macro(MacroNode {
                    mdoc_macro: Macro::Po,
                    nodes: vec![],
                }),
                Element::Macro(MacroNode {
                    mdoc_macro: Macro::Po,
                    nodes: vec![],
                }),
            ];

            let mdoc = MdocParser::parse_mdoc(input).unwrap();
            assert_eq!(mdoc.elements, elements);
        }

        #[test]
        fn po_parsed() {
            let input = r#".Po
.Ad addr
.Pc
.Po Dv CONSTANT
.Pc
.Po
Line
.Pc
"#;
            let elements = vec![
                Element::Macro(MacroNode {
                    mdoc_macro: Macro::Po,
                    nodes: vec![Element::Macro(MacroNode {
                        mdoc_macro: Macro::Ad,
                        nodes: vec![Element::Text("addr".to_string())],
                    })],
                }),
                Element::Macro(MacroNode {
                    mdoc_macro: Macro::Po,
                    nodes: vec![Element::Macro(MacroNode {
                        mdoc_macro: Macro::Dv,
                        nodes: vec![Element::Text("CONSTANT".to_string())],
                    })],
                }),
                Element::Macro(MacroNode {
                    mdoc_macro: Macro::Po,
                    nodes: vec![Element::Text("Line".to_string())],
                }),
            ];

            let mdoc = MdocParser::parse_mdoc(input).unwrap();
            assert_eq!(mdoc.elements, elements);
        }

        #[test]
        fn po_called() {
            let input = r#".Ao
.Po
.Ad addr
.Pc
.Po Dv CONSTANT
.Pc
.Po
Line
.Pc
.Ac
"#;
            let elements = vec![Element::Macro(MacroNode {
                mdoc_macro: Macro::Ao,
                nodes: vec![
                    Element::Macro(MacroNode {
                        mdoc_macro: Macro::Po,
                        nodes: vec![Element::Macro(MacroNode {
                            mdoc_macro: Macro::Ad,
                            nodes: vec![Element::Text("addr".to_string())],
                        })],
                    }),
                    Element::Macro(MacroNode {
                        mdoc_macro: Macro::Po,
                        nodes: vec![Element::Macro(MacroNode {
                            mdoc_macro: Macro::Dv,
                            nodes: vec![Element::Text("CONSTANT".to_string())],
                        })],
                    }),
                    Element::Macro(MacroNode {
                        mdoc_macro: Macro::Po,
                        nodes: vec![Element::Text("Line".to_string())],
                    }),
                ],
            })];

            let mdoc = MdocParser::parse_mdoc(input).unwrap();
            assert_eq!(mdoc.elements, elements);
        }

        // .Qo -----------------------------------------------------------

        #[test]
        fn qo() {
            let input = r#".Qo
Line1
Line2
.Qc
.Qo El1 El2 El3 Qc
.Qo
arg Qc
.Qc
.Qo
Line
.Qc
"#;
            let elements = vec![
                Element::Macro(MacroNode {
                    mdoc_macro: Macro::Qo,
                    nodes: vec![
                        Element::Text("Line1".to_string()),
                        Element::Text("Line2".to_string()),
                    ],
                }),
                Element::Macro(MacroNode {
                    mdoc_macro: Macro::Qo,
                    nodes: vec![
                        Element::Text("El1".to_string()),
                        Element::Text("El2".to_string()),
                        Element::Text("El3".to_string()),
                    ],
                }),
                Element::Macro(MacroNode {
                    mdoc_macro: Macro::Qo,
                    nodes: vec![Element::Text("arg Qc".to_string())],
                }),
                Element::Macro(MacroNode {
                    mdoc_macro: Macro::Qo,
                    nodes: vec![Element::Text("Line".to_string())],
                }),
            ];

            let mdoc = MdocParser::parse_mdoc(input).unwrap();
            assert_eq!(mdoc.elements, elements);
        }

        #[test]
        fn qo_no_args() {
            let input = r#".Qo Qc
.Qo
.Qc"#;
            let elements = vec![
                Element::Macro(MacroNode {
                    mdoc_macro: Macro::Qo,
                    nodes: vec![],
                }),
                Element::Macro(MacroNode {
                    mdoc_macro: Macro::Qo,
                    nodes: vec![],
                }),
            ];

            let mdoc = MdocParser::parse_mdoc(input).unwrap();
            assert_eq!(mdoc.elements, elements);
        }

        #[test]
        fn qo_parsed() {
            let input = r#".Qo
.Ad addr
.Qc
.Qo Dv CONSTANT
.Qc
.Qo
Line
.Qc
"#;
            let elements = vec![
                Element::Macro(MacroNode {
                    mdoc_macro: Macro::Qo,
                    nodes: vec![Element::Macro(MacroNode {
                        mdoc_macro: Macro::Ad,
                        nodes: vec![Element::Text("addr".to_string())],
                    })],
                }),
                Element::Macro(MacroNode {
                    mdoc_macro: Macro::Qo,
                    nodes: vec![Element::Macro(MacroNode {
                        mdoc_macro: Macro::Dv,
                        nodes: vec![Element::Text("CONSTANT".to_string())],
                    })],
                }),
                Element::Macro(MacroNode {
                    mdoc_macro: Macro::Qo,
                    nodes: vec![Element::Text("Line".to_string())],
                }),
            ];

            let mdoc = MdocParser::parse_mdoc(input).unwrap();
            assert_eq!(mdoc.elements, elements);
        }

        #[test]
        fn qo_called() {
            let input = r#".Ao
.Qo
.Ad addr
.Qc
.Qo Dv CONSTANT
.Qc
.Qo
Line
.Qc
.Ac
"#;
            let elements = vec![Element::Macro(MacroNode {
                mdoc_macro: Macro::Ao,
                nodes: vec![
                    Element::Macro(MacroNode {
                        mdoc_macro: Macro::Qo,
                        nodes: vec![Element::Macro(MacroNode {
                            mdoc_macro: Macro::Ad,
                            nodes: vec![Element::Text("addr".to_string())],
                        })],
                    }),
                    Element::Macro(MacroNode {
                        mdoc_macro: Macro::Qo,
                        nodes: vec![Element::Macro(MacroNode {
                            mdoc_macro: Macro::Dv,
                            nodes: vec![Element::Text("CONSTANT".to_string())],
                        })],
                    }),
                    Element::Macro(MacroNode {
                        mdoc_macro: Macro::Qo,
                        nodes: vec![Element::Text("Line".to_string())],
                    }),
                ],
            })];

            let mdoc = MdocParser::parse_mdoc(input).unwrap();
            assert_eq!(mdoc.elements, elements);
        }

        // .Rs -----------------------------------------------------------

        #[test]
        fn rs() {
            let input = r#".Rs
.%A John Doe
.%B Title Line Ad addr1
.%D January 1, 1970
.%U protocol://path
.Re
.Rs %A John Doe %B Title Line Ad addr1 %D January 1, 1970 %U protocol://path 
.Re
.Rs %A John Doe 
.%B Title Line Ad addr1
.%D January 1, 1970
.%U protocol://path
.Re"#;

            let elements = vec![
                Element::Macro(MacroNode {
                    mdoc_macro: Macro::Rs,
                    nodes: vec![
                        Element::Macro(MacroNode {
                            mdoc_macro: Macro::A,
                            nodes: vec![
                                Element::Text("John".to_string()),
                                Element::Text("Doe".to_string()),
                            ],
                        }),
                        Element::Macro(MacroNode {
                            mdoc_macro: Macro::B,
                            nodes: vec![
                                Element::Text("Title".to_string()),
                                Element::Text("Line".to_string()),
                                Element::Text("Ad".to_string()),
                                Element::Text("addr1".to_string()),
                            ],
                        }),
                        Element::Macro(MacroNode {
                            mdoc_macro: Macro::U,
                            nodes: vec![Element::Text("protocol://path".to_string())],
                        }),
                        Element::Macro(MacroNode {
                            mdoc_macro: Macro::D,
                            nodes: vec![
                                Element::Text("January".to_string()),
                                Element::Text("1,".to_string()),
                                Element::Text("1970".to_string()),
                            ],
                        }),
                    ],
                }),
                Element::Macro(MacroNode {
                    mdoc_macro: Macro::Rs,
                    nodes: vec![],
                }),
                Element::Macro(MacroNode {
                    mdoc_macro: Macro::Rs,
                    nodes: vec![
                        Element::Macro(MacroNode {
                            mdoc_macro: Macro::B,
                            nodes: vec![
                                Element::Text("Title".to_string()),
                                Element::Text("Line".to_string()),
                                Element::Text("Ad".to_string()),
                                Element::Text("addr1".to_string()),
                            ],
                        }),
                        Element::Macro(MacroNode {
                            mdoc_macro: Macro::U,
                            nodes: vec![Element::Text("protocol://path".to_string())],
                        }),
                        Element::Macro(MacroNode {
                            mdoc_macro: Macro::D,
                            nodes: vec![
                                Element::Text("January".to_string()),
                                Element::Text("1,".to_string()),
                                Element::Text("1970".to_string()),
                            ],
                        }),
                    ],
                }),
            ];

            let mdoc = MdocParser::parse_mdoc(input).unwrap();
            assert_eq!(mdoc.elements, elements);
        }

        #[test]

        fn rs_wrong_args() {
            assert_eq!(MdocParser::parse_mdoc(
                r#".Rs
Line1
Line2
.Re
"#
            )
            .unwrap().elements, vec![]);
            assert_eq!(MdocParser::parse_mdoc(
                r#".Rs El1 El2 El3 
Re"#
            )
            .unwrap().elements, vec![]);
            assert_eq!(MdocParser::parse_mdoc(
                r#".Rs
arg Re"#
            )
            .unwrap().elements, vec![]);
            assert_eq!(MdocParser::parse_mdoc(
                r#".Rs
Line
.Re
"#
            )
            .unwrap().elements, vec![]);
        }

        #[test]
        fn rs_no_args() {
            assert_eq!(MdocParser::parse_mdoc(
                r#".Rs
            .Re"#
            )
            .unwrap().elements, vec![]);
        }

        #[test]
        fn rs_not_parsed() {
            assert_eq!(MdocParser::parse_mdoc(
                r#".Rs
.%A John Doe
.%B Title Line Ad addr1
.%D January 1, 1970
.%U protocol://path
.Ad addr
.Re"#
            )
            .unwrap().elements, vec![]);
            assert_eq!(MdocParser::parse_mdoc(
                r#".Rs %A John Doe 
.%B Title Line Ad addr1
.%D January 1, 1970
.%U protocol://path
.Ad addr
.Re"#
            )
            .unwrap().elements, vec![]);
        }

        #[test]
        fn rs_submacro_sorting() {
            let input = r#".Rs
.%O Optional information
.%D January 1, 1970
.%C Location line
.%Q John Doe
.%P pp. 1-100
.%U protocol://path
.%V Volume No. 1
.%N Issue No. 1
.%R Technical report No. 1
.%J Journal Name Line
.%I John Doe
.%B Title Line
.%T Article title line
.%A John Doe
.Re"#;

            let elements = vec![Element::Macro(MacroNode {
                mdoc_macro: Macro::Rs,
                nodes: vec![
                    Element::Macro(MacroNode {
                        mdoc_macro: Macro::A,
                        nodes: vec![
                            Element::Text("John".to_string()),
                            Element::Text("Doe".to_string()),
                        ],
                    }),
                    Element::Macro(MacroNode {
                        mdoc_macro: Macro::T,
                        nodes: vec![
                            Element::Text("Article".to_string()),
                            Element::Text("title".to_string()),
                            Element::Text("line".to_string()),
                        ],
                    }),
                    Element::Macro(MacroNode {
                        mdoc_macro: Macro::B,
                        nodes: vec![
                            Element::Text("Title".to_string()),
                            Element::Text("Line".to_string()),
                        ],
                    }),
                    Element::Macro(MacroNode {
                        mdoc_macro: Macro::I,
                        nodes: vec![
                            Element::Text("John".to_string()),
                            Element::Text("Doe".to_string()),
                        ],
                    }),
                    Element::Macro(MacroNode {
                        mdoc_macro: Macro::J,
                        nodes: vec![
                            Element::Text("Journal".to_string()),
                            Element::Text("Name".to_string()),
                            Element::Text("Line".to_string()),
                        ],
                    }),
                    Element::Macro(MacroNode {
                        mdoc_macro: Macro::R,
                        nodes: vec![
                            Element::Text("Technical".to_string()),
                            Element::Text("report".to_string()),
                            Element::Text("No.".to_string()),
                            Element::Text("1".to_string()),
                        ],
                    }),
                    Element::Macro(MacroNode {
                        mdoc_macro: Macro::N,
                        nodes: vec![
                            Element::Text("Issue".to_string()),
                            Element::Text("No.".to_string()),
                            Element::Text("1".to_string()),
                        ],
                    }),
                    Element::Macro(MacroNode {
                        mdoc_macro: Macro::V,
                        nodes: vec![
                            Element::Text("Volume".to_string()),
                            Element::Text("No.".to_string()),
                            Element::Text("1".to_string()),
                        ],
                    }),
                    Element::Macro(MacroNode {
                        mdoc_macro: Macro::U,
                        nodes: vec![Element::Text("protocol://path".to_string())],
                    }),
                    Element::Macro(MacroNode {
                        mdoc_macro: Macro::P,
                        nodes: vec![
                            Element::Text("pp.".to_string()),
                            Element::Text("1-100".to_string()),
                        ],
                    }),
                    Element::Macro(MacroNode {
                        mdoc_macro: Macro::Q,
                        nodes: vec![
                            Element::Text("John".to_string()),
                            Element::Text("Doe".to_string()),
                        ],
                    }),
                    Element::Macro(MacroNode {
                        mdoc_macro: Macro::C,
                        nodes: vec![
                            Element::Text("Location".to_string()),
                            Element::Text("line".to_string()),
                        ],
                    }),
                    Element::Macro(MacroNode {
                        mdoc_macro: Macro::D,
                        nodes: vec![
                            Element::Text("January".to_string()),
                            Element::Text("1,".to_string()),
                            Element::Text("1970".to_string()),
                        ],
                    }),
                    Element::Macro(MacroNode {
                        mdoc_macro: Macro::O,
                        nodes: vec![
                            Element::Text("Optional".to_string()),
                            Element::Text("information".to_string()),
                        ],
                    }),
                ],
            })];

            let mdoc = MdocParser::parse_mdoc(input).unwrap();
            assert_eq!(mdoc.elements, elements);
        }

        // .So -----------------------------------------------------------

        #[test]
        fn so() {
            let input = r#".So
Line1
Line2
.Sc
.So El1 El2 El3 Sc
.So
arg Sc
.Sc
.So
Line
.Sc
"#;
            let elements = vec![
                Element::Macro(MacroNode {
                    mdoc_macro: Macro::So,
                    nodes: vec![
                        Element::Text("Line1".to_string()),
                        Element::Text("Line2".to_string()),
                    ],
                }),
                Element::Macro(MacroNode {
                    mdoc_macro: Macro::So,
                    nodes: vec![
                        Element::Text("El1".to_string()),
                        Element::Text("El2".to_string()),
                        Element::Text("El3".to_string()),
                    ],
                }),
                Element::Macro(MacroNode {
                    mdoc_macro: Macro::So,
                    nodes: vec![Element::Text("arg Sc".to_string())],
                }),
                Element::Macro(MacroNode {
                    mdoc_macro: Macro::So,
                    nodes: vec![Element::Text("Line".to_string())],
                }),
            ];

            let mdoc = MdocParser::parse_mdoc(input).unwrap();
            assert_eq!(mdoc.elements, elements);
        }

        #[test]
        fn so_no_args() {
            let input = r#".So Sc
.So
.Sc"#;
            let elements = vec![
                Element::Macro(MacroNode {
                    mdoc_macro: Macro::So,
                    nodes: vec![],
                }),
                Element::Macro(MacroNode {
                    mdoc_macro: Macro::So,
                    nodes: vec![],
                }),
            ];

            let mdoc = MdocParser::parse_mdoc(input).unwrap();
            assert_eq!(mdoc.elements, elements);
        }

        #[test]
        fn so_parsed() {
            let input = r#".So
.Ad addr
.Sc
.So Dv CONSTANT
.Sc
.So
Line
.Sc
"#;
            let elements = vec![
                Element::Macro(MacroNode {
                    mdoc_macro: Macro::So,
                    nodes: vec![Element::Macro(MacroNode {
                        mdoc_macro: Macro::Ad,
                        nodes: vec![Element::Text("addr".to_string())],
                    })],
                }),
                Element::Macro(MacroNode {
                    mdoc_macro: Macro::So,
                    nodes: vec![Element::Macro(MacroNode {
                        mdoc_macro: Macro::Dv,
                        nodes: vec![Element::Text("CONSTANT".to_string())],
                    })],
                }),
                Element::Macro(MacroNode {
                    mdoc_macro: Macro::So,
                    nodes: vec![Element::Text("Line".to_string())],
                }),
            ];

            let mdoc = MdocParser::parse_mdoc(input).unwrap();
            assert_eq!(mdoc.elements, elements);
        }

        #[test]
        fn so_called() {
            let input = r#".Ao
.So
.Ad addr
.Sc
.So Dv CONSTANT
.Sc
.So
Line
.Sc
.Ac
"#;
            let elements = vec![Element::Macro(MacroNode {
                mdoc_macro: Macro::Ao,
                nodes: vec![
                    Element::Macro(MacroNode {
                        mdoc_macro: Macro::So,
                        nodes: vec![Element::Macro(MacroNode {
                            mdoc_macro: Macro::Ad,
                            nodes: vec![Element::Text("addr".to_string())],
                        })],
                    }),
                    Element::Macro(MacroNode {
                        mdoc_macro: Macro::So,
                        nodes: vec![Element::Macro(MacroNode {
                            mdoc_macro: Macro::Dv,
                            nodes: vec![Element::Text("CONSTANT".to_string())],
                        })],
                    }),
                    Element::Macro(MacroNode {
                        mdoc_macro: Macro::So,
                        nodes: vec![Element::Text("Line".to_string())],
                    }),
                ],
            })];

            let mdoc = MdocParser::parse_mdoc(input).unwrap();
            assert_eq!(mdoc.elements, elements);
        }

        // .Xo -----------------------------------------------------------

        #[test]
        fn xo() {
            let input = r#".Xo
Line1
Line2
.Xc
.Xo El1 El2 El3 Xc
.Xo
arg Xc
.Xc
.Xo
Line
.Xc
"#;
            let elements = vec![
                Element::Macro(MacroNode {
                    mdoc_macro: Macro::Xo,
                    nodes: vec![
                        Element::Text("Line1".to_string()),
                        Element::Text("Line2".to_string()),
                    ],
                }),
                Element::Macro(MacroNode {
                    mdoc_macro: Macro::Xo,
                    nodes: vec![
                        Element::Text("El1".to_string()),
                        Element::Text("El2".to_string()),
                        Element::Text("El3".to_string()),
                    ],
                }),
                Element::Macro(MacroNode {
                    mdoc_macro: Macro::Xo,
                    nodes: vec![Element::Text("arg Xc".to_string())],
                }),
                Element::Macro(MacroNode {
                    mdoc_macro: Macro::Xo,
                    nodes: vec![Element::Text("Line".to_string())],
                }),
            ];

            let mdoc = MdocParser::parse_mdoc(input).unwrap();
            assert_eq!(mdoc.elements, elements);
        }

        #[test]
        fn xo_no_args() {
            let input = r#".Xo Xc
.Xo
.Xc"#;
            let elements = vec![
                Element::Macro(MacroNode {
                    mdoc_macro: Macro::Xo,
                    nodes: vec![],
                }),
                Element::Macro(MacroNode {
                    mdoc_macro: Macro::Xo,
                    nodes: vec![],
                }),
            ];

            let mdoc = MdocParser::parse_mdoc(input).unwrap();
            assert_eq!(mdoc.elements, elements);
        }

        #[test]
        fn xo_parsed() {
            let input = r#".Xo
.Ad addr
.Xc
.Xo Dv CONSTANT
.Xc
.Xo
Line
.Xc
"#;
            let elements = vec![
                Element::Macro(MacroNode {
                    mdoc_macro: Macro::Xo,
                    nodes: vec![Element::Macro(MacroNode {
                        mdoc_macro: Macro::Ad,
                        nodes: vec![Element::Text("addr".to_string())],
                    })],
                }),
                Element::Macro(MacroNode {
                    mdoc_macro: Macro::Xo,
                    nodes: vec![Element::Macro(MacroNode {
                        mdoc_macro: Macro::Dv,
                        nodes: vec![Element::Text("CONSTANT".to_string())],
                    })],
                }),
                Element::Macro(MacroNode {
                    mdoc_macro: Macro::Xo,
                    nodes: vec![Element::Text("Line".to_string())],
                }),
            ];

            let mdoc = MdocParser::parse_mdoc(input).unwrap();
            assert_eq!(mdoc.elements, elements);
        }

        #[test]
        fn xo_called() {
            let input = r#".Ao
.Xo
.Ad addr
.Xc
.Xo Dv CONSTANT
.Xc
.Xo
Line
.Xc
.Ac
"#;
            let elements = vec![Element::Macro(MacroNode {
                mdoc_macro: Macro::Ao,
                nodes: vec![
                    Element::Macro(MacroNode {
                        mdoc_macro: Macro::Xo,
                        nodes: vec![Element::Macro(MacroNode {
                            mdoc_macro: Macro::Ad,
                            nodes: vec![Element::Text("addr".to_string())],
                        })],
                    }),
                    Element::Macro(MacroNode {
                        mdoc_macro: Macro::Xo,
                        nodes: vec![Element::Macro(MacroNode {
                            mdoc_macro: Macro::Dv,
                            nodes: vec![Element::Text("CONSTANT".to_string())],
                        })],
                    }),
                    Element::Macro(MacroNode {
                        mdoc_macro: Macro::Xo,
                        nodes: vec![Element::Text("Line".to_string())],
                    }),
                ],
            })];

            let mdoc = MdocParser::parse_mdoc(input).unwrap();
            assert_eq!(mdoc.elements, elements);
        }
    }

    mod inline {
        use crate::man_util::parser::*;

        mod rs_submacros {
            use crate::man_util::parser::*;

            #[test]
            fn a() {
                let content = ".%A John Doe";
                let elements = vec![Element::Macro(MacroNode {
                    mdoc_macro: Macro::A,
                    nodes: vec![
                        Element::Text("John".to_string()),
                        Element::Text("Doe".to_string()),
                    ],
                })];

                let mdoc = MdocParser::parse_mdoc(content).unwrap();
                assert_eq!(mdoc.elements, elements);
            }

            #[test]
            fn a_with_whitespaces() {
                let content = ".%A John  \t  Doe";
                let elements = vec![Element::Macro(MacroNode {
                    mdoc_macro: Macro::A,
                    nodes: vec![
                        Element::Text("John".to_string()),
                        Element::Text("Doe".to_string()),
                    ],
                })];

                let mdoc = MdocParser::parse_mdoc(content).unwrap();
                assert_eq!(mdoc.elements, elements);
            }

            #[test]
            fn a_no_args() {
                let content = ".%A";
                let elements = vec![];

                let mdoc = MdocParser::parse_mdoc(content).unwrap();
                assert_eq!(mdoc.elements, elements);
            }

            #[test]
            fn a_not_parsed() {
                let content = ".%A John Doe Ad addr1";
                let elements = vec![Element::Macro(MacroNode {
                    mdoc_macro: Macro::A,
                    nodes: vec![
                        Element::Text("John".to_string()),
                        Element::Text("Doe".to_string()),
                        Element::Text("Ad".to_string()),
                        Element::Text("addr1".to_string()),
                    ],
                })];

                let mdoc = MdocParser::parse_mdoc(content).unwrap();
                assert_eq!(mdoc.elements, elements);
            }

            #[test]
            fn a_not_callable() {
                let content = ".Ad addr1 %A John Doe";
                let elements = vec![Element::Macro(MacroNode {
                    mdoc_macro: Macro::Ad,
                    nodes: vec![
                        Element::Text("addr1".to_string()),
                        Element::Text("%A".to_string()),
                        Element::Text("John".to_string()),
                        Element::Text("Doe".to_string()),
                    ],
                })];

                let mdoc = MdocParser::parse_mdoc(content).unwrap();
                assert_eq!(mdoc.elements, elements);
            }

            #[test]
            fn b() {
                let content = ".%B Title Line";
                let elements = vec![Element::Macro(MacroNode {
                    mdoc_macro: Macro::B,
                    nodes: vec![
                        Element::Text("Title".to_string()),
                        Element::Text("Line".to_string()),
                    ],
                })];

                let mdoc = MdocParser::parse_mdoc(content).unwrap();
                assert_eq!(mdoc.elements, elements);
            }

            #[test]
            fn b_with_whitespaces() {
                let content = ".%B Title  \t  Line\n";
                let elements = vec![Element::Macro(MacroNode {
                    mdoc_macro: Macro::B,
                    nodes: vec![
                        Element::Text("Title".to_string()),
                        Element::Text("Line".to_string()),
                    ],
                })];

                let mdoc = MdocParser::parse_mdoc(content).unwrap();
                assert_eq!(mdoc.elements, elements);
            }

            #[test]
            fn b_no_args() {
                let content = ".%B";
                let elements = vec![];

                let mdoc = MdocParser::parse_mdoc(content).unwrap();
                assert_eq!(mdoc.elements, elements);
            }

            #[test]
            fn b_not_parsed() {
                let content = ".%B Title Line Ad addr1";
                let elements = vec![Element::Macro(MacroNode {
                    mdoc_macro: Macro::B,
                    nodes: vec![
                        Element::Text("Title".to_string()),
                        Element::Text("Line".to_string()),
                        Element::Text("Ad".to_string()),
                        Element::Text("addr1".to_string()),
                    ],
                })];

                let mdoc = MdocParser::parse_mdoc(content).unwrap();
                assert_eq!(mdoc.elements, elements);
            }

            #[test]
            fn b_not_callable() {
                let content = ".Ad addr1 %B Title Line";
                let elements = vec![Element::Macro(MacroNode {
                    mdoc_macro: Macro::Ad,
                    nodes: vec![
                        Element::Text("addr1".to_string()),
                        Element::Text("%B".to_string()),
                        Element::Text("Title".to_string()),
                        Element::Text("Line".to_string()),
                    ],
                })];

                let mdoc = MdocParser::parse_mdoc(content).unwrap();
                assert_eq!(mdoc.elements, elements);
            }

            #[test]
            fn c() {
                let content = ".%C Location line";
                let elements = vec![Element::Macro(MacroNode {
                    mdoc_macro: Macro::C,
                    nodes: vec![
                        Element::Text("Location".to_string()),
                        Element::Text("line".to_string()),
                    ],
                })];

                let mdoc = MdocParser::parse_mdoc(content).unwrap();
                assert_eq!(mdoc.elements, elements);
            }

            #[test]
            fn c_with_whitespaces() {
                let content = ".%C Location  \t  Line\n";
                let elements = vec![Element::Macro(MacroNode {
                    mdoc_macro: Macro::C,
                    nodes: vec![
                        Element::Text("Location".to_string()),
                        Element::Text("Line".to_string()),
                    ],
                })];

                let mdoc = MdocParser::parse_mdoc(content).unwrap();
                assert_eq!(mdoc.elements, elements);
            }

            #[test]
            fn c_no_args() {
                let content = ".%C";
                let elements = vec![];

                let mdoc = MdocParser::parse_mdoc(content).unwrap();
                assert_eq!(mdoc.elements, elements);
            }

            #[test]
            fn c_not_parsed() {
                let content = ".%C Location Line Ad addr1";
                let elements = vec![Element::Macro(MacroNode {
                    mdoc_macro: Macro::C,
                    nodes: vec![
                        Element::Text("Location".to_string()),
                        Element::Text("Line".to_string()),
                        Element::Text("Ad".to_string()),
                        Element::Text("addr1".to_string()),
                    ],
                })];

                let mdoc = MdocParser::parse_mdoc(content).unwrap();
                assert_eq!(mdoc.elements, elements);
            }

            #[test]
            fn c_not_callable() {
                let content = ".Ad addr1 %C Location Line";
                let elements = vec![Element::Macro(MacroNode {
                    mdoc_macro: Macro::Ad,
                    nodes: vec![
                        Element::Text("addr1".to_string()),
                        Element::Text("%C".to_string()),
                        Element::Text("Location".to_string()),
                        Element::Text("Line".to_string()),
                    ],
                })];

                let mdoc = MdocParser::parse_mdoc(content).unwrap();
                assert_eq!(mdoc.elements, elements);
            }

            #[test]
            fn d() {
                let content = ".%D January 1, 1970";
                let elements = vec![Element::Macro(MacroNode {
                    mdoc_macro: Macro::D,
                    nodes: vec![
                        Element::Text("January".to_string()),
                        Element::Text("1,".to_string()),
                        Element::Text("1970".to_string()),
                    ],
                })];

                let mdoc = MdocParser::parse_mdoc(content).unwrap();
                assert_eq!(mdoc.elements, elements);
            }

            #[test]
            fn d_with_whitespaces() {
                let content = ".%D January  \t  1,  \t  1970\n";
                let elements = vec![Element::Macro(MacroNode {
                    mdoc_macro: Macro::D,
                    nodes: vec![
                        Element::Text("January".to_string()),
                        Element::Text("1,".to_string()),
                        Element::Text("1970".to_string()),
                    ],
                })];

                let mdoc = MdocParser::parse_mdoc(content).unwrap();
                assert_eq!(mdoc.elements, elements);
            }

            #[test]
            fn d_no_month_day() {
                let content = ".%D 1970";
                let elements = vec![Element::Macro(MacroNode {
                    mdoc_macro: Macro::D,
                    nodes: vec![Element::Text("1970".to_string())],
                })];

                let mdoc = MdocParser::parse_mdoc(content).unwrap();
                assert_eq!(mdoc.elements, elements);
            }

            #[test]
            fn d_no_args() {
                let content = ".%D";
                let elements = vec![];

                let mdoc = MdocParser::parse_mdoc(content).unwrap();
                assert_eq!(mdoc.elements, elements);
            }

            #[test]
            fn d_not_parsed() {
                let input = ".%D Ad 1, 1970";
                let elements = vec![Element::Macro(MacroNode {
                    mdoc_macro: Macro::D,
                    nodes: vec![
                        Element::Text("Ad".to_string()),
                        Element::Text("1,".to_string()),
                        Element::Text("1970".to_string()),
                    ],
                })];

                let mdoc = MdocParser::parse_mdoc(input).unwrap();
                assert_eq!(mdoc.elements, elements);
            }

            #[test]
            fn d_not_callable() {
                let content = ".Ad addr1 %D January 1, 1970";
                let elements = vec![Element::Macro(MacroNode {
                    mdoc_macro: Macro::Ad,
                    nodes: vec![
                        Element::Text("addr1".to_string()),
                        Element::Text("%D".to_string()),
                        Element::Text("January".to_string()),
                        Element::Text("1,".to_string()),
                        Element::Text("1970".to_string()),
                    ],
                })];

                let mdoc = MdocParser::parse_mdoc(content).unwrap();
                assert_eq!(mdoc.elements, elements);
            }

            #[test]
            fn i() {
                let content = ".%I John Doe";
                let elements = vec![Element::Macro(MacroNode {
                    mdoc_macro: Macro::I,
                    nodes: vec![
                        Element::Text("John".to_string()),
                        Element::Text("Doe".to_string()),
                    ],
                })];

                let mdoc = MdocParser::parse_mdoc(content).unwrap();
                assert_eq!(mdoc.elements, elements);
            }

            #[test]
            fn i_with_whitespaces() {
                let content = ".%I John  \t  Doe\n";
                let elements = vec![Element::Macro(MacroNode {
                    mdoc_macro: Macro::I,
                    nodes: vec![
                        Element::Text("John".to_string()),
                        Element::Text("Doe".to_string()),
                    ],
                })];

                let mdoc = MdocParser::parse_mdoc(content).unwrap();
                assert_eq!(mdoc.elements, elements);
            }

            #[test]
            fn i_no_args() {
                let content = ".%I";
                let elements = vec![];

                let mdoc = MdocParser::parse_mdoc(content).unwrap();
                assert_eq!(mdoc.elements, elements);
            }

            #[test]
            fn i_not_parsed() {
                let content = ".%I John Doe Ad addr1";
                let elements = vec![Element::Macro(MacroNode {
                    mdoc_macro: Macro::I,
                    nodes: vec![
                        Element::Text("John".to_string()),
                        Element::Text("Doe".to_string()),
                        Element::Text("Ad".to_string()),
                        Element::Text("addr1".to_string()),
                    ],
                })];

                let mdoc = MdocParser::parse_mdoc(content).unwrap();
                assert_eq!(mdoc.elements, elements);
            }

            #[test]
            fn i_not_callable() {
                let content = ".Ad addr1 %I John Doe";
                let elements = vec![Element::Macro(MacroNode {
                    mdoc_macro: Macro::Ad,
                    nodes: vec![
                        Element::Text("addr1".to_string()),
                        Element::Text("%I".to_string()),
                        Element::Text("John".to_string()),
                        Element::Text("Doe".to_string()),
                    ],
                })];

                let mdoc = MdocParser::parse_mdoc(content).unwrap();
                assert_eq!(mdoc.elements, elements);
            }

            #[test]
            fn j() {
                let content = ".%J Journal Name Line";
                let elements = vec![Element::Macro(MacroNode {
                    mdoc_macro: Macro::J,
                    nodes: vec![
                        Element::Text("Journal".to_string()),
                        Element::Text("Name".to_string()),
                        Element::Text("Line".to_string()),
                    ],
                })];

                let mdoc = MdocParser::parse_mdoc(content).unwrap();
                assert_eq!(mdoc.elements, elements);
            }

            #[test]
            fn j_with_whitespaces() {
                let content = ".%J Journal  \t  Name  \t  Line\n";
                let elements = vec![Element::Macro(MacroNode {
                    mdoc_macro: Macro::J,
                    nodes: vec![
                        Element::Text("Journal".to_string()),
                        Element::Text("Name".to_string()),
                        Element::Text("Line".to_string()),
                    ],
                })];

                let mdoc = MdocParser::parse_mdoc(content).unwrap();
                assert_eq!(mdoc.elements, elements);
            }

            #[test]
            fn j_no_args() {
                let content = ".%J";
                let elements = vec![];

                let mdoc = MdocParser::parse_mdoc(content).unwrap();
                assert_eq!(mdoc.elements, elements);
            }

            #[test]
            fn j_not_parsed() {
                let content = ".%J Journal Name Ad addr1";
                let elements = vec![Element::Macro(MacroNode {
                    mdoc_macro: Macro::J,
                    nodes: vec![
                        Element::Text("Journal".to_string()),
                        Element::Text("Name".to_string()),
                        Element::Text("Ad".to_string()),
                        Element::Text("addr1".to_string()),
                    ],
                })];

                let mdoc = MdocParser::parse_mdoc(content).unwrap();
                assert_eq!(mdoc.elements, elements);
            }

            #[test]
            fn j_not_callable() {
                let content = ".Ad addr1 %J Journal Name";
                let elements = vec![Element::Macro(MacroNode {
                    mdoc_macro: Macro::Ad,
                    nodes: vec![
                        Element::Text("addr1".to_string()),
                        Element::Text("%J".to_string()),
                        Element::Text("Journal".to_string()),
                        Element::Text("Name".to_string()),
                    ],
                })];

                let mdoc = MdocParser::parse_mdoc(content).unwrap();
                assert_eq!(mdoc.elements, elements);
            }

            #[test]
            fn n() {
                let content = ".%N Issue No. 1";
                let elements = vec![Element::Macro(MacroNode {
                    mdoc_macro: Macro::N,
                    nodes: vec![
                        Element::Text("Issue".to_string()),
                        Element::Text("No.".to_string()),
                        Element::Text("1".to_string()),
                    ],
                })];

                let mdoc = MdocParser::parse_mdoc(content).unwrap();
                assert_eq!(mdoc.elements, elements);
            }

            #[test]
            fn n_with_whitespaces() {
                let content = ".%N Issue  \t  No.  \t  1\n";
                let elements = vec![Element::Macro(MacroNode {
                    mdoc_macro: Macro::N,
                    nodes: vec![
                        Element::Text("Issue".to_string()),
                        Element::Text("No.".to_string()),
                        Element::Text("1".to_string()),
                    ],
                })];

                let mdoc = MdocParser::parse_mdoc(content).unwrap();
                assert_eq!(mdoc.elements, elements);
            }

            #[test]
            fn n_no_args() {
                let content = ".%N";
                let elements = vec![];

                let mdoc = MdocParser::parse_mdoc(content).unwrap();
                assert_eq!(mdoc.elements, elements);
            }

            #[test]
            fn n_not_parsed() {
                let content = ".%N Issue No. 1 Ad addr1";
                let elements = vec![Element::Macro(MacroNode {
                    mdoc_macro: Macro::N,
                    nodes: vec![
                        Element::Text("Issue".to_string()),
                        Element::Text("No.".to_string()),
                        Element::Text("1".to_string()),
                        Element::Text("Ad".to_string()),
                        Element::Text("addr1".to_string()),
                    ],
                })];

                let mdoc = MdocParser::parse_mdoc(content).unwrap();
                assert_eq!(mdoc.elements, elements);
            }

            #[test]
            fn n_not_callable() {
                let content = ".Ad addr1 %N Issue No. 1";
                let elements = vec![Element::Macro(MacroNode {
                    mdoc_macro: Macro::Ad,
                    nodes: vec![
                        Element::Text("addr1".to_string()),
                        Element::Text("%N".to_string()),
                        Element::Text("Issue".to_string()),
                        Element::Text("No.".to_string()),
                        Element::Text("1".to_string()),
                    ],
                })];

                let mdoc = MdocParser::parse_mdoc(content).unwrap();
                assert_eq!(mdoc.elements, elements);
            }

            #[test]
            fn o() {
                let content = ".%O Optional information line";
                let elements = vec![Element::Macro(MacroNode {
                    mdoc_macro: Macro::O,
                    nodes: vec![
                        Element::Text("Optional".to_string()),
                        Element::Text("information".to_string()),
                        Element::Text("line".to_string()),
                    ],
                })];

                let mdoc = MdocParser::parse_mdoc(content).unwrap();
                assert_eq!(mdoc.elements, elements);
            }

            #[test]
            fn o_with_whitespaces() {
                let content = ".%O Optional  \t  information  \t  line\n";
                let elements = vec![Element::Macro(MacroNode {
                    mdoc_macro: Macro::O,
                    nodes: vec![
                        Element::Text("Optional".to_string()),
                        Element::Text("information".to_string()),
                        Element::Text("line".to_string()),
                    ],
                })];

                let mdoc = MdocParser::parse_mdoc(content).unwrap();
                assert_eq!(mdoc.elements, elements);
            }

            #[test]
            fn o_no_args() {
                let content = ".%O";
                let elements = vec![];

                let mdoc = MdocParser::parse_mdoc(content).unwrap();
                assert_eq!(mdoc.elements, elements);
            }

            #[test]
            fn o_not_parsed() {
                let content = ".%O Optional information Ad addr1";
                let elements = vec![Element::Macro(MacroNode {
                    mdoc_macro: Macro::O,
                    nodes: vec![
                        Element::Text("Optional".to_string()),
                        Element::Text("information".to_string()),
                        Element::Text("Ad".to_string()),
                        Element::Text("addr1".to_string()),
                    ],
                })];

                let mdoc = MdocParser::parse_mdoc(content).unwrap();
                assert_eq!(mdoc.elements, elements);
            }

            #[test]
            fn o_not_callable() {
                let content = ".Ad addr1 %O Optional information";
                let elements = vec![Element::Macro(MacroNode {
                    mdoc_macro: Macro::Ad,
                    nodes: vec![
                        Element::Text("addr1".to_string()),
                        Element::Text("%O".to_string()),
                        Element::Text("Optional".to_string()),
                        Element::Text("information".to_string()),
                    ],
                })];

                let mdoc = MdocParser::parse_mdoc(content).unwrap();
                assert_eq!(mdoc.elements, elements);
            }

            #[test]
            fn p() {
                let content = ".%P pp. 1-100";
                let elements = vec![Element::Macro(MacroNode {
                    mdoc_macro: Macro::P,
                    nodes: vec![
                        Element::Text("pp.".to_string()),
                        Element::Text("1-100".to_string()),
                    ],
                })];

                let mdoc = MdocParser::parse_mdoc(content).unwrap();
                assert_eq!(mdoc.elements, elements);
            }

            #[test]
            fn p_with_whitespaces() {
                let content = ".%P pp.  \t  1-100\n";
                let elements = vec![Element::Macro(MacroNode {
                    mdoc_macro: Macro::P,
                    nodes: vec![
                        Element::Text("pp.".to_string()),
                        Element::Text("1-100".to_string()),
                    ],
                })];

                let mdoc = MdocParser::parse_mdoc(content).unwrap();
                assert_eq!(mdoc.elements, elements);
            }

            #[test]
            fn p_no_args() {
                let content = ".%P";
                let elements = vec![];

                let mdoc = MdocParser::parse_mdoc(content).unwrap();
                assert_eq!(mdoc.elements, elements);
            }

            #[test]
            fn p_not_parsed() {
                let content = ".%P pp. 1-100 Ad addr1";
                let elements = vec![Element::Macro(MacroNode {
                    mdoc_macro: Macro::P,
                    nodes: vec![
                        Element::Text("pp.".to_string()),
                        Element::Text("1-100".to_string()),
                        Element::Text("Ad".to_string()),
                        Element::Text("addr1".to_string()),
                    ],
                })];

                let mdoc = MdocParser::parse_mdoc(content).unwrap();
                assert_eq!(mdoc.elements, elements);
            }

            #[test]
            fn p_not_callable() {
                let content = ".Ad addr1 %P pp. 1-100";
                let elements = vec![Element::Macro(MacroNode {
                    mdoc_macro: Macro::Ad,
                    nodes: vec![
                        Element::Text("addr1".to_string()),
                        Element::Text("%P".to_string()),
                        Element::Text("pp.".to_string()),
                        Element::Text("1-100".to_string()),
                    ],
                })];

                let mdoc = MdocParser::parse_mdoc(content).unwrap();
                assert_eq!(mdoc.elements, elements);
            }

            #[test]
            fn q() {
                let content = ".%Q John Doe";
                let elements = vec![Element::Macro(MacroNode {
                    mdoc_macro: Macro::Q,
                    nodes: vec![
                        Element::Text("John".to_string()),
                        Element::Text("Doe".to_string()),
                    ],
                })];

                let mdoc = MdocParser::parse_mdoc(content).unwrap();
                assert_eq!(mdoc.elements, elements);
            }

            #[test]
            fn q_with_whitespaces() {
                let content = ".%Q John  \t  Doe\n";
                let elements = vec![Element::Macro(MacroNode {
                    mdoc_macro: Macro::Q,
                    nodes: vec![
                        Element::Text("John".to_string()),
                        Element::Text("Doe".to_string()),
                    ],
                })];

                let mdoc = MdocParser::parse_mdoc(content).unwrap();
                assert_eq!(mdoc.elements, elements);
            }

            #[test]
            fn q_no_args() {
                let content = ".%Q";
                let elements = vec![];

                let mdoc = MdocParser::parse_mdoc(content).unwrap();
                assert_eq!(mdoc.elements, elements);
            }

            #[test]
            fn q_not_parsed() {
                let content = ".%Q John Doe Ad addr1";
                let elements = vec![Element::Macro(MacroNode {
                    mdoc_macro: Macro::Q,
                    nodes: vec![
                        Element::Text("John".to_string()),
                        Element::Text("Doe".to_string()),
                        Element::Text("Ad".to_string()),
                        Element::Text("addr1".to_string()),
                    ],
                })];

                let mdoc = MdocParser::parse_mdoc(content).unwrap();
                assert_eq!(mdoc.elements, elements);
            }

            #[test]
            fn q_not_callable() {
                let content = ".Ad addr1 %Q John Doe";
                let elements = vec![Element::Macro(MacroNode {
                    mdoc_macro: Macro::Ad,
                    nodes: vec![
                        Element::Text("addr1".to_string()),
                        Element::Text("%Q".to_string()),
                        Element::Text("John".to_string()),
                        Element::Text("Doe".to_string()),
                    ],
                })];

                let mdoc = MdocParser::parse_mdoc(content).unwrap();
                assert_eq!(mdoc.elements, elements);
            }

            #[test]
            fn r() {
                let content = ".%R Technical report No. 1";
                let elements = vec![Element::Macro(MacroNode {
                    mdoc_macro: Macro::R,
                    nodes: vec![
                        Element::Text("Technical".to_string()),
                        Element::Text("report".to_string()),
                        Element::Text("No.".to_string()),
                        Element::Text("1".to_string()),
                    ],
                })];

                let mdoc = MdocParser::parse_mdoc(content).unwrap();
                assert_eq!(mdoc.elements, elements);
            }

            #[test]
            fn r_with_whitespaces() {
                let content = ".%R Technical  \t  report  \t  No.  \t  1\n";
                let elements = vec![Element::Macro(MacroNode {
                    mdoc_macro: Macro::R,
                    nodes: vec![
                        Element::Text("Technical".to_string()),
                        Element::Text("report".to_string()),
                        Element::Text("No.".to_string()),
                        Element::Text("1".to_string()),
                    ],
                })];

                let mdoc = MdocParser::parse_mdoc(content).unwrap();
                assert_eq!(mdoc.elements, elements);
            }

            #[test]
            fn r_no_args() {
                let content = ".%R";
                let elements = vec![];

                let mdoc = MdocParser::parse_mdoc(content).unwrap();
                assert_eq!(mdoc.elements, elements);
            }

            #[test]
            fn r_not_parsed() {
                let content = ".%R Technical report Ad addr1";
                let elements = vec![Element::Macro(MacroNode {
                    mdoc_macro: Macro::R,
                    nodes: vec![
                        Element::Text("Technical".to_string()),
                        Element::Text("report".to_string()),
                        Element::Text("Ad".to_string()),
                        Element::Text("addr1".to_string()),
                    ],
                })];

                let mdoc = MdocParser::parse_mdoc(content).unwrap();
                assert_eq!(mdoc.elements, elements);
            }

            #[test]
            fn r_not_callable() {
                let content = ".Ad addr1 %R Technical report";
                let elements = vec![Element::Macro(MacroNode {
                    mdoc_macro: Macro::Ad,
                    nodes: vec![
                        Element::Text("addr1".to_string()),
                        Element::Text("%R".to_string()),
                        Element::Text("Technical".to_string()),
                        Element::Text("report".to_string()),
                    ],
                })];

                let mdoc = MdocParser::parse_mdoc(content).unwrap();
                assert_eq!(mdoc.elements, elements);
            }

            #[test]
            fn t() {
                let content = ".%T Article title line";
                let elements = vec![Element::Macro(MacroNode {
                    mdoc_macro: Macro::T,
                    nodes: vec![
                        Element::Text("Article".to_string()),
                        Element::Text("title".to_string()),
                        Element::Text("line".to_string()),
                    ],
                })];

                let mdoc = MdocParser::parse_mdoc(content).unwrap();
                assert_eq!(mdoc.elements, elements);
            }

            #[test]
            fn t_with_whitespaces() {
                let content = ".%T Article  \t  title  \t  line\n";
                let elements = vec![Element::Macro(MacroNode {
                    mdoc_macro: Macro::T,
                    nodes: vec![
                        Element::Text("Article".to_string()),
                        Element::Text("title".to_string()),
                        Element::Text("line".to_string()),
                    ],
                })];

                let mdoc = MdocParser::parse_mdoc(content).unwrap();
                assert_eq!(mdoc.elements, elements);
            }

            #[test]
            fn t_no_args() {
                let content = ".%T";
                let elements = vec![];

                let mdoc = MdocParser::parse_mdoc(content).unwrap();
                assert_eq!(mdoc.elements, elements);
            }

            #[test]
            fn t_not_parsed() {
                let content = ".%T Article title Ad addr1";
                let elements = vec![Element::Macro(MacroNode {
                    mdoc_macro: Macro::T,
                    nodes: vec![
                        Element::Text("Article".to_string()),
                        Element::Text("title".to_string()),
                        Element::Text("Ad".to_string()),
                        Element::Text("addr1".to_string()),
                    ],
                })];

                let mdoc = MdocParser::parse_mdoc(content).unwrap();
                assert_eq!(mdoc.elements, elements);
            }

            #[test]
            fn t_not_callable() {
                let content = ".Ad addr1 %T Article title";
                let elements = vec![Element::Macro(MacroNode {
                    mdoc_macro: Macro::Ad,
                    nodes: vec![
                        Element::Text("addr1".to_string()),
                        Element::Text("%T".to_string()),
                        Element::Text("Article".to_string()),
                        Element::Text("title".to_string()),
                    ],
                })];

                let mdoc = MdocParser::parse_mdoc(content).unwrap();
                assert_eq!(mdoc.elements, elements);
            }

            #[test]
            fn u() {
                let content = ".%U protocol://path";
                let elements = vec![Element::Macro(MacroNode {
                    mdoc_macro: Macro::U,
                    nodes: vec![Element::Text("protocol://path".to_string())],
                })];

                let mdoc = MdocParser::parse_mdoc(content).unwrap();
                assert_eq!(mdoc.elements, elements);
            }

            #[test]
            fn u_no_args() {
                let content = ".%U";
                let elements = vec![];

                let mdoc = MdocParser::parse_mdoc(content).unwrap();
                assert_eq!(mdoc.elements, elements);
            }

            #[test]
            fn u_not_parsed() {
                let content = ".%U Ad addr1";

                let elements = vec![Element::Macro(MacroNode {
                    mdoc_macro: Macro::U,
                    nodes: vec![
                        Element::Text("Ad".to_string()),
                        Element::Text("addr1".to_string()),
                    ],
                })];

                let mdoc = MdocParser::parse_mdoc(content).unwrap();
                assert_eq!(mdoc.elements, elements);
            }

            #[test]
            fn u_not_callable() {
                let content = ".Ad addr1 %U protocol://path";
                let elements = vec![Element::Macro(MacroNode {
                    mdoc_macro: Macro::Ad,
                    nodes: vec![
                        Element::Text("addr1".to_string()),
                        Element::Text("%U".to_string()),
                        Element::Text("protocol://path".to_string()),
                    ],
                })];

                let mdoc = MdocParser::parse_mdoc(content).unwrap();
                assert_eq!(mdoc.elements, elements);
            }

            #[test]
            fn v() {
                let content = ".%V Volume No. 1";
                let elements = vec![Element::Macro(MacroNode {
                    mdoc_macro: Macro::V,
                    nodes: vec![
                        Element::Text("Volume".to_string()),
                        Element::Text("No.".to_string()),
                        Element::Text("1".to_string()),
                    ],
                })];

                let mdoc = MdocParser::parse_mdoc(content).unwrap();
                assert_eq!(mdoc.elements, elements);
            }

            #[test]
            fn v_with_whitespaces() {
                let content = ".%V Volume  \t  No.  \t  1\n";
                let elements = vec![Element::Macro(MacroNode {
                    mdoc_macro: Macro::V,
                    nodes: vec![
                        Element::Text("Volume".to_string()),
                        Element::Text("No.".to_string()),
                        Element::Text("1".to_string()),
                    ],
                })];

                let mdoc = MdocParser::parse_mdoc(content).unwrap();
                assert_eq!(mdoc.elements, elements);
            }

            #[test]
            fn v_no_args() {
                let content = ".%V";
                let elements = vec![];

                let mdoc = MdocParser::parse_mdoc(content).unwrap();
                assert_eq!(mdoc.elements, elements);
            }

            #[test]
            fn v_not_parsed() {
                let content = ".%V Volume No. 1 Ad addr1";
                let elements = vec![Element::Macro(MacroNode {
                    mdoc_macro: Macro::V,
                    nodes: vec![
                        Element::Text("Volume".to_string()),
                        Element::Text("No.".to_string()),
                        Element::Text("1".to_string()),
                        Element::Text("Ad".to_string()),
                        Element::Text("addr1".to_string()),
                    ],
                })];

                let mdoc = MdocParser::parse_mdoc(content).unwrap();
                assert_eq!(mdoc.elements, elements);
            }

            #[test]
            fn v_not_callable() {
                let content = ".Ad addr1 %V Volume No. 1";
                let elements = vec![Element::Macro(MacroNode {
                    mdoc_macro: Macro::Ad,
                    nodes: vec![
                        Element::Text("addr1".to_string()),
                        Element::Text("%V".to_string()),
                        Element::Text("Volume".to_string()),
                        Element::Text("No.".to_string()),
                        Element::Text("1".to_string()),
                    ],
                })];

                let mdoc = MdocParser::parse_mdoc(content).unwrap();
                assert_eq!(mdoc.elements, elements);
            }
        }

        mod text_production {
            use std::collections::HashMap;

            use crate::man_util::parser::*;

            #[test]
            fn at() {
                let mut at_types: HashMap<&str, AtType> = Default::default();
                at_types.insert("", AtType::General);
                at_types.insert("v1", AtType::Version("1".to_string()));
                at_types.insert("v2", AtType::Version("2".to_string()));
                at_types.insert("v3", AtType::Version("3".to_string()));
                at_types.insert("v4", AtType::Version("4".to_string()));
                at_types.insert("v5", AtType::Version("5".to_string()));
                at_types.insert("v6", AtType::Version("6".to_string()));
                at_types.insert("v7", AtType::Version("7".to_string()));
                at_types.insert("32v", AtType::V32);
                at_types.insert("III", AtType::SystemIII);
                at_types.insert("V", AtType::SystemV(None));
                at_types.insert("V.1", AtType::SystemV(Some("1".to_string())));
                at_types.insert("V.2", AtType::SystemV(Some("2".to_string())));
                at_types.insert("V.3", AtType::SystemV(Some("3".to_string())));
                at_types.insert("V.4", AtType::SystemV(Some("4".to_string())));

                for (str_type, enum_type) in at_types {
                    let content = format!(".At {str_type}");
                    let elements = vec![Element::Macro(MacroNode {
                        mdoc_macro: Macro::At,
                        nodes: vec![Element::Text(enum_type.to_string())],
                    })];

                    let mdoc = MdocParser::parse_mdoc(&content).unwrap();
                    assert_eq!(mdoc.elements, elements, "At type: {str_type}");
                }
            }

            #[test]
            fn at_other_text_values() {
                let at_args = vec![
                    "v0".to_string(),
                    "v8".to_string(),
                    "V.0".to_string(),
                    "V.5".to_string(),
                    "word".to_string(),
                ];

                for arg in at_args {
                    let content = format!(".At {arg} word\n");
                    let elements = vec![
                        Element::Macro(MacroNode {
                            mdoc_macro: Macro::At,
                            nodes: vec![
                                Element::Text(AtType::General.to_string()),
                                Element::Text(arg.clone()),
                                Element::Text("word".to_string()),
                            ],
                        })
                    ];

                    let mdoc = MdocParser::parse_mdoc(&content).unwrap();
                    assert_eq!(mdoc.elements, elements, "At type: {arg}");
                }
            }

            #[test]
            fn at_parsed() {
                let content = ".At v1 Ad addr1";
                let elements = vec![
                    Element::Macro(MacroNode {
                        mdoc_macro: Macro::At,
                        nodes: vec![Element::Text(AtType::Version("1".to_string()).to_string())],
                    }),
                    Element::Macro(MacroNode {
                        mdoc_macro: Macro::Ad,
                        nodes: vec![Element::Text("addr1".to_string())],
                    }),
                ];

                let mdoc = MdocParser::parse_mdoc(content).unwrap();
                assert_eq!(mdoc.elements, elements);
            }

            #[test]
            fn at_callable() {
                let content = ".Ad addr1 At v1 word\n";
                let elements = vec![
                    Element::Macro(MacroNode {
                        mdoc_macro: Macro::Ad,
                        nodes: vec![Element::Text("addr1".to_string())],
                    }),
                    Element::Macro(MacroNode {
                        mdoc_macro: Macro::At,
                        nodes: vec![
                            Element::Text(AtType::Version(1.to_string()).to_string()),
                            Element::Text("word".to_string())
                        ],
                    })
                ];

                let mdoc = MdocParser::parse_mdoc(content).unwrap();
                assert_eq!(mdoc.elements, elements);
            }

            #[test]
            fn at_with_delimiters() {
                let input = r#".At ( v1 )
.At ( v2
.At v3 )
.At , v1
"#;
                let elements = vec![
                    Element::Macro(MacroNode {
                        mdoc_macro: Macro::At,
                        nodes: vec![
                            Element::Text("(".to_string()),
                            Element::Text(AtType::Version("1".to_string()).to_string()),
                            Element::Text(")".to_string()),
                        ],
                    }),
                    Element::Macro(MacroNode {
                        mdoc_macro: Macro::At,
                        nodes: vec![
                            Element::Text("(".to_string()),
                            Element::Text(AtType::Version("2".to_string()).to_string()),
                        ],
                    }),
                    Element::Macro(MacroNode {
                        mdoc_macro: Macro::At,
                        nodes: vec![
                            Element::Text(AtType::Version("3".to_string()).to_string()),
                            Element::Text(")".to_string()),
                        ],
                    }),
                    Element::Macro(MacroNode {
                        mdoc_macro: Macro::At,
                        nodes: vec![
                            Element::Text(AtType::default().to_string()),
                            Element::Text(",".to_string()),
                            Element::Text("v1".to_string()),
                        ],
                    }),
                ];

                let mdoc = MdocParser::parse_mdoc(input).unwrap();
                assert_eq!(mdoc.elements, elements);
            }

            #[test]
            fn bsx() {
                let content = ".Bsx 1.0";
                let elements = vec![Element::Macro(MacroNode {
                    mdoc_macro: Macro::Bsx,
                    nodes: vec![Element::Text(BsxType::format("1.0"))],
                })];

                let mdoc = MdocParser::parse_mdoc(content).unwrap();
                assert_eq!(mdoc.elements, elements);
            }

            #[test]
            fn bsx_no_args() {
                let content = ".Bsx";
                let elements = vec![Element::Macro(MacroNode {
                    mdoc_macro: Macro::Bsx,
                    nodes: vec![Element::Text(BsxType::format_default())],
                })];

                let mdoc = MdocParser::parse_mdoc(content).unwrap();
                assert_eq!(mdoc.elements, elements);
            }

            #[test]
            fn bsx_parsed() {
                let content = ".Bsx 1.0 Ad addr1";
                let elements = vec![
                    Element::Macro(MacroNode {
                        mdoc_macro: Macro::Bsx,
                        nodes: vec![Element::Text(BsxType::format("1.0"))],
                    }),
                    Element::Macro(MacroNode {
                        mdoc_macro: Macro::Ad,
                        nodes: vec![Element::Text("addr1".to_string())],
                    }),
                ];

                let mdoc = MdocParser::parse_mdoc(content).unwrap();
                assert_eq!(mdoc.elements, elements);
            }

            #[test]
            fn bsx_callable() {
                let content = ".Ad addr1 Bsx 1.0";
                let elements = vec![
                    Element::Macro(MacroNode {
                        mdoc_macro: Macro::Ad,
                        nodes: vec![Element::Text("addr1".to_string())],
                    }),
                    Element::Macro(MacroNode {
                        mdoc_macro: Macro::Bsx,
                        nodes: vec![Element::Text(BsxType::format("1.0"))],
                    }),
                ];

                let mdoc = MdocParser::parse_mdoc(content).unwrap();
                assert_eq!(mdoc.elements, elements);
            }

            #[test]
            fn bsx_with_delimiters() {
                let input = r#".Bsx ( v1 )
.Bsx ( v2
.Bsx v3 )
.Bsx , v1
"#;
                let elements = vec![
                    Element::Macro(MacroNode {
                        mdoc_macro: Macro::Bsx,
                        nodes: vec![
                            Element::Text("(".to_string()),
                            Element::Text(BsxType::format("v1")),
                            Element::Text(")".to_string()),
                        ],
                    }),
                    Element::Macro(MacroNode {
                        mdoc_macro: Macro::Bsx,
                        nodes: vec![
                            Element::Text("(".to_string()),
                            Element::Text(BsxType::format("v2")),
                        ],
                    }),
                    Element::Macro(MacroNode {
                        mdoc_macro: Macro::Bsx,
                        nodes: vec![
                            Element::Text(BsxType::format("v3")),
                            Element::Text(")".to_string()),
                        ],
                    }),
                    Element::Macro(MacroNode {
                        mdoc_macro: Macro::Bsx,
                        nodes: vec![
                            Element::Text(BsxType::format_default()),
                            Element::Text(",".to_string()),
                            Element::Text("v1".to_string()),
                        ],
                    }),
                ];

                let mdoc = MdocParser::parse_mdoc(input).unwrap();
                assert_eq!(mdoc.elements, elements);
            }

            #[test]
            fn bx() {
                let mut bx_args: HashMap<&str, (&str, Option<&str>)> = Default::default();
                bx_args.insert("", ("", None));
                bx_args.insert("4.3", ("4.3", None));
                bx_args.insert("4.3 Tahoe", ("4.3", Some("Tahoe")));

                for (args, (version, variant)) in bx_args {
                    let content = format!(".Bx {args}");
                    let elements = vec![Element::Macro(MacroNode {
                        mdoc_macro: Macro::Bx,
                        nodes: vec![Element::Text(BxType::format(version, variant))],
                    })];

                    let mdoc = MdocParser::parse_mdoc(&content).unwrap();
                    assert_eq!(mdoc.elements, elements, "Bx args: {args}");
                }
            }

            #[test]
            fn bx_parsed() {
                let content = ".Bx 4.3 Tahoe Ad addr1";
                let elements = vec![
                    Element::Macro(MacroNode {
                        mdoc_macro: Macro::Bx,
                        nodes: vec![Element::Text(BxType::format("4.3", Some("Tahoe")))],
                    }),
                    Element::Macro(MacroNode {
                        mdoc_macro: Macro::Ad,
                        nodes: vec![Element::Text("addr1".to_string())],
                    }),
                ];

                let mdoc = MdocParser::parse_mdoc(content).unwrap();
                assert_eq!(mdoc.elements, elements);
            }

            #[test]
            fn bx_callable_with_arg() {
                let content = ".Ad addr1 Bx 4.3 Tahoe Example\n";
                let elements = vec![
                    Element::Macro(MacroNode {
                        mdoc_macro: Macro::Ad,
                        nodes: vec![Element::Text("addr1".to_string())],
                    }),
                    Element::Macro(MacroNode {
                        mdoc_macro: Macro::Bx,
                        nodes: vec![
                            Element::Text(BxType::format("4.3", Some("Tahoe"))),
                            Element::Text("Example".to_string()),
                        ],
                    })
                ];

                let mdoc = MdocParser::parse_mdoc(content).unwrap();
                assert_eq!(mdoc.elements, elements);
            }

            #[test]
            fn bx_callable_without_arg() {
                let content = ".Ad addr1 Bx";
                let elements = vec![
                    Element::Macro(MacroNode {
                        mdoc_macro: Macro::Ad,
                        nodes: vec![Element::Text("addr1".to_string())],
                    }),
                    Element::Macro(MacroNode {
                        mdoc_macro: Macro::Bx,
                        nodes: vec![Element::Text(BxType::format_default())],
                    }),
                ];

                let mdoc = MdocParser::parse_mdoc(content).unwrap();
                assert_eq!(mdoc.elements, elements);
            }

            #[test]
            fn bx_with_delimiters() {
                let input = r#".Bx ( v1 )
.Bx ( v2
.Bx v3 )
.Bx , v1
"#;
                let elements = vec![
                    Element::Macro(MacroNode {
                        mdoc_macro: Macro::Bx,
                        nodes: vec![
                            Element::Text("(".to_string()),
                            Element::Text(BxType::format("v1", None)),
                            Element::Text(")".to_string()),
                        ],
                    }),
                    Element::Macro(MacroNode {
                        mdoc_macro: Macro::Bx,
                        nodes: vec![
                            Element::Text("(".to_string()),
                            Element::Text(BxType::format("v2", None)),
                        ],
                    }),
                    Element::Macro(MacroNode {
                        mdoc_macro: Macro::Bx,
                        nodes: vec![
                            Element::Text(BxType::format("v3", None)),
                            Element::Text(")".to_string()),
                        ],
                    }),
                    Element::Macro(MacroNode {
                        mdoc_macro: Macro::Bx,
                        nodes: vec![
                            Element::Text(BxType::format_default()),
                            Element::Text(",".to_string()),
                            Element::Text("v1".to_string()),
                        ],
                    }),
                ];

                let mdoc = MdocParser::parse_mdoc(input).unwrap();
                assert_eq!(mdoc.elements, elements);
            }

            #[test]
            fn dx() {
                let content = ".Dx 1.0";
                let elements = vec![Element::Macro(MacroNode {
                    mdoc_macro: Macro::Dx,
                    nodes: vec![Element::Text(DxType::format("1.0"))],
                })];

                let mdoc = MdocParser::parse_mdoc(content).unwrap();
                assert_eq!(mdoc.elements, elements);
            }

            #[test]
            fn dx_no_args() {
                let content = ".Dx";
                let elements = vec![Element::Macro(MacroNode {
                    mdoc_macro: Macro::Dx,
                    nodes: vec![Element::Text(DxType::format_default())],
                })];

                let mdoc = MdocParser::parse_mdoc(content).unwrap();
                assert_eq!(mdoc.elements, elements);
            }

            #[test]
            fn dx_parsed() {
                let content = ".Dx 1.0 Ad addr1";
                let elements = vec![
                    Element::Macro(MacroNode {
                        mdoc_macro: Macro::Dx,
                        nodes: vec![Element::Text(DxType::format("1.0"))],
                    }),
                    Element::Macro(MacroNode {
                        mdoc_macro: Macro::Ad,
                        nodes: vec![Element::Text("addr1".to_string())],
                    }),
                ];

                let mdoc = MdocParser::parse_mdoc(content).unwrap();
                assert_eq!(mdoc.elements, elements);
            }

            #[test]
            fn dx_callable_with_arg() {
                let content = ".Ad addr1 Dx 1.0 text";
                let elements = vec![
                    Element::Macro(MacroNode {
                        mdoc_macro: Macro::Ad,
                        nodes: vec![Element::Text("addr1".to_string())],
                    }),
                    Element::Macro(MacroNode {
                        mdoc_macro: Macro::Dx,
                        nodes: vec![
                            Element::Text(DxType::format("1.0")),
                            Element::Text("text".to_string())
                        ],
                    })
                ];

                let mdoc = MdocParser::parse_mdoc(content).unwrap();
                assert_eq!(mdoc.elements, elements);
            }

            #[test]
            fn dx_callable_without_arg() {
                let content = ".Ad addr1 Dx";
                let elements = vec![
                    Element::Macro(MacroNode {
                        mdoc_macro: Macro::Ad,
                        nodes: vec![Element::Text("addr1".to_string())],
                    }),
                    Element::Macro(MacroNode {
                        mdoc_macro: Macro::Dx,
                        nodes: vec![Element::Text(DxType::format_default())],
                    }),
                ];

                let mdoc = MdocParser::parse_mdoc(content).unwrap();
                assert_eq!(mdoc.elements, elements);
            }

            #[test]
            fn dx_with_delimiters() {
                let input = r#".Dx ( v1 )
.Dx ( v2
.Dx v3 )
.Dx , v1
"#;
                let elements = vec![
                    Element::Macro(MacroNode {
                        mdoc_macro: Macro::Dx,
                        nodes: vec![
                            Element::Text("(".to_string()),
                            Element::Text(DxType::format("v1")),
                            Element::Text(")".to_string()),
                        ],
                    }),
                    Element::Macro(MacroNode {
                        mdoc_macro: Macro::Dx,
                        nodes: vec![
                            Element::Text("(".to_string()),
                            Element::Text(DxType::format("v2")),
                        ],
                    }),
                    Element::Macro(MacroNode {
                        mdoc_macro: Macro::Dx,
                        nodes: vec![
                            Element::Text(DxType::format("v3")),
                            Element::Text(")".to_string()),
                        ],
                    }),
                    Element::Macro(MacroNode {
                        mdoc_macro: Macro::Dx,
                        nodes: vec![
                            Element::Text(DxType::format_default()),
                            Element::Text(",".to_string()),
                            Element::Text("v1".to_string()),
                        ],
                    }),
                ];

                let mdoc = MdocParser::parse_mdoc(input).unwrap();
                assert_eq!(mdoc.elements, elements);
            }

            #[test]
            fn nx() {
                let content = ".Nx 1.0";
                let elements = vec![Element::Macro(MacroNode {
                    mdoc_macro: Macro::Nx,
                    nodes: vec![Element::Text(NxType::format("1.0"))],
                })];

                let mdoc = MdocParser::parse_mdoc(content).unwrap();
                assert_eq!(mdoc.elements, elements);
            }

            #[test]
            fn nx_no_args() {
                let content = ".Nx";
                let elements = vec![Element::Macro(MacroNode {
                    mdoc_macro: Macro::Nx,
                    nodes: vec![Element::Text(NxType::format_default())],
                })];

                let mdoc = MdocParser::parse_mdoc(content).unwrap();
                assert_eq!(mdoc.elements, elements);
            }

            #[test]
            fn nx_parsed() {
                let content = ".Nx 1.0 Ad addr1";
                let elements = vec![
                    Element::Macro(MacroNode {
                        mdoc_macro: Macro::Nx,
                        nodes: vec![Element::Text(NxType::format("1.0"))],
                    }),
                    Element::Macro(MacroNode {
                        mdoc_macro: Macro::Ad,
                        nodes: vec![Element::Text("addr1".to_string())],
                    }),
                ];

                let mdoc = MdocParser::parse_mdoc(content).unwrap();
                assert_eq!(mdoc.elements, elements);
            }

            #[test]
            fn nx_callable_with_arg() {
                let content = ".Ad addr1 Nx 1.0";
                let elements = vec![
                    Element::Macro(MacroNode {
                        mdoc_macro: Macro::Ad,
                        nodes: vec![Element::Text("addr1".to_string())],
                    }),
                    Element::Macro(MacroNode {
                        mdoc_macro: Macro::Nx,
                        nodes: vec![Element::Text(NxType::format("1.0"))],
                    }),
                ];

                let mdoc = MdocParser::parse_mdoc(content).unwrap();
                assert_eq!(mdoc.elements, elements);
            }

            #[test]
            fn nx_callable_without_arg() {
                let content = ".Ad addr1 Nx";
                let elements = vec![
                    Element::Macro(MacroNode {
                        mdoc_macro: Macro::Ad,
                        nodes: vec![Element::Text("addr1".to_string())],
                    }),
                    Element::Macro(MacroNode {
                        mdoc_macro: Macro::Nx,
                        nodes: vec![Element::Text(NxType::format_default())],
                    }),
                ];

                let mdoc = MdocParser::parse_mdoc(content).unwrap();
                assert_eq!(mdoc.elements, elements);
            }

            #[test]
            fn nx_with_delimiters() {
                let input = r#".Nx ( v1 )
.Nx ( v2
.Nx v3 )
.Nx , v1
"#;
                let elements = vec![
                    Element::Macro(MacroNode {
                        mdoc_macro: Macro::Nx,
                        nodes: vec![
                            Element::Text("(".to_string()),
                            Element::Text(NxType::format("v1")),
                            Element::Text(")".to_string()),
                        ],
                    }),
                    Element::Macro(MacroNode {
                        mdoc_macro: Macro::Nx,
                        nodes: vec![
                            Element::Text("(".to_string()),
                            Element::Text(NxType::format("v2")),
                        ],
                    }),
                    Element::Macro(MacroNode {
                        mdoc_macro: Macro::Nx,
                        nodes: vec![
                            Element::Text(NxType::format("v3")),
                            Element::Text(")".to_string()),
                        ],
                    }),
                    Element::Macro(MacroNode {
                        mdoc_macro: Macro::Nx,
                        nodes: vec![
                            Element::Text(NxType::format_default()),
                            Element::Text(",".to_string()),
                            Element::Text("v1".to_string()),
                        ],
                    }),
                ];

                let mdoc = MdocParser::parse_mdoc(input).unwrap();
                assert_eq!(mdoc.elements, elements);
            }

            #[test]
            fn ox() {
                let content = ".Ox 1.0";
                let elements = vec![Element::Macro(MacroNode {
                    mdoc_macro: Macro::Ox,
                    nodes: vec![Element::Text(OxType::format("1.0"))],
                })];

                let mdoc = MdocParser::parse_mdoc(content).unwrap();
                assert_eq!(mdoc.elements, elements);
            }

            #[test]
            fn ox_no_args() {
                let content = ".Ox";
                let elements = vec![Element::Macro(MacroNode {
                    mdoc_macro: Macro::Ox,
                    nodes: vec![Element::Text(OxType::format_default())],
                })];

                let mdoc = MdocParser::parse_mdoc(content).unwrap();
                assert_eq!(mdoc.elements, elements);
            }

            #[test]
            fn ox_parsed() {
                let content = ".Ox 1.0 Ad addr1";
                let elements = vec![
                    Element::Macro(MacroNode {
                        mdoc_macro: Macro::Ox,
                        nodes: vec![Element::Text(OxType::format("1.0"))],
                    }),
                    Element::Macro(MacroNode {
                        mdoc_macro: Macro::Ad,
                        nodes: vec![Element::Text("addr1".to_string())],
                    }),
                ];

                let mdoc = MdocParser::parse_mdoc(content).unwrap();
                assert_eq!(mdoc.elements, elements);
            }

            #[test]
            fn ox_callable_with_arg() {
                let content = ".Ad addr1 Ox 1.0";
                let elements = vec![
                    Element::Macro(MacroNode {
                        mdoc_macro: Macro::Ad,
                        nodes: vec![Element::Text("addr1".to_string())],
                    }),
                    Element::Macro(MacroNode {
                        mdoc_macro: Macro::Ox,
                        nodes: vec![Element::Text(OxType::format("1.0"))],
                    }),
                ];

                let mdoc = MdocParser::parse_mdoc(content).unwrap();
                assert_eq!(mdoc.elements, elements);
            }

            #[test]
            fn ox_callable_without_arg() {
                let content = ".Ad addr1 Ox";
                let elements = vec![
                    Element::Macro(MacroNode {
                        mdoc_macro: Macro::Ad,
                        nodes: vec![Element::Text("addr1".to_string())],
                    }),
                    Element::Macro(MacroNode {
                        mdoc_macro: Macro::Ox,
                        nodes: vec![Element::Text(OxType::format_default())],
                    }),
                ];

                let mdoc = MdocParser::parse_mdoc(content).unwrap();
                assert_eq!(mdoc.elements, elements);
            }

            #[test]
            fn ox_with_delimiters() {
                let input = r#".Ox ( v1 )
.Ox ( v2
.Ox v3 )
.Ox , v1
"#;
                let elements = vec![
                    Element::Macro(MacroNode {
                        mdoc_macro: Macro::Ox,
                        nodes: vec![
                            Element::Text("(".to_string()),
                            Element::Text(OxType::format("v1")),
                            Element::Text(")".to_string()),
                        ],
                    }),
                    Element::Macro(MacroNode {
                        mdoc_macro: Macro::Ox,
                        nodes: vec![
                            Element::Text("(".to_string()),
                            Element::Text(OxType::format("v2")),
                        ],
                    }),
                    Element::Macro(MacroNode {
                        mdoc_macro: Macro::Ox,
                        nodes: vec![
                            Element::Text(OxType::format("v3")),
                            Element::Text(")".to_string()),
                        ],
                    }),
                    Element::Macro(MacroNode {
                        mdoc_macro: Macro::Ox,
                        nodes: vec![
                            Element::Text(OxType::format_default()),
                            Element::Text(",".to_string()),
                            Element::Text("v1".to_string()),
                        ],
                    })
                ];

                let mdoc = MdocParser::parse_mdoc(input).unwrap();
                assert_eq!(mdoc.elements, elements);
            }

            #[test]
            fn st() {
                let mut st_types: HashMap<&str, StType> = Default::default();
                // C Language Standards
                st_types.insert("-ansiC", StType::AnsiC);
                st_types.insert("-ansiC-89", StType::AnsiC89);
                st_types.insert("-isoC", StType::IsoC);
                st_types.insert("-isoC-90", StType::IsoC90);
                st_types.insert("-isoC-amd1", StType::IsoCAmd1);
                st_types.insert("-isoC-tcor1", StType::IsoCTcor1);
                st_types.insert("-isoC-tcor2", StType::IsoCTcor2);
                st_types.insert("-isoC-99", StType::IsoC99);
                st_types.insert("-isoC-2011", StType::IsoC2011);
                // POSIX.1 Standards before XPG4.2
                st_types.insert("-p1003.1-88", StType::P1003188);
                st_types.insert("-p1003.1", StType::P10031);
                st_types.insert("-p1003.1-90", StType::P1003190);
                st_types.insert("-iso9945-1-90", StType::Iso9945190);
                st_types.insert("-p1003.1b-93", StType::P10031B93);
                st_types.insert("-p1003.1b", StType::P10031B);
                st_types.insert("-p1003.1c-95", StType::P10031C95);
                st_types.insert("-p1003.1i-95", StType::P10031I95);
                st_types.insert("-p1003.1-96", StType::P1003196);
                st_types.insert("-iso9945-1-96", StType::Iso9945196);
                // X/Open Portability Guide before XPG4.2
                st_types.insert("-xpg3", StType::Xpg3);
                st_types.insert("-p1003.2", StType::P10032);
                st_types.insert("-p1003.2-92", StType::P1003292);
                st_types.insert("-iso9945-2-93", StType::Iso9945293);
                st_types.insert("-p1003.2a-92", StType::P10032A92);
                st_types.insert("-xpg4", StType::Xpg4);
                // X/Open Portability Guide Issue 4 Version 2 and Related Standards
                st_types.insert("-susv1", StType::Susv1);
                st_types.insert("-xpg4.2", StType::Xpg42);
                st_types.insert("-xcurses4.2", StType::XCurses42);
                st_types.insert("-p1003.1g-2000", StType::P10031G2000);
                st_types.insert("-svid4", StType::Svid4);
                // X/Open Portability Guide Issue 5 and Related Standards
                st_types.insert("-susv2", StType::Susv2);
                st_types.insert("-xbd5", StType::Xbd5);
                st_types.insert("-xsh5", StType::Xsh5);
                st_types.insert("-xcu5", StType::Xcu5);
                st_types.insert("-xns5", StType::Xns5);
                st_types.insert("-xns5.2", StType::Xns52);
                // POSIX Issue 6 Standards
                st_types.insert("-p1003.1-2001", StType::P100312001);
                st_types.insert("-susv3", StType::Susv3);
                st_types.insert("-p1003.1-2004", StType::P100312004);
                // POSIX Issues 7 and 8 Standards
                st_types.insert("-p1003.1-2008", StType::P100312008);
                st_types.insert("-susv4", StType::Susv4);
                st_types.insert("-p1003.1-2024", StType::P100312024);
                // Other Standards
                st_types.insert("-ieee754", StType::Ieee754);
                st_types.insert("-iso8601", StType::Iso8601);
                st_types.insert("-iso8802-3", StType::Iso88023);
                st_types.insert("-ieee1275-94", StType::Ieee127594);

                for (str_type, enum_type) in st_types {
                    let content = format!(".St {str_type} word");
                    let elements = vec![
                        Element::Macro(MacroNode {
                            mdoc_macro: Macro::St(enum_type),
                            nodes: vec![
                                Element::Text("word".to_string())
                            ],
                        })
                    ];

                    let mdoc = MdocParser::parse_mdoc(&content).unwrap();
                    assert_eq!(mdoc.elements, elements, "St type: {str_type}");
                }
            }

            #[test]
            fn st_no_abbreviation() {
                assert_eq!(MdocParser::parse_mdoc(".St word").unwrap().elements, vec![])
            }

            #[test]
            fn st_parsed() {
                let content = ".St -ansiC Ad addr1";
                let elements = vec![
                    Element::Macro(MacroNode {
                        mdoc_macro: Macro::St(StType::AnsiC),
                        nodes: vec![]
                    }),
                    Element::Macro(MacroNode {
                        mdoc_macro: Macro::Ad,
                        nodes: vec![Element::Text("addr1".to_string())],
                    }),
                ];

                let mdoc = MdocParser::parse_mdoc(content).unwrap();
                assert_eq!(mdoc.elements, elements);
            }

            #[test]
            fn st_not_callable() {
                let content = ".Ad addr1 St -ansiC word";
                let elements = vec![Element::Macro(MacroNode {
                    mdoc_macro: Macro::Ad,
                    nodes: vec![
                        Element::Text("addr1".to_string()),
                        Element::Text("St".to_string()),
                        Element::Text("-ansiC".to_string()),
                        Element::Text("word".to_string()),
                    ],
                })];

                let mdoc = MdocParser::parse_mdoc(content).unwrap();
                assert_eq!(mdoc.elements, elements);
            }
        }

        #[test]
        fn ad() {
            let content = ".Ad addr1 addr2 addr3";
            let elements = vec![Element::Macro(MacroNode {
                mdoc_macro: Macro::Ad,
                nodes: vec![
                    Element::Text("addr1".to_string()),
                    Element::Text("addr2".to_string()),
                    Element::Text("addr3".to_string()),
                ],
            })];

            let mdoc = MdocParser::parse_mdoc(content).unwrap();
            assert_eq!(mdoc.elements, elements);
        }

        #[test]

        fn ad_no_args() {
            let content = ".Ad";
            let elements = vec![];

            let mdoc = MdocParser::parse_mdoc(content).unwrap();
            assert_eq!(mdoc.elements, elements);
        }

        #[test]
        fn ad_parsed() {
            let content = ".Ad addr1 Ad arg1 arg2";
            let elements = vec![
                Element::Macro(MacroNode {
                    mdoc_macro: Macro::Ad,
                    nodes: vec![Element::Text("addr1".to_string())],
                }),
                Element::Macro(MacroNode {
                    mdoc_macro: Macro::Ad,
                    nodes: vec![
                        Element::Text("arg1".to_string()),
                        Element::Text("arg2".to_string()),
                    ],
                }),
            ];

            let mdoc = MdocParser::parse_mdoc(content).unwrap();
            assert_eq!(mdoc.elements, elements);
        }

        #[test]
        fn ad_callable() {
            let content = ".Ad word1 Ad addr1 addr2";
            let elements = vec![
                Element::Macro(MacroNode {
                    mdoc_macro: Macro::Ad,
                    nodes: vec![Element::Text("word1".to_string())],
                }),
                Element::Macro(MacroNode {
                    mdoc_macro: Macro::Ad,
                    nodes: vec![
                        Element::Text("addr1".to_string()),
                        Element::Text("addr2".to_string()),
                    ],
                }),
            ];

            let mdoc = MdocParser::parse_mdoc(content).unwrap();
            assert_eq!(mdoc.elements, elements);
        }

        #[test]
        fn an_split() {
            let content = ".An -split";

            let elements = vec![Element::Macro(MacroNode {
                mdoc_macro: Macro::An {
                    author_name_type: AnType::Split,
                },
                nodes: vec![],
            })];

            let mdoc = MdocParser::parse_mdoc(content).unwrap();
            assert_eq!(mdoc.elements, elements);
        }

        #[test]
        fn an_nosplit() {
            let content = ".An -nosplit";

            let elements = vec![Element::Macro(MacroNode {
                mdoc_macro: Macro::An {
                    author_name_type: AnType::NoSplit,
                },
                nodes: vec![],
            })];

            let mdoc = MdocParser::parse_mdoc(content).unwrap();
            assert_eq!(mdoc.elements, elements);
        }

        #[test]
        fn an_name() {
            let content = ".An John Doe";

            let elements = vec![Element::Macro(MacroNode {
                mdoc_macro: Macro::An {
                    author_name_type: AnType::Name,
                },
                nodes: vec![
                    Element::Text("John".to_string()),
                    Element::Text("Doe".to_string()),
                ],
            })];

            let mdoc = MdocParser::parse_mdoc(content).unwrap();
            assert_eq!(mdoc.elements, elements);
        }

        #[test]

        fn an_no_args() {
            let content = ".An";
            let elements = vec![];

            let mdoc = MdocParser::parse_mdoc(content).unwrap();
            assert_eq!(mdoc.elements, elements);
        }

        #[test]
        fn an_parsed() {
            let content = ".An Name Ad addr1 addr2";
            let elements = vec![
                Element::Macro(MacroNode {
                    mdoc_macro: Macro::An {
                        author_name_type: AnType::Name,
                    },
                    nodes: vec![Element::Text("Name".to_string())],
                }),
                Element::Macro(MacroNode {
                    mdoc_macro: Macro::Ad,
                    nodes: vec![
                        Element::Text("addr1".to_string()),
                        Element::Text("addr2".to_string()),
                    ],
                }),
            ];

            let mdoc = MdocParser::parse_mdoc(content).unwrap();
            assert_eq!(mdoc.elements, elements);
        }

        #[test]
        fn an_callable() {
            let content = ".Ad word1 An -nosplit";
            let elements = vec![
                Element::Macro(MacroNode {
                    mdoc_macro: Macro::Ad,
                    nodes: vec![Element::Text("word1".to_string())],
                }),
                Element::Macro(MacroNode {
                    mdoc_macro: Macro::An {
                        author_name_type: AnType::NoSplit,
                    },
                    nodes: vec![],
                }),
            ];

            let mdoc = MdocParser::parse_mdoc(content).unwrap();
            assert_eq!(mdoc.elements, elements);
        }

        #[test]
        fn ap() {
            let content = ".Ap Text Line";

            let elements = vec![
                Element::Macro(MacroNode {
                    mdoc_macro: Macro::Ap,
                    nodes: vec![ 
                        Element::Text("Text".to_string()),
                        Element::Text("Line".to_string())
                    ],
                }),
            ];

            let mdoc = MdocParser::parse_mdoc(content).unwrap();
            assert_eq!(mdoc.elements, elements);
        }

        #[test]
        fn ap_no_args() {
            let content = ".Ap";

            let elements = vec![Element::Macro(MacroNode {
                mdoc_macro: Macro::Ap,
                nodes: vec![],
            })];

            let mdoc = MdocParser::parse_mdoc(content).unwrap();
            assert_eq!(mdoc.elements, elements);
        }

        #[test]
        fn ap_parsed() {
            let content = ".Ap some text Ad addr1 addr2";

            let elements = vec![
                Element::Macro(MacroNode {
                    mdoc_macro: Macro::Ap,
                    nodes: vec![
                        Element::Text("some".to_string()),
                        Element::Text("text".to_string()),
                    ],
                }),
                Element::Macro(MacroNode {
                    mdoc_macro: Macro::Ad,
                    nodes: vec![
                        Element::Text("addr1".to_string()),
                        Element::Text("addr2".to_string()),
                    ],
                }),
            ];

            let mdoc = MdocParser::parse_mdoc(content).unwrap();
            assert_eq!(mdoc.elements, elements);
        }

        #[test]
        fn ap_callable() {
            let content = ".Ad addr1 Ap word1 word2";
            let elements = vec![
                Element::Macro(MacroNode {
                    mdoc_macro: Macro::Ad,
                    nodes: vec![Element::Text("addr1".to_string())],
                }),
                Element::Macro(MacroNode {
                    mdoc_macro: Macro::Ap,
                    nodes: vec![
                        Element::Text("word1".to_string()),
                        Element::Text("word2".to_string()),
                    ]
                }),
            ];

            let mdoc = MdocParser::parse_mdoc(content).unwrap();
            assert_eq!(mdoc.elements, elements);
        }

        #[test]
        fn ar() {
            let content = ".Ar arg1 arg2 arg3";

            let elements = vec![Element::Macro(MacroNode {
                mdoc_macro: Macro::Ar,
                nodes: vec![
                    Element::Text("arg1".to_string()),
                    Element::Text("arg2".to_string()),
                    Element::Text("arg3".to_string()),
                ],
            })];

            let mdoc = MdocParser::parse_mdoc(content).unwrap();
            assert_eq!(mdoc.elements, elements);
        }

        #[test]
        fn ar_no_args() {
            let content = ".Ar";

            let elements = vec![Element::Macro(MacroNode {
                mdoc_macro: Macro::Ar,
                nodes: vec![],
            })];

            let mdoc = MdocParser::parse_mdoc(content).unwrap();
            assert_eq!(mdoc.elements, elements);
        }

        #[test]
        fn ar_parsed() {
            let content = ".Ar arg1 Ad addr1 addr2";

            let elements = vec![
                Element::Macro(MacroNode {
                    mdoc_macro: Macro::Ar,
                    nodes: vec![Element::Text("arg1".to_string())],
                }),
                Element::Macro(MacroNode {
                    mdoc_macro: Macro::Ad,
                    nodes: vec![
                        Element::Text("addr1".to_string()),
                        Element::Text("addr2".to_string()),
                    ],
                }),
            ];

            let mdoc = MdocParser::parse_mdoc(content).unwrap();
            assert_eq!(mdoc.elements, elements);
        }

        #[test]
        fn ar_callable() {
            let content = ".Ad addr1 Ar word1 word2";
            let elements = vec![
                Element::Macro(MacroNode {
                    mdoc_macro: Macro::Ad,
                    nodes: vec![Element::Text("addr1".to_string())],
                }),
                Element::Macro(MacroNode {
                    mdoc_macro: Macro::Ar,
                    nodes: vec![
                        Element::Text("word1".to_string()),
                        Element::Text("word2".to_string()),
                    ],
                }),
            ];

            let mdoc = MdocParser::parse_mdoc(content).unwrap();
            assert_eq!(mdoc.elements, elements);
        }

        #[test]
        fn bt() {
            // "Text Line" will be ignored
            let content = ".Bt Text Line";

            let elements = vec![Element::Macro(MacroNode {
                mdoc_macro: Macro::Bt,
                nodes: vec![],
            })];

            let mdoc = MdocParser::parse_mdoc(content).unwrap();
            assert_eq!(mdoc.elements, elements);
        }

        #[test]
        fn bt_no_args() {
            let content = ".Bt";

            let elements = vec![Element::Macro(MacroNode {
                mdoc_macro: Macro::Bt,
                nodes: vec![],
            })];

            let mdoc = MdocParser::parse_mdoc(content).unwrap();
            assert_eq!(mdoc.elements, elements);
        }

        #[test]
        fn bt_not_parsed() {
            // "Ad" macro will be ignored
            let content = ".Bt Ad addr1 addr2";

            let elements = vec![Element::Macro(MacroNode {
                mdoc_macro: Macro::Bt,
                nodes: vec![],
            })];

            let mdoc = MdocParser::parse_mdoc(content).unwrap();
            assert_eq!(mdoc.elements, elements);
        }

        #[test]
        fn bt_not_callable() {
            let content = ".Ad addr1 Bt addr2";
            let elements = vec![Element::Macro(MacroNode {
                mdoc_macro: Macro::Ad,
                nodes: vec![
                    Element::Text("addr1".to_string()),
                    Element::Text("Bt".to_string()),
                    Element::Text("addr2".to_string()),
                ],
            })];

            let mdoc = MdocParser::parse_mdoc(content).unwrap();
            assert_eq!(mdoc.elements, elements);
        }

        #[test]
        fn cd() {
            let content = ".Cd kernel configuration declaration";

            let elements = vec![Element::Macro(MacroNode {
                mdoc_macro: Macro::Cd,
                nodes: vec![
                    Element::Text("kernel".to_string()),
                    Element::Text("configuration".to_string()),
                    Element::Text("declaration".to_string()),
                ],
            })];

            let mdoc = MdocParser::parse_mdoc(content).unwrap();
            assert_eq!(mdoc.elements, elements);
        }

        #[test]
        fn cd_no_args() {
            let content = ".Cd";
            let elements = vec![];

            let mdoc = MdocParser::parse_mdoc(content).unwrap();
            assert_eq!(mdoc.elements, elements);
        }

        #[test]
        fn cd_parsed() {
            let content = ".Cd declaration Ad addr1 addr2";

            let elements = vec![
                Element::Macro(MacroNode {
                    mdoc_macro: Macro::Cd,
                    nodes: vec![Element::Text("declaration".to_string())],
                }),
                Element::Macro(MacroNode {
                    mdoc_macro: Macro::Ad,
                    nodes: vec![
                        Element::Text("addr1".to_string()),
                        Element::Text("addr2".to_string()),
                    ],
                }),
            ];

            let mdoc = MdocParser::parse_mdoc(content).unwrap();
            assert_eq!(mdoc.elements, elements);
        }

        #[test]
        fn cd_callable() {
            let content = ".Ad addr1 Cd configuration declaration";
            let elements = vec![
                Element::Macro(MacroNode {
                    mdoc_macro: Macro::Ad,
                    nodes: vec![Element::Text("addr1".to_string())],
                }),
                Element::Macro(MacroNode {
                    mdoc_macro: Macro::Cd,
                    nodes: vec![
                        Element::Text("configuration".to_string()),
                        Element::Text("declaration".to_string()),
                    ],
                }),
            ];

            let mdoc = MdocParser::parse_mdoc(content).unwrap();
            assert_eq!(mdoc.elements, elements);
        }

        #[test]
        fn cm() {
            let content = ".Cm mod1 mod2 mod3";

            let elements = vec![Element::Macro(MacroNode {
                mdoc_macro: Macro::Cm,
                nodes: vec![
                    Element::Text("mod1".to_string()),
                    Element::Text("mod2".to_string()),
                    Element::Text("mod3".to_string()),
                ],
            })];

            let mdoc = MdocParser::parse_mdoc(content).unwrap();
            assert_eq!(mdoc.elements, elements);
        }

        #[test]
        fn cm_no_args() {
            let content = ".Cm";
            let elements = vec![];

            let mdoc = MdocParser::parse_mdoc(content).unwrap();
            assert_eq!(mdoc.elements, elements);
        }

        #[test]
        fn cm_parsed() {
            let content = ".Cm cmdm1 cmdm2 Ad addr1 addr2";

            let elements = vec![
                Element::Macro(MacroNode {
                    mdoc_macro: Macro::Cm,
                    nodes: vec![
                        Element::Text("cmdm1".to_string()),
                        Element::Text("cmdm2".to_string()),
                    ],
                }),
                Element::Macro(MacroNode {
                    mdoc_macro: Macro::Ad,
                    nodes: vec![
                        Element::Text("addr1".to_string()),
                        Element::Text("addr2".to_string()),
                    ],
                }),
            ];

            let mdoc = MdocParser::parse_mdoc(content).unwrap();
            assert_eq!(mdoc.elements, elements);
        }

        #[test]
        fn cm_callable() {
            let content = ".Ad addr1 Cm mod1 mod2";
            let elements = vec![
                Element::Macro(MacroNode {
                    mdoc_macro: Macro::Ad,
                    nodes: vec![Element::Text("addr1".to_string())],
                }),
                Element::Macro(MacroNode {
                    mdoc_macro: Macro::Cm,
                    nodes: vec![
                        Element::Text("mod1".to_string()),
                        Element::Text("mod2".to_string()),
                    ],
                }),
            ];

            let mdoc = MdocParser::parse_mdoc(content).unwrap();
            assert_eq!(mdoc.elements, elements);
        }

        #[test]
        fn db() {
            let content = ".Db text_argument";
            let elements = vec![Element::Macro(MacroNode {
                mdoc_macro: Macro::Db,
                nodes: vec![Element::Text("text_argument".to_string())],
            })];

            let mdoc = MdocParser::parse_mdoc(content).unwrap();
            assert_eq!(mdoc.elements, elements);
        }

        #[test]
        fn db_not_callable() {
            let content = ".Ad addr1 Db addr2";
            let elements = vec![Element::Macro(MacroNode {
                mdoc_macro: Macro::Ad,
                nodes: vec![
                    Element::Text("addr1".to_string()),
                    Element::Text("Db".to_string()),
                    Element::Text("addr2".to_string()),
                ],
            })];

            let mdoc = MdocParser::parse_mdoc(content).unwrap();
            assert_eq!(mdoc.elements, elements);
        }

        #[test]
        fn db_not_parsed() {
            let content = ".Db Ad";
            let elements = vec![Element::Macro(MacroNode {
                mdoc_macro: Macro::Db,
                nodes: vec![Element::Text("Ad".to_string())],
            })];

            let mdoc = MdocParser::parse_mdoc(content).unwrap();
            assert_eq!(mdoc.elements, elements);
        }

        #[test]
        fn db_no_args() {
            let content = ".Db";
            let elements = vec![Element::Macro(MacroNode {
                mdoc_macro: Macro::Db,
                nodes: vec![],
            })];

            let mdoc = MdocParser::parse_mdoc(content).unwrap();
            assert_eq!(mdoc.elements, elements);
        }

        #[test]
        fn dd() {
            let content = ".Dd $Mdocdate: July 2 2018$";
            let elements = vec![Element::Macro(MacroNode {
                mdoc_macro: Macro::Dd,
                nodes: vec![
                    Element::Text("$Mdocdate: July 2 2018$".to_string()),
                ],
            })];

            let mdoc = MdocParser::parse_mdoc(content).unwrap();
            assert_eq!(mdoc.elements, elements);
        }

        #[test]
        fn dd_no_date() {
            let content = ".Dd $Mdocdate$";
            let elements = vec![Element::Macro(MacroNode {
                mdoc_macro: Macro::Dd,
                nodes: vec![
                    Element::Text("$Mdocdate$".to_string())
                ],
            })];

            let mdoc = MdocParser::parse_mdoc(content).unwrap();
            assert_eq!(mdoc.elements, elements);
        }

        #[test]
        fn dd_no_args() {
            let content = ".Dd";
            let elements = vec![Element::Macro(MacroNode {
                mdoc_macro: Macro::Dd,
                nodes: vec![],
            })];

            let mdoc = MdocParser::parse_mdoc(content).unwrap();
            assert_eq!(mdoc.elements, elements);
        }

        #[test]
        fn dd_not_callable() {
            let content = ".Ad addr1 Dd addr2";
            let elements = vec![Element::Macro(MacroNode {
                mdoc_macro: Macro::Ad,
                nodes: vec![
                    Element::Text("addr1".to_string()),
                    Element::Text("Dd".to_string()),
                    Element::Text("addr2".to_string()),
                ],
            })];

            let mdoc = MdocParser::parse_mdoc(content).unwrap();
            assert_eq!(mdoc.elements, elements);
        }

        #[test]
        fn dd_not_parsed() {
            let content = ".Dd Ad 2, 2018";
            let elements = vec![Element::Macro(MacroNode {
                mdoc_macro: Macro::Dd,
                nodes: vec![
                    Element::Text("Ad 2, 2018".to_string()),
                ],
            })];

            let mdoc = MdocParser::parse_mdoc(content).unwrap();
            assert_eq!(mdoc.elements, elements);
        }

        #[test]
        fn dt() {
            let content = ".Dt PROGNAME 1 i386\n.Dt 1 i386 \n.Dt PROGNAME 1";
            let elements = vec![
                Element::Macro(MacroNode {
                    mdoc_macro: Macro::Dt {
                        title: Some("PROGNAME".to_string()),
                        section: "1".to_string(),
                        arch: Some("i386".to_string()),
                    },
                    nodes: vec![],
                }),
                Element::Macro(MacroNode {
                    mdoc_macro: Macro::Dt {
                        title: None,
                        section: "1".to_string(),
                        arch: Some("i386".to_string()),
                    },
                    nodes: vec![],
                }),
                Element::Macro(MacroNode {
                    mdoc_macro: Macro::Dt {
                        title: Some("PROGNAME".to_string()),
                        section: "1".to_string(),
                        arch: None,
                    },
                    nodes: vec![],
                }),
            ];

            let mdoc = MdocParser::parse_mdoc(content).unwrap();
            assert_eq!(mdoc.elements, elements);
        }

        #[test]
        fn dt_not_callable() {
            let content = ".Ad addr1 Dt addr2";
            let elements = vec![Element::Macro(MacroNode {
                mdoc_macro: Macro::Ad,
                nodes: vec![
                    Element::Text("addr1".to_string()),
                    Element::Text("Dt".to_string()),
                    Element::Text("addr2".to_string()),
                ],
            })];

            let mdoc = MdocParser::parse_mdoc(content).unwrap();
            assert_eq!(mdoc.elements, elements);
        }

        #[test]
        fn dt_not_parsed() {
            let content = ".Dt Ad 1";
            let elements = vec![Element::Macro(MacroNode {
                mdoc_macro: Macro::Dt {
                    title: Some("Ad".to_string()),
                    section: "1".to_string(),
                    arch: None,
                },
                nodes: vec![],
            })];

            let mdoc = MdocParser::parse_mdoc(content).unwrap();
            assert_eq!(mdoc.elements, elements);
        }

        
        #[test]
        fn dt_no_args() {
            let content = ".Dt";
            let elements = vec![];

            let mdoc = MdocParser::parse_mdoc(content).unwrap();
            assert_eq!(mdoc.elements, elements);
        }

        #[test]
        fn dv() {
            let content = ".Dv CONSTANT1 CONSTANT2";
            let elements = vec![Element::Macro(MacroNode {
                mdoc_macro: Macro::Dv,
                nodes: vec![
                    Element::Text("CONSTANT1".to_string()),
                    Element::Text("CONSTANT2".to_string()),
                ],
            })];

            let mdoc = MdocParser::parse_mdoc(content).unwrap();
            assert_eq!(mdoc.elements, elements);
        }

        #[test]
        fn dv_no_args() {
            let content = ".Dv";
            let elements = vec![];

            let mdoc = MdocParser::parse_mdoc(content).unwrap();
            assert_eq!(mdoc.elements, elements);
        }

        #[test]
        fn dv_callable() {
            let content = ".Ad addr1 addr2 Dv CONST1";
            let elemenets = vec![
                Element::Macro(MacroNode {
                    mdoc_macro: Macro::Ad,
                    nodes: vec![
                        Element::Text("addr1".to_string()),
                        Element::Text("addr2".to_string()),
                    ],
                }),
                Element::Macro(MacroNode {
                    mdoc_macro: Macro::Dv,
                    nodes: vec![Element::Text("CONST1".to_string())],
                }),
            ];

            let mdoc = MdocParser::parse_mdoc(content).unwrap();
            assert_eq!(mdoc.elements, elemenets)
        }

        #[test]
        fn dv_parsed() {
            let content = ".Dv CONST1 Ad addr1 addr2";
            let elements = vec![
                Element::Macro(MacroNode {
                    mdoc_macro: Macro::Dv,
                    nodes: vec![Element::Text("CONST1".to_string())],
                }),
                Element::Macro(MacroNode {
                    mdoc_macro: Macro::Ad,
                    nodes: vec![
                        Element::Text("addr1".to_string()),
                        Element::Text("addr2".to_string()),
                    ],
                }),
            ];

            let mdoc = MdocParser::parse_mdoc(content).unwrap();
            assert_eq!(mdoc.elements, elements);
        }

        #[test]
        fn em() {
            let input = ".Em word1 word2";
            let elements = vec![Element::Macro(MacroNode {
                mdoc_macro: Macro::Em,
                nodes: vec![
                    Element::Text("word1".to_string()),
                    Element::Text("word2".to_string()),
                ],
            })];

            let mdoc = MdocParser::parse_mdoc(input).unwrap();
            assert_eq!(mdoc.elements, elements);
        }

        #[test]
        fn em_no_args() {
            let input = ".Em";
            let elements = vec![];

            let mdoc = MdocParser::parse_mdoc(input).unwrap();
            assert_eq!(mdoc.elements, elements);
        }

        #[test]
        fn em_parsed() {
            let input = ".Em word1 Ad addr1 addr2";
            let elements = vec![
                Element::Macro(MacroNode {
                    mdoc_macro: Macro::Em,
                    nodes: vec![Element::Text("word1".to_string())],
                }),
                Element::Macro(MacroNode {
                    mdoc_macro: Macro::Ad,
                    nodes: vec![
                        Element::Text("addr1".to_string()),
                        Element::Text("addr2".to_string()),
                    ],
                }),
            ];

            let mdoc = MdocParser::parse_mdoc(input).unwrap();
            assert_eq!(mdoc.elements, elements);
        }

        #[test]
        fn em_callable() {
            let input = ".Ad addr1 addr2 Em word1";
            let elemenets = vec![
                Element::Macro(MacroNode {
                    mdoc_macro: Macro::Ad,
                    nodes: vec![
                        Element::Text("addr1".to_string()),
                        Element::Text("addr2".to_string()),
                    ],
                }),
                Element::Macro(MacroNode {
                    mdoc_macro: Macro::Em,
                    nodes: vec![Element::Text("word1".to_string())],
                }),
            ];

            let mdoc = MdocParser::parse_mdoc(input).unwrap();
            assert_eq!(mdoc.elements, elemenets)
        }

        #[test]
        fn er() {
            let input = ".Er ERROR";
            let elements = vec![Element::Macro(MacroNode {
                mdoc_macro: Macro::Er,
                nodes: vec![Element::Text("ERROR".to_string())],
            })];

            let mdoc = MdocParser::parse_mdoc(input).unwrap();
            assert_eq!(mdoc.elements, elements);
        }

        #[test]
        fn er_no_args() {
            let input = ".Er";
            let elements = vec![];

            let mdoc = MdocParser::parse_mdoc(input).unwrap();
            assert_eq!(mdoc.elements, elements);
        }

        #[test]
        fn er_parsed() {
            let input = ".Er ERROR Ad addr1";
            let elements = vec![
                Element::Macro(MacroNode {
                    mdoc_macro: Macro::Er,
                    nodes: vec![Element::Text("ERROR".to_string())],
                }),
                Element::Macro(MacroNode {
                    mdoc_macro: Macro::Ad,
                    nodes: vec![Element::Text("addr1".to_string())],
                }),
            ];

            let mdoc = MdocParser::parse_mdoc(input).unwrap();
            assert_eq!(mdoc.elements, elements);
        }

        #[test]
        fn er_callable() {
            let input = ".Ad addr1 addr2 Er ERROR ERROR2";
            let elemenets = vec![
                Element::Macro(MacroNode {
                    mdoc_macro: Macro::Ad,
                    nodes: vec![
                        Element::Text("addr1".to_string()),
                        Element::Text("addr2".to_string()),
                    ],
                }),
                Element::Macro(MacroNode {
                    mdoc_macro: Macro::Er,
                    nodes: vec![
                        Element::Text("ERROR".to_string()),
                        Element::Text("ERROR2".to_string()),
                    ],
                }),
            ];

            let mdoc = MdocParser::parse_mdoc(input).unwrap();
            assert_eq!(mdoc.elements, elemenets)
        }

        #[test]
        fn es() {
            let input = ".Es ( )";
            let elements = vec![Element::Macro(MacroNode {
                mdoc_macro: Macro::Es {
                    opening_delimiter: '(',
                    closing_delimiter: ')',
                },
                nodes: vec![],
            })];

            let mdoc = MdocParser::parse_mdoc(input).unwrap();
            assert_eq!(mdoc.elements, elements);
        }

        #[test]
        fn es_bad_args() {
            assert_eq!(MdocParser::parse_mdoc(".Es").unwrap().elements, vec![]);
            assert_eq!(MdocParser::parse_mdoc(".Es (").unwrap().elements, vec![]);
            assert_eq!(MdocParser::parse_mdoc(".Es { }").unwrap().elements, vec![]);
        }

        #[test]
        fn es_parsed() {
            let input = ".Es [ ] At 2.32";
            let elements = vec![
                Element::Macro(MacroNode {
                    mdoc_macro: Macro::Es {
                        opening_delimiter: '[',
                        closing_delimiter: ']',
                    },
                    nodes: vec![],
                }),
                Element::Macro(MacroNode {
                    mdoc_macro: Macro::At,
                    nodes: vec![
                        Element::Text(AtType::General.to_string()),
                        Element::Text("2.32".to_string()),
                    ],
                }),
            ];

            let mdoc = MdocParser::parse_mdoc(input).unwrap();
            assert_eq!(mdoc.elements, elements);
        }

        #[test]
        fn es_callable() {
            let input = ".Ad addr1 addr2 Es ( )";
            let elements = vec![
                Element::Macro(MacroNode {
                    mdoc_macro: Macro::Ad,
                    nodes: vec![
                        Element::Text("addr1".to_string()),
                        Element::Text("addr2".to_string()),
                    ],
                }),
                Element::Macro(MacroNode {
                    mdoc_macro: Macro::Es {
                        opening_delimiter: '(',
                        closing_delimiter: ')',
                    },
                    nodes: vec![],
                }),
            ];

            let mdoc = MdocParser::parse_mdoc(input).unwrap();
            assert_eq!(mdoc.elements, elements);
        }

        // .Ev -----------------------------------------------------------

        #[test]
        fn ev() {
            let input = ".Ev DISPLAY";
            let elements = vec![Element::Macro(MacroNode {
                mdoc_macro: Macro::Ev,
                nodes: vec![Element::Text("DISPLAY".to_string())],
            })];

            let mdoc = MdocParser::parse_mdoc(input).unwrap();
            assert_eq!(mdoc.elements, elements);
        }

        #[test]
        fn ev_no_args() {
            let input = ".Ev";
            let elements = vec![];

            let mdoc = MdocParser::parse_mdoc(input).unwrap();
            assert_eq!(mdoc.elements, elements);
        }

        #[test]
        fn ev_parsed() {
            let input = ".Ev DISPLAY Ad ADDRESS";
            let elements = vec![
                Element::Macro(MacroNode {
                    mdoc_macro: Macro::Ev,
                    nodes: vec![Element::Text("DISPLAY".to_string())],
                }),
                Element::Macro(MacroNode {
                    mdoc_macro: Macro::Ad,
                    nodes: vec![Element::Text("ADDRESS".to_string())],
                }),
            ];

            let mdoc = MdocParser::parse_mdoc(input).unwrap();
            assert_eq!(mdoc.elements, elements);
        }

        #[test]
        fn ev_callable() {
            let input = ".Ad addr1 Ev ADDRESS";
            let elements = vec![
                Element::Macro(MacroNode {
                    mdoc_macro: Macro::Ad,
                    nodes: vec![Element::Text("addr1".to_string())],
                }),
                Element::Macro(MacroNode {
                    mdoc_macro: Macro::Ev,
                    nodes: vec![Element::Text("ADDRESS".to_string())],
                }),
            ];

            let mdoc = MdocParser::parse_mdoc(input).unwrap();
            assert_eq!(mdoc.elements, elements);
        }

        // .Ex -----------------------------------------------------------

        #[test]
        fn ex() {
            let input = ".Ex -std grep";
            let elements = vec![Element::Macro(MacroNode {
                mdoc_macro: Macro::Ex,
                nodes: vec![Element::Text("grep".to_string())],
            })];

            let mdoc = MdocParser::parse_mdoc(input).unwrap();
            assert_eq!(mdoc.elements, elements);
        }

        #[test]
        fn ex_no_args() {
            let input = ".Ex";
            let elements = vec![];

            let mdoc = MdocParser::parse_mdoc(input).unwrap();
            assert_eq!(mdoc.elements, elements);
        }

        #[test]
        fn ex_not_parsed() {
            let input = ".Ex -std grep Ad addr";
            let elements = vec![Element::Macro(MacroNode {
                mdoc_macro: Macro::Ex,
                nodes: vec![
                    Element::Text("grep".to_string()),
                    Element::Text("Ad".to_string()),
                    Element::Text("addr".to_string()),
                ],
            })];

            let mdoc = MdocParser::parse_mdoc(input).unwrap();
            assert_eq!(mdoc.elements, elements);
        }

        #[test]
        fn ex_not_callable() {
            let input = ".Ad addr Ex -std grep";
            let elements = vec![Element::Macro(MacroNode {
                mdoc_macro: Macro::Ad,
                nodes: vec![
                    Element::Text("addr".to_string()),
                    Element::Text("Ex".to_string()),
                    Element::Text("-std".to_string()),
                    Element::Text("grep".to_string()),
                ],
            })];

            let mdoc = MdocParser::parse_mdoc(input).unwrap();
            assert_eq!(mdoc.elements, elements);
        }

        // .Fa -----------------------------------------------------------

        #[test]
        fn fa() {
            let input = ".Fa size_t";
            let elements = vec![Element::Macro(MacroNode {
                mdoc_macro: Macro::Fa,
                nodes: vec![Element::Text("size_t".to_string())],
            })];

            let mdoc = MdocParser::parse_mdoc(input).unwrap();
            assert_eq!(mdoc.elements, elements);
        }

        #[test]
        fn fa_no_args() {
            let input = ".Fa";
            let elements = vec![];

            let mdoc = MdocParser::parse_mdoc(input).unwrap();
            assert_eq!(mdoc.elements, elements);
        }

        #[test]
        fn fa_parsed() {
            let input = ".Fa funcname Ft const char *";
            let elemets = vec![
                Element::Macro(MacroNode {
                    mdoc_macro: Macro::Fa,
                    nodes: vec![Element::Text("funcname".to_string())],
                }),
                Element::Macro(MacroNode {
                    mdoc_macro: Macro::Ft,
                    nodes: vec![
                        Element::Text("const".to_string()),
                        Element::Text("char".to_string()),
                        Element::Text("*".to_string()),
                    ],
                }),
            ];

            let mdoc = MdocParser::parse_mdoc(input).unwrap();
            assert_eq!(mdoc.elements, elemets);
        }

        #[test]
        fn fa_callable() {
            let input = ".Ft functype Fa int";
            let elements = vec![
                Element::Macro(MacroNode {
                    mdoc_macro: Macro::Ft,
                    nodes: vec![Element::Text("functype".to_string())],
                }),
                Element::Macro(MacroNode {
                    mdoc_macro: Macro::Fa,
                    nodes: vec![Element::Text("int".to_string())],
                }),
            ];

            let mdoc = MdocParser::parse_mdoc(input).unwrap();
            assert_eq!(mdoc.elements, elements);
        }

        #[test]
        fn fd() {
            let input = ".Fd #define sa_handler __sigaction_u.__sa_handler\n.Fd #define SIO_MAXNFDS\n.Fd #endif";
            let elements = vec![
                Element::Macro(MacroNode {
                    mdoc_macro: Macro::Fd {
                        directive: "#define".to_string(),
                        arguments: vec![
                            "sa_handler".to_string(),
                            "__sigaction_u.__sa_handler".to_string(),
                        ],
                    },
                    nodes: vec![],
                }),
                Element::Macro(MacroNode {
                    mdoc_macro: Macro::Fd {
                        directive: "#define".to_string(),
                        arguments: vec!["SIO_MAXNFDS".to_string()],
                    },
                    nodes: vec![],
                }),
                Element::Macro(MacroNode {
                    mdoc_macro: Macro::Fd {
                        directive: "#endif".to_string(),
                        arguments: vec![],
                    },
                    nodes: vec![],
                }),
            ];

            let mdoc = MdocParser::parse_mdoc(input).unwrap();
            assert_eq!(mdoc.elements, elements);
        }

        #[test]
        fn fd_no_args() {
            let input = ".Fd";
            let elements = vec![];

            let mdoc = MdocParser::parse_mdoc(input).unwrap();
            assert_eq!(mdoc.elements, elements);
        }

        #[test]
        fn fd_not_parsed() {
            let input = ".Fd #define Ad addr";
            let elements = vec![Element::Macro(MacroNode {
                mdoc_macro: Macro::Fd {
                    directive: "#define".to_string(),
                    arguments: vec!["Ad".to_string(), "addr".to_string()],
                },
                nodes: vec![],
            })];

            let mdoc = MdocParser::parse_mdoc(input).unwrap();
            assert_eq!(mdoc.elements, elements);
        }

        #[test]
        fn fd_not_callable() {
            let input = ".Ad Fd #define ADDRESS";
            let elements = vec![Element::Macro(MacroNode {
                mdoc_macro: Macro::Ad,
                nodes: vec![
                    Element::Text("Fd".to_string()),
                    Element::Text("#define".to_string()),
                    Element::Text("ADDRESS".to_string()),
                ],
            })];

            let mdoc = MdocParser::parse_mdoc(input).unwrap();
            assert_eq!(mdoc.elements, elements);
        }

        #[test]
        fn fl() {
            let input = ".Fl H | L | P\n.Fl inet";
            let elements = vec![
                Element::Macro(MacroNode {
                    mdoc_macro: Macro::Fl,
                    nodes: vec![
                        Element::Text("H".to_string()),
                        Element::Text("|".to_string()),
                        Element::Text("L".to_string()),
                        Element::Text("|".to_string()),
                        Element::Text("P".to_string()),
                    ],
                }),
                Element::Macro(MacroNode {
                    mdoc_macro: Macro::Fl,
                    nodes: vec![Element::Text("inet".to_string())],
                }),
            ];

            let mdoc = MdocParser::parse_mdoc(input).unwrap();
            assert_eq!(mdoc.elements, elements);
        }

        #[test]
        fn fl_no_args() {
            let input = ".Fl";
            let elements = vec![Element::Macro(MacroNode {
                mdoc_macro: Macro::Fl,
                nodes: vec![],
            })];

            let mdoc = MdocParser::parse_mdoc(input).unwrap();
            assert_eq!(mdoc.elements, elements);
        }

        #[test]
        fn fl_parsed() {
            let input = ".Fl inet Ar destination gateway";
            let elements = vec![
                Element::Macro(MacroNode {
                    mdoc_macro: Macro::Fl,
                    nodes: vec![Element::Text("inet".to_string())],
                }),
                Element::Macro(MacroNode {
                    mdoc_macro: Macro::Ar,
                    nodes: vec![
                        Element::Text("destination".to_string()),
                        Element::Text("gateway".to_string()),
                    ],
                }),
            ];

            let mdoc = MdocParser::parse_mdoc(input).unwrap();
            assert_eq!(mdoc.elements, elements);
        }

        #[test]
        fn fl_callable() {
            let input = ".Cm add Fl inet";
            let elements = vec![
                Element::Macro(MacroNode {
                    mdoc_macro: Macro::Cm,
                    nodes: vec![Element::Text("add".to_string())],
                }),
                Element::Macro(MacroNode {
                    mdoc_macro: Macro::Fl,
                    nodes: vec![Element::Text("inet".to_string())],
                }),
            ];

            let mdoc = MdocParser::parse_mdoc(input).unwrap();
            assert_eq!(mdoc.elements, elements);
        }

        // .Fn -----------------------------------------------------------

        #[test]
        fn r#fn() {
            let input = ".Fn \"int funcname\" \"int arg0\" \"int arg1\"\n.Fn funcname \"int arg0\"\n.Fn funcname arg0\n.Fn ( funcname )";
            let elements = vec![
                Element::Macro(MacroNode {
                    mdoc_macro: Macro::Fn {
                        funcname: "\"int funcname\"".to_string(),
                    },
                    nodes: vec![
                        Element::Text("int arg0".to_string()),
                        Element::Text("int arg1".to_string()),
                    ],
                }),
                Element::Macro(MacroNode {
                    mdoc_macro: Macro::Fn {
                        funcname: "funcname".to_string(),
                    },
                    nodes: vec![Element::Text("int arg0".to_string())],
                }),
                Element::Macro(MacroNode {
                    mdoc_macro: Macro::Fn {
                        funcname: "funcname".to_string(),
                    },
                    nodes: vec![Element::Text("arg0".to_string())],
                }),
                Element::Macro(MacroNode {
                    mdoc_macro: Macro::Fn {
                        funcname: "(funcname".to_string(),
                    },
                    nodes: vec![Element::Text(")".to_string())],
                }),
            ];

            let mdoc = MdocParser::parse_mdoc(input).unwrap();
            assert_eq!(mdoc.elements, elements);
        }

        
        #[test]
        fn fn_no_args() {
            let input = ".Fn";
            let elements = vec![];

            let mdoc = MdocParser::parse_mdoc(input).unwrap();
            assert_eq!(mdoc.elements, elements);
        }

        #[test]
        fn fn_parsed() {
            let input = ".Fn funcname arg Ft int";
            let elements = vec![
                Element::Macro(MacroNode {
                    mdoc_macro: Macro::Fn {
                        funcname: "funcname".to_string(),
                    },
                    nodes: vec![Element::Text("arg".to_string())],
                }),
                Element::Macro(MacroNode {
                    mdoc_macro: Macro::Ft,
                    nodes: vec![Element::Text("int".to_string())],
                }),
            ];

            let mdoc = MdocParser::parse_mdoc(input).unwrap();
            assert_eq!(mdoc.elements, elements);
        }

        #[test]
        fn fn_callable() {
            let input = ".Ft functype Fn funcname";
            let elements = vec![
                Element::Macro(MacroNode {
                    mdoc_macro: Macro::Ft,
                    nodes: vec![Element::Text("functype".to_string())],
                }),
                Element::Macro(MacroNode {
                    mdoc_macro: Macro::Fn {
                        funcname: "funcname".to_string(),
                    },
                    nodes: vec![],
                }),
            ];

            let mdoc = MdocParser::parse_mdoc(input).unwrap();
            assert_eq!(mdoc.elements, elements);
        }

        #[test]
        fn fr() {
            let input = ".Fr 32";
            let elements = vec![Element::Macro(MacroNode {
                mdoc_macro: Macro::Fr,
                nodes: vec![Element::Text("32".to_string())],
            })];

            let mdoc = MdocParser::parse_mdoc(input).unwrap();
            assert_eq!(mdoc.elements, elements);
        }

        #[test]
        fn fr_no_args() {
            let input = ".Fr";
            let elements = vec![];

            let mdoc = MdocParser::parse_mdoc(input).unwrap();
            assert_eq!(mdoc.elements, elements);
        }

        #[test]
        fn fr_parsed() {
            let input = ".Fr 32 Ad addr";
            let elements = vec![
                Element::Macro(MacroNode {
                    mdoc_macro: Macro::Fr,
                    nodes: vec![Element::Text("32".to_string())],
                }),
                Element::Macro(MacroNode {
                    mdoc_macro: Macro::Ad,
                    nodes: vec![Element::Text("addr".to_string())],
                }),
            ];

            let mdoc = MdocParser::parse_mdoc(input).unwrap();
            assert_eq!(mdoc.elements, elements);
        }

        #[test]
        fn fr_callable() {
            let input = ".Ft functype Fr 12";
            let elements = vec![
                Element::Macro(MacroNode {
                    mdoc_macro: Macro::Ft,
                    nodes: vec![Element::Text("functype".to_string())],
                }),
                Element::Macro(MacroNode {
                    mdoc_macro: Macro::Fr,
                    nodes: vec![Element::Text("12".to_string())],
                }),
            ];

            let mdoc = MdocParser::parse_mdoc(input).unwrap();
            assert_eq!(mdoc.elements, elements);
        }

        // .Ft -----------------------------------------------------------

        #[test]
        fn ft() {
            let input = ".Ft int32 void";
            let elements = vec![Element::Macro(MacroNode {
                mdoc_macro: Macro::Ft,
                nodes: vec![
                    Element::Text("int32".to_string()),
                    Element::Text("void".to_string()),
                ],
            })];

            let mdoc = MdocParser::parse_mdoc(input).unwrap();
            assert_eq!(mdoc.elements, elements);
        }

        #[test]
        fn ft_no_args() {
            let input = ".Ft";
            let elements = vec![];

            let mdoc = MdocParser::parse_mdoc(input).unwrap();
            assert_eq!(mdoc.elements, elements);
        }

        #[test]
        fn ft_parsed() {
            let input = ".Ft functype Fa arg";
            let elements = vec![
                Element::Macro(MacroNode {
                    mdoc_macro: Macro::Ft,
                    nodes: vec![Element::Text("functype".to_string())],
                }),
                Element::Macro(MacroNode {
                    mdoc_macro: Macro::Fa,
                    nodes: vec![Element::Text("arg".to_string())],
                }),
            ];

            let mdoc = MdocParser::parse_mdoc(input).unwrap();
            assert_eq!(mdoc.elements, elements);
        }

        #[test]
        fn ft_callable() {
            let input = ".Fa funcname Ft const char *";
            let elemets = vec![
                Element::Macro(MacroNode {
                    mdoc_macro: Macro::Fa,
                    nodes: vec![Element::Text("funcname".to_string())],
                }),
                Element::Macro(MacroNode {
                    mdoc_macro: Macro::Ft,
                    nodes: vec![
                        Element::Text("const".to_string()),
                        Element::Text("char".to_string()),
                        Element::Text("*".to_string()),
                    ],
                }),
            ];

            let mdoc = MdocParser::parse_mdoc(input).unwrap();
            assert_eq!(mdoc.elements, elemets);
        }

        #[test]
        fn fx() {
            let input = ".Fx 1.0 arg\n";
            let elements = vec![
                Element::Macro(MacroNode {
                    mdoc_macro: Macro::Fx,
                    nodes: vec![
                        Element::Text(FxType::format("1.0")),
                        Element::Text("arg".to_string()),
                    ],
                }),
            ];

            let mdoc = MdocParser::parse_mdoc(input).unwrap();
            assert_eq!(mdoc.elements, elements);
        }

        #[test]
        fn fx_no_args() {
            let input = ".Fx";
            let elements = vec![Element::Macro(MacroNode {
                mdoc_macro: Macro::Fx,
                nodes: vec![Element::Text(FxType::format_default())],
            })];

            let mdoc = MdocParser::parse_mdoc(input).unwrap();
            assert_eq!(mdoc.elements, elements);
        }

        #[test]
        fn fx_parsed() {
            let input = ".Fx 1.0 Ad addr";
            let elements = vec![
                Element::Macro(MacroNode {
                    mdoc_macro: Macro::Fx,
                    nodes: vec![Element::Text(FxType::format("1.0"))],
                }),
                Element::Macro(MacroNode {
                    mdoc_macro: Macro::Ad,
                    nodes: vec![Element::Text("addr".to_string())],
                }),
            ];

            let mdoc = MdocParser::parse_mdoc(input).unwrap();
            assert_eq!(mdoc.elements, elements);
        }

        #[test]
        fn fx_callable() {
            let input = ".Ad addr Fx 1.0";
            let elements = vec![
                Element::Macro(MacroNode {
                    mdoc_macro: Macro::Ad,
                    nodes: vec![Element::Text("addr".to_string())],
                }),
                Element::Macro(MacroNode {
                    mdoc_macro: Macro::Fx,
                    nodes: vec![Element::Text(FxType::format("1.0"))],
                }),
            ];

            let mdoc = MdocParser::parse_mdoc(input).unwrap();
            assert_eq!(mdoc.elements, elements);
        }

        #[test]
        fn hf() {
            let input = ".Hf file/path file2/path";
            let elements = vec![Element::Macro(MacroNode {
                mdoc_macro: Macro::Hf,
                nodes: vec![
                    Element::Text("file/path".to_string()),
                    Element::Text("file2/path".to_string()),
                ],
            })];

            let mdoc = MdocParser::parse_mdoc(input).unwrap();
            assert_eq!(mdoc.elements, elements);
        }

        #[test]
        fn hf_no_args() {
            let input = ".Hf";
            let elements = vec![Element::Macro(MacroNode {
                mdoc_macro: Macro::Hf,
                nodes: vec![],
            })];

            let mdoc = MdocParser::parse_mdoc(input).unwrap();
            assert_eq!(mdoc.elements, elements);
        }

        #[test]
        fn hf_not_parsed() {
            let input = ".Hf Ad addr";
            let elements = vec![Element::Macro(MacroNode {
                mdoc_macro: Macro::Hf,
                nodes: vec![
                    Element::Text("Ad".to_string()),
                    Element::Text("addr".to_string()),
                ],
            })];

            let mdoc = MdocParser::parse_mdoc(input).unwrap();
            assert_eq!(mdoc.elements, elements);
        }

        #[test]
        fn hf_not_callable() {
            let input = ".Ad Hf path/to/some/file";
            let elements = vec![Element::Macro(MacroNode {
                mdoc_macro: Macro::Ad,
                nodes: vec![
                    Element::Text("Hf".to_string()),
                    Element::Text("path/to/some/file".to_string()),
                ],
            })];

            let mdoc = MdocParser::parse_mdoc(input).unwrap();
            assert_eq!(mdoc.elements, elements);
        }

        #[test]
        fn ic() {
            let input = ".Ic :wq";
            let elements = vec![Element::Macro(MacroNode {
                mdoc_macro: Macro::Ic,
                nodes: vec![Element::Text(":wq".to_string())],
            })];

            let mdoc = MdocParser::parse_mdoc(input).unwrap();
            assert_eq!(mdoc.elements, elements);
        }

        #[test]
        fn ic_no_args() {
            let input = ".Ic";
            let elements = vec![];

            let mdoc = MdocParser::parse_mdoc(input).unwrap();
            assert_eq!(mdoc.elements, elements);
        }

        #[test]
        fn ic_parsed() {
            let input = ".Ic lookup Cm file bind";
            let elements = vec![
                Element::Macro(MacroNode {
                    mdoc_macro: Macro::Ic,
                    nodes: vec![Element::Text("lookup".to_string())],
                }),
                Element::Macro(MacroNode {
                    mdoc_macro: Macro::Cm,
                    nodes: vec![
                        Element::Text("file".to_string()),
                        Element::Text("bind".to_string()),
                    ],
                }),
            ];

            let mdoc = MdocParser::parse_mdoc(input).unwrap();
            assert_eq!(mdoc.elements, elements);
        }

        #[test]
        fn ic_callable() {
            let input = ".Ad addr Ic :wq";
            let elements = vec![
                Element::Macro(MacroNode {
                    mdoc_macro: Macro::Ad,
                    nodes: vec![Element::Text("addr".to_string())],
                }),
                Element::Macro(MacroNode {
                    mdoc_macro: Macro::Ic,
                    nodes: vec![Element::Text(":wq".to_string())],
                }),
            ];

            let mdoc = MdocParser::parse_mdoc(input).unwrap();
            assert_eq!(mdoc.elements, elements);
        }

        #[test]
        fn r#in() {
            let input = ".In stdatomic.h";
            let elements = vec![Element::Macro(MacroNode {
                mdoc_macro: Macro::In {
                    filename: "stdatomic.h".to_string(),
                },
                nodes: vec![],
            })];

            let mdoc = MdocParser::parse_mdoc(input).unwrap();
            assert_eq!(mdoc.elements, elements);
        }

        #[test]
        fn in_no_args() {
            let input = ".In";
            let elements = vec![];

            let mdoc = MdocParser::parse_mdoc(input).unwrap();
            assert_eq!(mdoc.elements, elements);
        }

        #[test]
        fn in_parsed() {
            let input = ".In stdio.h Ad addr";
            let elements = vec![
                Element::Macro(MacroNode {
                    mdoc_macro: Macro::In {
                        filename: "stdio.h".to_string(),
                    },
                    nodes: vec![],
                }),
                Element::Macro(MacroNode {
                    mdoc_macro: Macro::Ad,
                    nodes: vec![Element::Text("addr".to_string())],
                }),
            ];

            let mdoc = MdocParser::parse_mdoc(input).unwrap();
            assert_eq!(mdoc.elements, elements);
        }

        #[test]
        fn in_callable() {
            let input = ".Ad addr In stdatomic.c";
            let elements = vec![
                Element::Macro(MacroNode {
                    mdoc_macro: Macro::Ad,
                    nodes: vec![Element::Text("addr".to_string())],
                }),
                Element::Macro(MacroNode {
                    mdoc_macro: Macro::In {
                        filename: "stdatomic.c".to_string(),
                    },
                    nodes: vec![],
                }),
            ];

            let mdoc = MdocParser::parse_mdoc(input).unwrap();
            assert_eq!(mdoc.elements, elements);
        }

        #[test]
        fn lb() {
            let input = ".Lb libname";
            let elements = vec![Element::Macro(MacroNode {
                mdoc_macro: Macro::Lb {
                    lib_name: "libname".to_string(),
                },
                nodes: vec![],
            })];

            let mdoc = MdocParser::parse_mdoc(input).unwrap();
            assert_eq!(mdoc.elements, elements);
        }

        #[test]
        fn lb_wrong_args() {
            assert_eq!(MdocParser::parse_mdoc(".Lb").unwrap().elements, vec![]);
        }

        #[test]
        fn lb_not_parsed() {
            let input = ".Lb Ar";
            let elements = vec![Element::Macro(MacroNode {
                mdoc_macro: Macro::Lb {
                    lib_name: "Ar".to_string(),
                },
                nodes: vec![],
            })];

            let mdoc = MdocParser::parse_mdoc(input).unwrap();
            assert_eq!(mdoc.elements, elements);
        }

        #[test]
        fn lb_not_callable() {
            let input = ".Ad Lb stdio.h";
            let elements = vec![Element::Macro(MacroNode {
                mdoc_macro: Macro::Ad,
                nodes: vec![
                    Element::Text("Lb".to_string()),
                    Element::Text("stdio.h".to_string()),
                ],
            })];

            let mdoc = MdocParser::parse_mdoc(input).unwrap();
            assert_eq!(mdoc.elements, elements);
        }

        #[test]
        fn li() {
            let input = ".Li Book Antiqua";
            let elements = vec![Element::Macro(MacroNode {
                mdoc_macro: Macro::Li,
                nodes: vec![
                    Element::Text("Book".to_string()),
                    Element::Text("Antiqua".to_string()),
                ],
            })];

            let mdoc = MdocParser::parse_mdoc(input).unwrap();
            assert_eq!(mdoc.elements, elements);
        }

        #[test]
        fn li_no_args() {
            let input = ".Li";
            let elements = vec![];

            let mdoc = MdocParser::parse_mdoc(input).unwrap();
            assert_eq!(mdoc.elements, elements);
        }

        #[test]
        fn li_parsed() {
            let input = ".Li font Ev DEFAULT_FONT";
            let elements = vec![
                Element::Macro(MacroNode {
                    mdoc_macro: Macro::Li,
                    nodes: vec![Element::Text("font".to_string())],
                }),
                Element::Macro(MacroNode {
                    mdoc_macro: Macro::Ev,
                    nodes: vec![Element::Text("DEFAULT_FONT".to_string())],
                }),
            ];

            let mdoc = MdocParser::parse_mdoc(input).unwrap();
            assert_eq!(mdoc.elements, elements);
        }

        #[test]
        fn li_callable() {
            let input = ".Ad addr Li font";
            let elements = vec![
                Element::Macro(MacroNode {
                    mdoc_macro: Macro::Ad,
                    nodes: vec![Element::Text("addr".to_string())],
                }),
                Element::Macro(MacroNode {
                    mdoc_macro: Macro::Li,
                    nodes: vec![Element::Text("font".to_string())],
                }),
            ];

            let mdoc = MdocParser::parse_mdoc(input).unwrap();
            assert_eq!(mdoc.elements, elements);
        }

        #[test]
        fn lk() {
            let input = ".Lk https://bsd.lv The BSD.lv Project";
            let elements = vec![Element::Macro(MacroNode {
                mdoc_macro: Macro::Lk {
                    uri: "https://bsd.lv".to_string(),
                },
                nodes: vec![
                    Element::Text("The".to_string()),
                    Element::Text("BSD.lv".to_string()),
                    Element::Text("Project".to_string()),
                ],
            })];

            let mdoc = MdocParser::parse_mdoc(input).unwrap();
            assert_eq!(mdoc.elements, elements);
        }

        #[test]
        fn lk_no_args() {
            let input = ".Lk";
            let elements = vec![];

            let mdoc = MdocParser::parse_mdoc(input).unwrap();
            assert_eq!(mdoc.elements, elements);
        }

        #[test]
        fn lk_parsed() {
            let input = ".Lk https://bsd.lv Ev NAME";
            let elements = vec![
                Element::Macro(MacroNode {
                    mdoc_macro: Macro::Lk {
                        uri: "https://bsd.lv".to_string(),
                    },
                    nodes: vec![],
                }),
                Element::Macro(MacroNode {
                    mdoc_macro: Macro::Ev,
                    nodes: vec![Element::Text("NAME".to_string())],
                }),
            ];

            let mdoc = MdocParser::parse_mdoc(input).unwrap();
            assert_eq!(mdoc.elements, elements);
        }

        #[test]
        fn lk_callable() {
            let input = ".Ad addr Lk https://bsd.lv";
            let elements = vec![
                Element::Macro(MacroNode {
                    mdoc_macro: Macro::Ad,
                    nodes: vec![Element::Text("addr".to_string())],
                }),
                Element::Macro(MacroNode {
                    mdoc_macro: Macro::Lk {
                        uri: "https://bsd.lv".to_string(),
                    },
                    nodes: vec![],
                }),
            ];

            let mdoc = MdocParser::parse_mdoc(input).unwrap();
            assert_eq!(mdoc.elements, elements);
        }

        #[test]
        fn lp() {
            let input = ".Lp";
            let elements = vec![Element::Macro(MacroNode {
                mdoc_macro: Macro::Lp,
                nodes: vec![],
            })];

            let mdoc = MdocParser::parse_mdoc(input).unwrap();
            assert_eq!(mdoc.elements, elements);
        }

        #[test]
        fn lp_not_parsed() {
            let input = ".Lp Ad addr";
            let elements = vec![Element::Macro(MacroNode {
                mdoc_macro: Macro::Lp,
                nodes: vec![],
            })];

            let mdoc = MdocParser::parse_mdoc(input).unwrap();
            assert_eq!(mdoc.elements, elements);
        }

        #[test]
        fn lp_not_callable() {
            let input = ".Ad addr Lp";
            let elements = vec![Element::Macro(MacroNode {
                mdoc_macro: Macro::Ad,
                nodes: vec![
                    Element::Text("addr".to_string()),
                    Element::Text("Lp".to_string()),
                ],
            })];

            let mdoc = MdocParser::parse_mdoc(input).unwrap();
            assert_eq!(mdoc.elements, elements);
        }

        // Ms --------------------------------------------------------------------------

        #[test]
        fn ms() {
            let content = ".Ms alpha beta";

            let elements = vec![Element::Macro(MacroNode {
                mdoc_macro: Macro::Ms,
                nodes: vec![
                    Element::Text("alpha".to_string()),
                    Element::Text("beta".to_string()),
                ],
            })];

            let mdoc = MdocParser::parse_mdoc(content).unwrap();
            assert_eq!(mdoc.elements, elements);
        }

        #[test]
        fn ms_no_args() {
            let content = ".Ms";
            let elements = vec![];

            let mdoc = MdocParser::parse_mdoc(content).unwrap();
            assert_eq!(mdoc.elements, elements);

        }

        #[test]
        fn ms_parsed() {
            let content = ".Ms beta Ux";
            let elements = vec![
                Element::Macro(MacroNode {
                    mdoc_macro: Macro::Ms,
                    nodes: vec![Element::Text("beta".to_string())],
                }),
                Element::Macro(MacroNode {
                    mdoc_macro: Macro::Ux,
                    nodes: vec![],
                }),
            ];

            let mdoc = MdocParser::parse_mdoc(content).unwrap();
            assert_eq!(mdoc.elements, elements);
        }

        #[test]
        fn ms_callable() {
            let content = ".No / Ms aleph";

            let elements = vec![
                Element::Macro(MacroNode {
                    mdoc_macro: Macro::No,
                    nodes: vec![Element::Text("/".to_string())],
                }),
                Element::Macro(MacroNode {
                    mdoc_macro: Macro::Ms,
                    nodes: vec![Element::Text("aleph".to_string())],
                }),
            ];

            let mdoc = MdocParser::parse_mdoc(content).unwrap();
            assert_eq!(mdoc.elements, elements);
        }

        // Mt --------------------------------------------------------------------------

        #[test]
        fn mt() {
            let content = ".Mt abc@gmail.com abc@gmail.com";

            let elements = vec![Element::Macro(MacroNode {
                mdoc_macro: Macro::Mt,
                nodes: vec![
                    Element::Text("abc@gmail.com".to_string()),
                    Element::Text("abc@gmail.com".to_string()),
                ],
            })];

            let mdoc = MdocParser::parse_mdoc(content).unwrap();
            assert_eq!(mdoc.elements, elements);
        }

        #[test]
        fn mt_no_args() {
            let content = ".Mt";
            let elements = vec![];

            let mdoc = MdocParser::parse_mdoc(content).unwrap();
            assert_eq!(mdoc.elements, elements);
        }

        #[test]
        fn mt_parsed() {
            let content = ".Mt abc@gmail.com Ux";

            let elements = vec![
                Element::Macro(MacroNode {
                    mdoc_macro: Macro::Mt,
                    nodes: vec![Element::Text("abc@gmail.com".to_string())],
                }),
                Element::Macro(MacroNode {
                    mdoc_macro: Macro::Ux,
                    nodes: vec![],
                }),
            ];

            let mdoc = MdocParser::parse_mdoc(content).unwrap();
            assert_eq!(mdoc.elements, elements);
        }

        #[test]
        fn mt_callable() {
            let content = ".Ad address1 Mt abc@gmail.com";
            let elements = vec![
                Element::Macro(MacroNode {
                    mdoc_macro: Macro::Ad,
                    nodes: vec![Element::Text("address1".to_string())],
                }),
                Element::Macro(MacroNode {
                    mdoc_macro: Macro::Mt,
                    nodes: vec![Element::Text("abc@gmail.com".to_string())],
                }),
            ];

            let mdoc = MdocParser::parse_mdoc(content).unwrap();
            assert_eq!(mdoc.elements, elements);
        }

        // No --------------------------------------------------------------------------

        #[test]
        fn no() {
            let content = ".No a b c";

            let elements = vec![
                Element::Macro(MacroNode {
                    mdoc_macro: Macro::No,
                    nodes: vec![
                        Element::Text("a".to_string()),
                        Element::Text("b".to_string()),
                        Element::Text("c".to_string())
                    ],
                })
            ];

            let mdoc = MdocParser::parse_mdoc(content).unwrap();
            assert_eq!(mdoc.elements, elements)
        }


        #[test]
        fn no_no_args() {
            let content = ".No";
            let elements = vec![];

            let mdoc = MdocParser::parse_mdoc(content).unwrap();
            assert_eq!(mdoc.elements, elements);
        }

        #[test]
        fn no_parsed() {
            let content = ".No a Ar value";

            let elements = vec![
                Element::Macro(MacroNode {
                    mdoc_macro: Macro::No,
                    nodes: vec![Element::Text("a".to_string())],
                }),
                Element::Macro(MacroNode {
                    mdoc_macro: Macro::Ar,
                    nodes: vec![Element::Text("value".to_string())],
                }),
            ];

            let mdoc = MdocParser::parse_mdoc(content).unwrap();
            assert_eq!(mdoc.elements, elements);
        }

        #[test]
        fn no_callable() {
            let content = ".Ar value No a";
            let elements = vec![
                Element::Macro(MacroNode {
                    mdoc_macro: Macro::Ar,
                    nodes: vec![Element::Text("value".to_string())],
                }),
                Element::Macro(MacroNode {
                    mdoc_macro: Macro::No,
                    nodes: vec![Element::Text("a".to_string())],
                }),
            ];

            let mdoc = MdocParser::parse_mdoc(content).unwrap();
            assert_eq!(mdoc.elements, elements);
        }

        // Ns --------------------------------------------------------------------------

        #[test]
        fn ns() {
            let content = ".Ns";

            let elements = vec![Element::Macro(MacroNode {
                mdoc_macro: Macro::Ns,
                nodes: vec![],
            })];

            let mdoc = MdocParser::parse_mdoc(content).unwrap();
            assert_eq!(mdoc.elements, elements);
        }

        #[test]
        fn ns_parsed() {
            let content = ".Ns Ar value";

            let elements = vec![
                Element::Macro(MacroNode {
                    mdoc_macro: Macro::Ns,
                    nodes: vec![],
                }),
                Element::Macro(MacroNode {
                    mdoc_macro: Macro::Ar,
                    nodes: vec![Element::Text("value".to_string())],
                }),
            ];

            let mdoc = MdocParser::parse_mdoc(content).unwrap();
            assert_eq!(mdoc.elements, elements);
        }

        #[test]
        fn ns_callable() {
            let content = ".Ar value Ns";
            let elements = vec![
                Element::Macro(MacroNode {
                    mdoc_macro: Macro::Ar,
                    nodes: vec![Element::Text("value".to_string())],
                }),
                Element::Macro(MacroNode {
                    mdoc_macro: Macro::Ns,
                    nodes: vec![],
                }),
            ];

            let mdoc = MdocParser::parse_mdoc(content).unwrap();
            assert_eq!(mdoc.elements, elements);
        }

        // Os --------------------------------------------------------------------------

        #[test]
        fn os() {
            let content = ".Os footer text";

            let elements = vec![Element::Macro(MacroNode {
                mdoc_macro: Macro::Os,
                nodes: vec![
                    Element::Text("footer".to_string()),
                    Element::Text("text".to_string()),
                ],
            })];

            let mdoc = MdocParser::parse_mdoc(content).unwrap();
            assert_eq!(mdoc.elements, elements);
        }

        #[test]
        fn os_no_args() {
            let content = ".Os";

            let elements = vec![Element::Macro(MacroNode {
                mdoc_macro: Macro::Os,
                nodes: vec![],
            })];

            let mdoc = MdocParser::parse_mdoc(content).unwrap();
            assert_eq!(mdoc.elements, elements);
        }

        #[test]
        fn os_not_parsed() {
            let content = ".Os Ar value";

            let elements = vec![Element::Macro(MacroNode {
                mdoc_macro: Macro::Os,
                nodes: vec![
                    Element::Text("Ar".to_string()),
                    Element::Text("value".to_string()),
                ],
            })];

            let mdoc = MdocParser::parse_mdoc(content).unwrap();
            assert_eq!(mdoc.elements, elements);
        }

        #[test]
        fn os_not_callable() {
            let content = ".Ad addr1 Os";
            let elements = vec![Element::Macro(MacroNode {
                mdoc_macro: Macro::Ad,
                nodes: vec![
                    Element::Text("addr1".to_string()),
                    Element::Text("Os".to_string()),
                ],
            })];

            let mdoc = MdocParser::parse_mdoc(content).unwrap();
            assert_eq!(mdoc.elements, elements);
        }

        // Ot --------------------------------------------------------------------------

        #[test]
        fn ot() {
            let content = ".Ot functype";

            let elements = vec![Element::Macro(MacroNode {
                mdoc_macro: Macro::Ft,
                nodes: vec![Element::Text("functype".to_string())],
            })];

            let mdoc = MdocParser::parse_mdoc(content).unwrap();
            assert_eq!(mdoc.elements, elements);
        }

        #[test]
        fn ot_no_args() {
            let content = ".Ot";
            let elements = vec![];

            let mdoc = MdocParser::parse_mdoc(content).unwrap();
            assert_eq!(mdoc.elements, elements);
        }

        #[test]
        fn ot_parsed() {
            let content = ".Ot functype Ar value";

            let elements = vec![
                Element::Macro(MacroNode {
                    mdoc_macro: Macro::Ft,
                    nodes: vec![Element::Text("functype".to_string())],
                }),
                Element::Macro(MacroNode {
                    mdoc_macro: Macro::Ar,
                    nodes: vec![Element::Text("value".to_string())],
                }),
            ];

            let mdoc = MdocParser::parse_mdoc(content).unwrap();
            assert_eq!(mdoc.elements, elements);
        }

        #[test]
        fn ot_callable() {
            let content = ".Ar value Ot functype";
            let elements = vec![
                Element::Macro(MacroNode {
                    mdoc_macro: Macro::Ar,
                    nodes: vec![Element::Text("value".to_string())],
                }),
                Element::Macro(MacroNode {
                    mdoc_macro: Macro::Ft,
                    nodes: vec![Element::Text("functype".to_string())],
                }),
            ];

            let mdoc = MdocParser::parse_mdoc(content).unwrap();
            assert_eq!(mdoc.elements, elements);
        }

        // Pa --------------------------------------------------------------------------

        #[test]
        fn pa() {
            let content = ".Pa name1 name2";

            let elements = vec![Element::Macro(MacroNode {
                mdoc_macro: Macro::Pa,
                nodes: vec![
                    Element::Text("name1".to_string()),
                    Element::Text("name2".to_string()),
                ],
            })];

            let mdoc = MdocParser::parse_mdoc(content).unwrap();
            assert_eq!(mdoc.elements, elements);
        }

        #[test]
        fn pa_no_args() {
            let content = ".Pa";
            let elements = vec![];

            let mdoc = MdocParser::parse_mdoc(content).unwrap();
            assert_eq!(mdoc.elements, elements);
        }

        #[test]
        fn pa_parsed() {
            let content = ".Pa name1 name2 Ar value";

            let elements = vec![
                Element::Macro(MacroNode {
                    mdoc_macro: Macro::Pa,
                    nodes: vec![
                        Element::Text("name1".to_string()),
                        Element::Text("name2".to_string()),
                    ],
                }),
                Element::Macro(MacroNode {
                    mdoc_macro: Macro::Ar,
                    nodes: vec![Element::Text("value".to_string())],
                }),
            ];

            let mdoc = MdocParser::parse_mdoc(content).unwrap();
            assert_eq!(mdoc.elements, elements);
        }

        #[test]
        fn pa_callable() {
            let content = ".Ar value Pa name1 name2";
            let elements = vec![
                Element::Macro(MacroNode {
                    mdoc_macro: Macro::Ar,
                    nodes: vec![Element::Text("value".to_string())],
                }),
                Element::Macro(MacroNode {
                    mdoc_macro: Macro::Pa,
                    nodes: vec![
                        Element::Text("name1".to_string()),
                        Element::Text("name2".to_string()),
                    ],
                }),
            ];

            let mdoc = MdocParser::parse_mdoc(content).unwrap();
            assert_eq!(mdoc.elements, elements);
        }

        // Pf --------------------------------------------------------------------------

        #[test]
        fn pf() {
            let content = ".Pf $ Ar variable_name";

            let elements = vec![
                Element::Macro(MacroNode {
                    mdoc_macro: Macro::Pf {
                        prefix: "$".to_string(),
                    },
                    nodes: vec![],
                }),
                Element::Macro(MacroNode {
                    mdoc_macro: Macro::Ar,
                    nodes: vec![Element::Text("variable_name".to_string())],
                }),
            ];

            let mdoc = MdocParser::parse_mdoc(content).unwrap();
            assert_eq!(mdoc.elements, elements);
        }


        #[test]
        fn pf_no_args() {
            let content = ".Pf";
            let elements = vec![];

            let mdoc = MdocParser::parse_mdoc(content).unwrap();
            assert_eq!(mdoc.elements, elements);
        }

        #[test]
        fn pf_callable() {
            let content = ".Ar value Pf $ Ar variable_name";
            let elements = vec![
                Element::Macro(MacroNode {
                    mdoc_macro: Macro::Ar,
                    nodes: vec![Element::Text("value".to_string())],
                }),
                Element::Macro(MacroNode {
                    mdoc_macro: Macro::Pf {
                        prefix: "$".to_string(),
                    },
                    nodes: vec![],
                }),
                Element::Macro(MacroNode {
                    mdoc_macro: Macro::Ar,
                    nodes: vec![Element::Text("variable_name".to_string())],
                }),
            ];

            let mdoc = MdocParser::parse_mdoc(content).unwrap();
            assert_eq!(mdoc.elements, elements);
        }

        // Pp --------------------------------------------------------------------------

        #[test]
        fn pp() {
            let content = ".Pp";

            let elements = vec![Element::Macro(MacroNode {
                mdoc_macro: Macro::Pp,
                nodes: vec![],
            })];

            let mdoc = MdocParser::parse_mdoc(content).unwrap();
            assert_eq!(mdoc.elements, elements);
        }

        #[test]
        fn pp_not_parsed() {
            // "Ar" macro will be ignored
            let content = ".Pp Ar value";

            let elements = vec![Element::Macro(MacroNode {
                mdoc_macro: Macro::Pp,
                nodes: vec![
                    Element::Text("Ar".to_string()),
                    Element::Text("value".to_string()),
                ],
            })];

            let mdoc = MdocParser::parse_mdoc(content).unwrap();
            assert_eq!(mdoc.elements, elements);
        }

        #[test]
        fn pp_not_callable() {
            let content = ".Ad addr1 Pp";
            let elements = vec![Element::Macro(MacroNode {
                mdoc_macro: Macro::Ad,
                nodes: vec![
                    Element::Text("addr1".to_string()),
                    Element::Text("Pp".to_string()),
                ],
            })];

            let mdoc = MdocParser::parse_mdoc(content).unwrap();
            assert_eq!(mdoc.elements, elements);
        }

        // Rv --------------------------------------------------------------------------

        #[test]
        fn rv() {
            let content = ".Rv -std f1 f2 Ar value";

            let elements = vec![Element::Macro(MacroNode {
                mdoc_macro: Macro::Rv,
                nodes: vec![
                    Element::Text("f1".to_string()),
                    Element::Text("f2".to_string()),
                    Element::Text("Ar".to_string()),
                    Element::Text("value".to_string()),
                ],
            })];

            let mdoc = MdocParser::parse_mdoc(content).unwrap();
            assert_eq!(mdoc.elements, elements);
        }

        #[test]
        fn rv_no_std() {
            assert_eq!(MdocParser::parse_mdoc(".Rv f1 f2").unwrap().elements, vec![]);
        }

        #[test]
        fn rv_no_args() {
            let content = ".Rv -std";

            let elements = vec![Element::Macro(MacroNode {
                mdoc_macro: Macro::Rv,
                nodes: vec![],
            })];

            let mdoc = MdocParser::parse_mdoc(content).unwrap();
            assert_eq!(mdoc.elements, elements);
        }

        #[test]
        fn rv_no_std_and_args() {
            assert_eq!(MdocParser::parse_mdoc(".Rv").unwrap().elements, vec![]);
        }

        #[test]
        fn rv_not_parsed() {
            // "Ar" macro will be ignored
            let content = ".Rv -std f1 Ar value";

            let elements = vec![Element::Macro(MacroNode {
                mdoc_macro: Macro::Rv,
                nodes: vec![
                    Element::Text("f1".to_string()),
                    Element::Text("Ar".to_string()),
                    Element::Text("value".to_string()),
                ],
            })];

            let mdoc = MdocParser::parse_mdoc(content).unwrap();
            assert_eq!(mdoc.elements, elements);
        }

        #[test]
        fn rv_not_callable() {
            let content = ".Ad addr1 Rv -std f1";
            let elements = vec![Element::Macro(MacroNode {
                mdoc_macro: Macro::Ad,
                nodes: vec![
                    Element::Text("addr1".to_string()),
                    Element::Text("Rv".to_string()),
                    Element::Text("-std".to_string()),
                    Element::Text("f1".to_string()),
                ],
            })];

            let mdoc = MdocParser::parse_mdoc(content).unwrap();
            assert_eq!(mdoc.elements, elements);
        }

        // Sm --------------------------------------------------------------------------

        #[test]
        fn sm_on() {
            let content = ".Sm on";

            let elements = vec![Element::Macro(MacroNode {
                mdoc_macro: Macro::Sm(Some(SmMode::On)),
                nodes: vec![],
            })];

            let mdoc = MdocParser::parse_mdoc(content).unwrap();
            assert_eq!(mdoc.elements, elements);
        }

        #[test]
        fn sm_off() {
            let content = ".Sm off";

            let elements = vec![Element::Macro(MacroNode {
                mdoc_macro: Macro::Sm(Some(SmMode::Off)),
                nodes: vec![],
            })];

            let mdoc = MdocParser::parse_mdoc(content).unwrap();
            assert_eq!(mdoc.elements, elements);
        }

        #[test]
        fn sm_no_args() {
            let content = ".Sm";

            let elements = vec![Element::Macro(MacroNode {
                mdoc_macro: Macro::Sm(None),
                nodes: vec![],
            })];

            let mdoc = MdocParser::parse_mdoc(content).unwrap();
            assert_eq!(mdoc.elements, elements);
        }

        #[test]
        fn sm_not_parsed() {
            // "Ar" macro will be ignored
            let content = ".Sm Ar value";

            let elements = vec![
                Element::Macro(MacroNode {
                    mdoc_macro: Macro::Sm(None),
                    nodes: vec![],
                }),
                Element::Macro(MacroNode {
                    mdoc_macro: Macro::Ar,
                    nodes: vec![Element::Text("value".to_string())],
                }),
            ];

            let mdoc = MdocParser::parse_mdoc(content).unwrap();
            assert_eq!(mdoc.elements, elements);
        }

        #[test]
        fn sm_not_callable() {
            let content = ".Ad addr1 Sm";
            let elements = vec![Element::Macro(MacroNode {
                mdoc_macro: Macro::Ad,
                nodes: vec![
                    Element::Text("addr1".to_string()),
                    Element::Text("Sm".to_string()),
                ],
            })];

            let mdoc = MdocParser::parse_mdoc(content).unwrap();
            assert_eq!(mdoc.elements, elements);
        }

        // Sx --------------------------------------------------------------------------

        #[test]
        fn sx() {
            let content = ".Sx MANUAL STRUCTURE";

            let elements = vec![
                Element::Macro(MacroNode {
                    mdoc_macro: Macro::Sx,
                    nodes: vec![
                        Element::Text("MANUAL".to_string()),
                        Element::Text("STRUCTURE".to_string())
                    ],
                }),
            ];

            let mdoc = MdocParser::parse_mdoc(content).unwrap();
            assert_eq!(mdoc.elements, elements);
        }


        #[test]
        fn sx_no_args() {
            assert_eq!(MdocParser::parse_mdoc(".Sx").unwrap().elements, vec![]);
        }

        #[test]
        fn sx_wrong_args() {
            assert_eq!(MdocParser::parse_mdoc(".Sx Ar value").unwrap().elements, vec![]);
        }

        #[test]
        fn sx_parsed() {
            let content = ".Sx MANUAL STRUCTURE Ar value";

            let elements = vec![
                Element::Macro(MacroNode {
                    mdoc_macro: Macro::Sx,
                    nodes: vec![
                        Element::Text("MANUAL".to_string()),
                        Element::Text("STRUCTURE".to_string())
                    ],
                }),
                Element::Macro(MacroNode {
                    mdoc_macro: Macro::Ar,
                    nodes: vec![Element::Text("value".to_string())],
                }),
            ];

            let mdoc = MdocParser::parse_mdoc(content).unwrap();
            assert_eq!(mdoc.elements, elements);
        }

        #[test]
        fn sx_callable() {
            let content = ".Ar value Sx MANUAL STRUCTURE";
            let elements = vec![
                Element::Macro(MacroNode {
                    mdoc_macro: Macro::Ar,
                    nodes: vec![Element::Text("value".to_string())],
                }),
                Element::Macro(MacroNode {
                    mdoc_macro: Macro::Sx,
                    nodes: vec![
                        Element::Text("MANUAL".to_string()),
                        Element::Text("STRUCTURE".to_string())
                    ],
                }),
            ];

            let mdoc = MdocParser::parse_mdoc(content).unwrap();
            assert_eq!(mdoc.elements, elements);
        }

        // Sy --------------------------------------------------------------------------

        #[test]
        fn sy() {
            let content = ".Sy word1 word2";

            let elements = vec![Element::Macro(MacroNode {
                mdoc_macro: Macro::Sy,
                nodes: vec![
                    Element::Text("word1".to_string()),
                    Element::Text("word2".to_string())
                ],
            })];

            let mdoc = MdocParser::parse_mdoc(content).unwrap();
            assert_eq!(mdoc.elements, elements);
        }

        #[test]
        fn sy_no_args() {
            assert_eq!(MdocParser::parse_mdoc(".Sy").unwrap().elements, vec![]);
        }

        #[test]
        fn sy_parsed() {
            let content = ".Sy word1 word2 Ar value";

            let elements = vec![
                Element::Macro(MacroNode {
                    mdoc_macro: Macro::Sy,
                    nodes: vec![
                        Element::Text("word1".to_string()),
                        Element::Text("word2".to_string())
                    ],
                }),
                Element::Macro(MacroNode {
                    mdoc_macro: Macro::Ar,
                    nodes: vec![Element::Text("value".to_string())],
                }),
            ];

            let mdoc = MdocParser::parse_mdoc(content).unwrap();
            assert_eq!(mdoc.elements, elements);
        }

        #[test]
        fn sy_callable() {
            let content = ".Ar value Sy word1 word2";
            let elements = vec![
                Element::Macro(MacroNode {
                    mdoc_macro: Macro::Ar,
                    nodes: vec![Element::Text("value".to_string())],
                }),
                Element::Macro(MacroNode {
                    mdoc_macro: Macro::Sy,
                    nodes: vec![
                        Element::Text("word1".to_string()),
                        Element::Text("word2".to_string())
                    ],
                }),
            ];

            let mdoc = MdocParser::parse_mdoc(content).unwrap();
            assert_eq!(mdoc.elements, elements);
        }

        // Tg --------------------------------------------------------------------------

        #[test]
        fn tg() {
            let content = ".Tg term";

            let elements = vec![Element::Macro(MacroNode {
                mdoc_macro: Macro::Tg {
                    term: Some("term".to_string()),
                },
                nodes: vec![],
            })];

            let mdoc = MdocParser::parse_mdoc(content).unwrap();
            assert_eq!(mdoc.elements, elements);
        }

        #[test]
        fn tg_no_args() {
            let content = ".Tg";

            let elements = vec![Element::Macro(MacroNode {
                mdoc_macro: Macro::Tg { term: None },
                nodes: vec![],
            })];

            let mdoc = MdocParser::parse_mdoc(content).unwrap();
            assert_eq!(mdoc.elements, elements);
        }

        #[test]
        fn tg_not_parsed() {
            // "Ar" macro will be ignored
            let content = ".Tg term Ar value";

            let elements = vec![
                Element::Macro(MacroNode {
                    mdoc_macro: Macro::Tg {
                        term: Some("term".to_string()),
                    },
                    nodes: vec![],
                }),
                Element::Macro(MacroNode {
                    mdoc_macro: Macro::Ar,
                    nodes: vec![Element::Text("value".to_string())],
                }),
            ];

            let mdoc = MdocParser::parse_mdoc(content).unwrap();
            assert_eq!(mdoc.elements, elements);
        }

        #[test]
        fn tg_not_callable() {
            let content = ".Ad addr1 Tg term";
            let elements = vec![Element::Macro(MacroNode {
                mdoc_macro: Macro::Ad,
                nodes: vec![
                    Element::Text("addr1".to_string()),
                    Element::Text("Tg".to_string()),
                    Element::Text("term".to_string()),
                ],
            })];

            let mdoc = MdocParser::parse_mdoc(content).unwrap();
            assert_eq!(mdoc.elements, elements);
        }

        // Tn --------------------------------------------------------------------------

        #[test]
        fn tn() {
            let content = ".Tn word1 word2";

            let elements = vec![Element::Macro(MacroNode {
                mdoc_macro: Macro::Tn,
                nodes: vec![
                    Element::Text("word1".to_string()),
                    Element::Text("word2".to_string()),
                ],
            })];

            let mdoc = MdocParser::parse_mdoc(content).unwrap();
            assert_eq!(mdoc.elements, elements);
        }

        #[test]
        fn tn_no_args() {
            assert_eq!(MdocParser::parse_mdoc(".Tn").unwrap().elements, vec![]);
        }

        #[test]
        fn tn_parsed() {
            let content = ".Tn word1 word2 Ar value";

            let elements = vec![
                Element::Macro(MacroNode {
                    mdoc_macro: Macro::Tn,
                    nodes: vec![
                        Element::Text("word1".to_string()),
                        Element::Text("word2".to_string()),
                    ],
                }),
                Element::Macro(MacroNode {
                    mdoc_macro: Macro::Ar,
                    nodes: vec![Element::Text("value".to_string())],
                }),
            ];

            let mdoc = MdocParser::parse_mdoc(content).unwrap();
            assert_eq!(mdoc.elements, elements);
        }

        #[test]
        fn tn_callable() {
            let content = ".Ar value Tn word1 word2";
            let elements = vec![
                Element::Macro(MacroNode {
                    mdoc_macro: Macro::Ar,
                    nodes: vec![Element::Text("value".to_string())],
                }),
                Element::Macro(MacroNode {
                    mdoc_macro: Macro::Tn,
                    nodes: vec![
                        Element::Text("word1".to_string()),
                        Element::Text("word2".to_string()),
                    ],
                }),
            ];

            let mdoc = MdocParser::parse_mdoc(content).unwrap();
            assert_eq!(mdoc.elements, elements);
        }

        // Ud --------------------------------------------------------------------------

        #[test]
        fn ud() {
            let content = ".Ud";

            let elements = vec![Element::Macro(MacroNode {
                mdoc_macro: Macro::Ud,
                nodes: vec![],
            })];

            let mdoc = MdocParser::parse_mdoc(content).unwrap();
            assert_eq!(mdoc.elements, elements);
        }

        #[test]
        fn ud_not_parsed() {
            // "Ar" macro will be ignored
            let content = ".Ud Ar value";

            let elements = vec![
                Element::Macro(MacroNode {
                    mdoc_macro: Macro::Ud,
                    nodes: vec![],
                }),
                Element::Macro(MacroNode {
                    mdoc_macro: Macro::Ar,
                    nodes: vec![Element::Text("value".to_string())],
                }),
            ];

            let mdoc = MdocParser::parse_mdoc(content).unwrap();
            assert_eq!(mdoc.elements, elements);
        }

        #[test]
        fn ud_not_callable() {
            let content = ".Ad addr1 Ud";
            let elements = vec![Element::Macro(MacroNode {
                mdoc_macro: Macro::Ad,
                nodes: vec![
                    Element::Text("addr1".to_string()),
                    Element::Text("Ud".to_string()),
                ],
            })];

            let mdoc = MdocParser::parse_mdoc(content).unwrap();
            assert_eq!(mdoc.elements, elements);
        }

        // Ux --------------------------------------------------------------------------

        #[test]
        fn ux() {
            let content = ".Ux";

            let elements = vec![Element::Macro(MacroNode {
                mdoc_macro: Macro::Ux,
                nodes: vec![],
            })];

            let mdoc = MdocParser::parse_mdoc(content).unwrap();
            assert_eq!(mdoc.elements, elements);
        }

        #[test]
        fn ux_parsed() {
            let content = ".Ux Ar value";

            let elements = vec![
                Element::Macro(MacroNode {
                    mdoc_macro: Macro::Ux,
                    nodes: vec![],
                }),
                Element::Macro(MacroNode {
                    mdoc_macro: Macro::Ar,
                    nodes: vec![Element::Text("value".to_string())],
                }),
            ];

            let mdoc = MdocParser::parse_mdoc(content).unwrap();
            assert_eq!(mdoc.elements, elements);
        }

        #[test]
        fn ux_callable() {
            let content = ".Ar value Ux";
            let elements = vec![
                Element::Macro(MacroNode {
                    mdoc_macro: Macro::Ar,
                    nodes: vec![Element::Text("value".to_string())],
                }),
                Element::Macro(MacroNode {
                    mdoc_macro: Macro::Ux,
                    nodes: vec![],
                }),
            ];

            let mdoc = MdocParser::parse_mdoc(content).unwrap();
            assert_eq!(mdoc.elements, elements);
        }

        // Va --------------------------------------------------------------------------

        #[test]
        fn va() {
            let content = ".Va const char *bar";

            let elements = vec![Element::Macro(MacroNode {
                mdoc_macro: Macro::Va,
                nodes: vec![
                    Element::Text("const".to_string()),
                    Element::Text("char".to_string()),
                    Element::Text("*bar".to_string()),
                ],
            })];

            let mdoc = MdocParser::parse_mdoc(content).unwrap();
            assert_eq!(mdoc.elements, elements);
        }

        #[test]
        fn va_without_type() {
            let content = ".Va foo";

            let elements = vec![Element::Macro(MacroNode {
                mdoc_macro: Macro::Va,
                nodes: vec![Element::Text("foo".to_string())],
            })];

            let mdoc = MdocParser::parse_mdoc(content).unwrap();
            assert_eq!(mdoc.elements, elements);
        }

        #[test]
        fn va_no_args() {
            assert_eq!(MdocParser::parse_mdoc(".Va").unwrap().elements, vec![]);
        }

        #[test]
        fn va_parsed() {
            let content = ".Va bool foo Ar value";

            let elements = vec![
                Element::Macro(MacroNode {
                    mdoc_macro: Macro::Va,
                    nodes: vec![
                        Element::Text("bool".to_string()),
                        Element::Text("foo".to_string()),
                    ],
                }),
                Element::Macro(MacroNode {
                    mdoc_macro: Macro::Ar,
                    nodes: vec![Element::Text("value".to_string())],
                }),
            ];

            let mdoc = MdocParser::parse_mdoc(content).unwrap();
            assert_eq!(mdoc.elements, elements);
        }

        #[test]
        fn va_callable() {
            let content = ".Ar value Va char foo";

            let elements = vec![
                Element::Macro(MacroNode {
                    mdoc_macro: Macro::Ar,
                    nodes: vec![Element::Text("value".to_string())],
                }),
                Element::Macro(MacroNode {
                    mdoc_macro: Macro::Va,
                    nodes: vec![
                        Element::Text("char".to_string()),
                        Element::Text("foo".to_string()),
                    ],
                }),
            ];

            let mdoc = MdocParser::parse_mdoc(content).unwrap();
            assert_eq!(mdoc.elements, elements);
        }

        // Xr --------------------------------------------------------------------------

        #[test]
        fn xr() {
            let content = ".Xr mandoc 1";

            let elements = vec![Element::Macro(MacroNode {
                mdoc_macro: Macro::Xr {
                    name: "mandoc".to_string(),
                    section: "1".to_string(),
                },
                nodes: vec![],
            })];

            let mdoc = MdocParser::parse_mdoc(content).unwrap();
            assert_eq!(mdoc.elements, elements);
        }

        // #[test]
        // #[should_panic]
        // fn xr_one_arg() {
        //     assert!(MdocParser::parse_mdoc(".Xr mandoc").is_err());
        // }

        #[test]
        #[should_panic]
        fn xr_no_args() {
            // assert_eq!(MdocParser::parse_mdoc(".Xr mandoc").unwrap().elements, vec![]);
            // assert_eq!(MdocParser::parse_mdoc(".Xr 1").unwrap().elements, vec![]);
            // assert_eq!(MdocParser::parse_mdoc(".Xr").unwrap().elements, vec![]);
            assert!(MdocParser::parse_mdoc(".Xr mandoc").is_err());
            assert!(MdocParser::parse_mdoc(".Xr 1").is_err());
            assert!(MdocParser::parse_mdoc(".Xr").is_err());
        }

        #[test]
        fn xr_parsed() {
            let content = ".Xr mandoc 1 test Ns";

            let elements = vec![
                Element::Macro(MacroNode {
                    mdoc_macro: Macro::Xr {
                        name: "mandoc".to_string(),
                        section: "1".to_string(),
                    },
                    nodes: vec![
                        Element::Text("test".to_string())
                    ],
                }),
                Element::Macro(MacroNode {
                    mdoc_macro: Macro::Ns,
                    nodes: vec![],
                }),
            ];

            let mdoc = MdocParser::parse_mdoc(content).unwrap();
            assert_eq!(mdoc.elements, elements);
        }

        #[test]
        fn xr_callable() {
            let content = ".Ar value Xr mandoc 1";
            let elements = vec![
                Element::Macro(MacroNode {
                    mdoc_macro: Macro::Ar,
                    nodes: vec![Element::Text("value".to_string())],
                }),
                Element::Macro(MacroNode {
                    mdoc_macro: Macro::Xr {
                        name: "mandoc".to_string(),
                        section: "1".to_string(),
                    },
                    nodes: vec![],
                }),
            ];

            let mdoc = MdocParser::parse_mdoc(content).unwrap();
            assert_eq!(mdoc.elements, elements);
        }
    }

    mod general {
        use crate::man_util::parser::*;

        #[test]
        fn comment_in_text_line() {
            let input = r#".\" comment
.\" Still comment1
.\" Still comment2
Line \" comment
.\" Still comment2
Line \" comment
"#;
            let elements = vec![
                Element::Text("Line ".to_string()),
                Element::Text("Line ".to_string()),
            ];

            let mdoc = MdocParser::parse_mdoc(input).unwrap();
            assert_eq!(mdoc.elements, elements);
        }

        #[test]
        fn comment_in_lines() {
            let input = r#".%A John \" Doe
.Fo funcname \" comment
Line
.Fc
.%B John \" Doe
.%C John \" Doe
.%I John \" Doe
.%J John \" Doe
.%N John \" Doe
.%O John \" Doe
.%Q John \" Doe
.%R John \" Doe
.%T John \" Doe
.%V John \" Doe
"#;

            let elements = vec![
                Element::Macro(MacroNode {
                    mdoc_macro: Macro::A,
                    nodes: vec![Element::Text("John".to_string())],
                }),
                Element::Macro(MacroNode {
                    mdoc_macro: Macro::Fo {
                        funcname: "funcname".to_string(),
                    },
                    nodes: vec![Element::Text("Line".to_string())],
                }),
                Element::Macro(MacroNode {
                    mdoc_macro: Macro::B,
                    nodes: vec![Element::Text("John".to_string())],
                }),
                Element::Macro(MacroNode {
                    mdoc_macro: Macro::C,
                    nodes: vec![Element::Text("John".to_string())],
                }),
                Element::Macro(MacroNode {
                    mdoc_macro: Macro::I,
                    nodes: vec![Element::Text("John".to_string())],
                }),
                Element::Macro(MacroNode {
                    mdoc_macro: Macro::J,
                    nodes: vec![Element::Text("John".to_string())],
                }),
                Element::Macro(MacroNode {
                    mdoc_macro: Macro::N,
                    nodes: vec![Element::Text("John".to_string())],
                }),
                Element::Macro(MacroNode {
                    mdoc_macro: Macro::O,
                    nodes: vec![Element::Text("John".to_string())],
                }),
                Element::Macro(MacroNode {
                    mdoc_macro: Macro::Q,
                    nodes: vec![Element::Text("John".to_string())],
                }),
                Element::Macro(MacroNode {
                    mdoc_macro: Macro::R,
                    nodes: vec![Element::Text("John".to_string())],
                }),
                Element::Macro(MacroNode {
                    mdoc_macro: Macro::T,
                    nodes: vec![Element::Text("John".to_string())],
                }),
                Element::Macro(MacroNode {
                    mdoc_macro: Macro::V,
                    nodes: vec![Element::Text("John".to_string())],
                }),
            ];

            let mdoc = MdocParser::parse_mdoc(input).unwrap();
            assert_eq!(mdoc.elements, elements);
        }

        #[test]
        fn comment_in_macros() {
            let input = ".Ad addr \\\"comment";
            let elements = vec![
                Element::Macro(MacroNode {
                    mdoc_macro: Macro::Ad,
                    nodes: vec![Element::Text("addr".to_string())],
                }),
                Element::Text("".to_string()),
            ];

            let mdoc = MdocParser::parse_mdoc(input).unwrap();
            assert_eq!(mdoc.elements, elements);
        }
    }
}<|MERGE_RESOLUTION|>--- conflicted
+++ resolved
@@ -127,20 +127,10 @@
     let mut is_bd_literal_block = false;
 
     text.lines()
-<<<<<<< HEAD
         .map(|l| {
             let line = if l.contains(".It") {
                 l.replace('\t', &format!("{}", " Ta "))
                     .replace("    ", &format!("{}", " Ta "))
-=======
-        .map(|line| {
-            let mut line = line.to_string(); 
-            correct_closing_macro_parsing(&mut line);
-
-            line = if line.contains(".It") {
-                line.replace('\t', &format!("{}", "\\~".repeat(4)))
-                    .replace("    ", &format!("{}", "\\~".repeat(4)))
->>>>>>> f9812a99
             } else {
                 line.to_string()
             };
