//
// Copyright (c) 2024 Hemi Labs, Inc.
//
// This file is part of the posixutils-rs project covered under
// the MIT License.  For the full license text, please see the LICENSE
// file in the root directory of this project.
// SPDX-License-Identifier: MIT
//

use pest::{iterators::Pair, Parser};
use pest_derive::Parser;
use text_production::{AtType, BsxType};
use std::collections::HashSet;
use thiserror::Error;
use types::{BdType, BfType, OffsetType, SmMode};

use crate::man_util::mdoc_macro::text_production::{
    BxType, DxType, FxType, NxType, OxType, StType,
};

use super::mdoc_macro::types::*;
use super::mdoc_macro::*;

use std::mem::discriminant;
use std::sync::LazyLock;

/// Rs submacros sorting order
static RS_SUBMACRO_ORDER: LazyLock<Vec<Macro>> = LazyLock::new(|| {
    vec![
        Macro::A,
        Macro::T,
        Macro::B,
        Macro::I,
        Macro::J,
        Macro::R,
        Macro::N,
        Macro::V,
        Macro::U,
        Macro::P,
        Macro::Q,
        Macro::C,
        Macro::D,
        Macro::O,
    ]
});

// static REGEX_WIDTH: once_cell::sync::Lazy<regex::Regex> = once_cell::sync::Lazy::new(|| {
//     regex::Regex::new(r"[+-]?[0-9]*.[0-9]*[:unit:]?").unwrap()
// });

static BLOCK_PARTIAL_IMPLICIT: &[&str] = &[
    "Aq", "Bq", "Brq", "D1", "Dl", "Dq",
    "En", "Op", "Pq", "Ql", "Qq", "Sq", "Vt",
];

#[allow(unreachable_patterns)]
fn does_start_with_macro(word: &str) -> bool {
    match word {
        "Bd" | "Bf" | "Bk" | "Bl" |
        "Ed" | "Ef" | "Ek" | "El" |
        "It" | "Nd" | "Nm" | "Sh" | "Ss" |
        "Ac" | "Ao" | "Bc" | "Bo" |
        "Brc"| "Bro"| "Dc" | "Do" |
        "Ec" | "Eo" | "Fc" | "Fo" |
        "Oc" | "Oo" | "Pc" | "Po" |
        "Qc" | "Qo" | "Re" | "Rs" |
        "Sc" | "So" | "Xc" | "Xo" |
        "Aq" | "Bq" | "Brq"| "D1" |
        "Dl" | "Dq" | "En" | "Op" |
        "Pq" | "Ql" | "Qq" | "Sq" |
        "Vt" |
        "Ta" |
        "%A" | "%B" | "%C" | "%D" |
        "%I" | "%J" | "%N" | "%O" |
        "%P" | "%Q" | "%R" | "%T" |
        "%U" | "%V" |
        "Ad" | "An" | "Ap" | "Ar" | "At" |
        "Bsx"| "Bt" | "Bx" |
        "Cd" | "Cm" |
        "Db" | "Dd" | "Dt" | "Dv" | "Dx" |
        "Em" | "Er" | "Es" | "Ev" | "Ex" |
        "Fa" | "Fd" | "Fl" | "Fn" | "Fr" | "Ft" | "Fx" |
        "Hf" |
        "Ic" | "In" |
        "Lb" | "Li" | "Lk" | "Lp" |
        "Ms" | "Mt" |
        "Nm" |
        "No" | "Ns" | "Nx" |
        "Os" | "Ot" | "Ox" |
        "Pa" | "Pf" | "Pp" |
        "Rv" |
        "Sm" | "St" |
        "Sx" | "Sy" |
        "Tg" | "Tn" |
        "Ud" | "Ux" |
        "Va" | "Vt" |
        "Xr" => true,
        _ => false,
    }
}

pub fn prepare_document(text: &str) -> String {
    text.lines()
        .map(|line| {
            let mut processed_line = {
                let trimmed = line.trim_start();
                if let Some(first_word) = trimmed.split_whitespace().next() {
                    if does_start_with_macro(first_word) {
                        format!("\\&{}", line)
                    } else {
                        line.to_string()
                    }
                } else {
                    line.to_string()
                }
            };

            let count_partials = processed_line
                .split_whitespace()
                .filter(|word| BLOCK_PARTIAL_IMPLICIT.contains(word))
                .count();

            if count_partials > 0 {
                processed_line.push_str(&"\n".repeat(count_partials));
            }

            processed_line
        })
        .collect::<Vec<_>>()
        .join("\n")
}

/// Mdoc files parser
#[derive(Parser)]
#[grammar = "./man_util/mdoc.pest"]
pub struct MdocParser;

/// Stores macro parameters and subnodes
#[derive(Debug, Clone, PartialEq)]
pub struct MacroNode {
    /// Macro type
    pub mdoc_macro: Macro,
    /// Sub nodes of current node
    pub nodes: Vec<Element>,
}

/// Mdoc language units
#[derive(Debug, Clone, PartialEq)]
pub enum Element {
    /// Text node
    Text(String),
    /// Macro node 
    Macro(MacroNode),
    /// "End of input" marker
    Eoi,
}

impl From<Element> for String {
    fn from(element: Element) -> Self {
        match element {
            Element::Text(text) => text,
            Element::Macro(macro_node) => format!("{:?}", macro_node),
            Element::Eoi => "EOI".to_string(),
        }
    }
}

impl From<String> for Element {
    fn from(value: String) -> Self {
        Element::Text(value)
    }
}

/// Stores full mdoc AST
#[derive(Debug, Clone, PartialEq)]
pub struct MdocDocument {
    pub elements: Vec<Element>,
}

/// Mdoc parsing errors
#[derive(Error, Debug, PartialEq)]
pub enum MdocError {
    /// Pest rules violation
    #[error("mdoc: {0}")]
    Pest(#[from] Box<pest::error::Error<Rule>>),

    /// Validation failed
    #[error("mdoc: {0}")]
    Validation(String),
}

/// Validates if parsing result AST meets the requirements  
#[derive(Default)]
struct MdocValidator {
    /// Ss macros titles
    ss_titles: HashSet<String>,
    /// Utility or current mdoc title
    first_name: Option<Vec<String>>,
}

<<<<<<< HEAD
=======
/// Validates if parsing result AST meets the requirements  
#[derive(Default)]
struct MdocValidator {
    /// Utility or current mdoc title
    first_name: Option<Vec<String>>,
}

>>>>>>> 8dcaa839
impl MdocValidator {
    fn validate_nm(&mut self, nm_node: &mut MacroNode) -> Result<(), MdocError> {
        if let MacroNode {
            mdoc_macro: Macro::Nm,
            nodes: name,
        } = nm_node
        {
            match (&self.first_name, name) {
                // Both remembered name and Nm name are present, or both are absent
                (Some(_), name) if !name.is_empty() => {}
                (None, name) if name.is_empty() => {}
                // Nm has a name, but no remembered name
                (None, name) if !name.is_empty() => {
                    self.first_name = Some(name.iter().cloned().map(Element::into).collect());
                }
                // Nm has no name, but remembered name is present
                (Some(first_name), name) if name.is_empty() => {
                    *name = first_name.iter().cloned().map(Element::from).collect();
                }
                _ => unreachable!(),
            }
        }
        Ok(())
    }

<<<<<<< HEAD
    fn is_last_element_nd(element: &Element) -> bool {
        match element {
            Element::Macro(macro_node) => {
                if let Some(last) = macro_node.nodes.last() {
                    Self::is_last_element_nd(last)
                } else {
                    macro_node.mdoc_macro == Macro::Nd
                }
            }
            _ => false,
        }
    }
    
    // /// Check if mdoc dont have title duplicates
    // fn validate_sh(&mut self, sh_node: &MacroNode) -> Result<(), MdocError> {
    //     if let Macro::Sh { title } = &sh_node.mdoc_macro {
    //         if !self.sh_titles.insert(title.clone()) {
    //             return Err(MdocError::Validation(format!(
    //                 "Duplicate .Sh title found: {title}"
    //             )));
    //         }
    //         if title == "NAME" && !sh_node.nodes.is_empty() {
    //             let last_element = sh_node.nodes.last().unwrap();
    //             if !Self::is_last_element_nd(last_element) {
    //                 return Err(MdocError::Validation(
    //                     ".Sh NAME must end with .Nd".to_string(),
    //                 ));
    //             }
    //         }
    //     }
    //     Ok(())
    // }

    /// Check if mdoc dont have subsection duplicates
    fn validate_ss(&mut self, ss_node: &MacroNode) -> Result<(), MdocError> {
        if let Macro::Ss { title } = &ss_node.mdoc_macro {
            if !self.ss_titles.insert(title.clone()) {
                return Err(MdocError::Validation(format!(
                    "Duplicate .Ss title found: {title}",
                )));
            }
        }
        Ok(())
    }

=======
>>>>>>> 8dcaa839
    /// Validates certain element
    fn validate_element(&mut self, element: &mut Element) -> Result<(), MdocError> {
        if let Element::Macro(macro_node) = element {
            match macro_node.mdoc_macro {
                Macro::Nm => self.validate_nm(macro_node)?,
                // Macro::Sh { .. } => self.validate_sh(macro_node)?,
<<<<<<< HEAD
                Macro::Ss { .. } => self.validate_ss(macro_node)?,
=======
                // Macro::Ss { .. } => self.validate_ss(macro_node)?,
>>>>>>> 8dcaa839
                _ => {}
            }
        }

        // Recursively validate child nodes
        if let Element::Macro(MacroNode { nodes, .. }) = element {
            for child in nodes {
                self.validate_element(child)?;
            }
        }

        Ok(())
    }

    /// Validate full [`MdocDocument`]
    pub fn validate(&mut self, document: &mut MdocDocument) -> Result<(), MdocError> {
        for element in &mut document.elements {
            self.validate_element(element)?;
        }
        Ok(())
    }
}

impl MdocParser {
    fn parse_element(pair: Pair<Rule>) -> Element {
        // println!("\"{:?}\"", pair.as_str());

        match pair.as_rule() {
            Rule::element => Self::parse_element(pair.into_inner().next().unwrap()),
            Rule::block_full_explicit => Self::parse_block_full_explicit(pair),
            Rule::block_full_implicit => Self::parse_block_full_implicit(pair),
            Rule::block_partial_implicit => Self::parse_block_partial_implicit(pair),
            Rule::partial_implicit_element => Self::parse_element(pair.into_inner().next().unwrap()),
            Rule::block_partial_explicit => Self::parse_block_partial_explicit(pair),
            Rule::inline => Self::parse_inline(pair),
            Rule::arg => Self::parse_arg(pair.into_inner().next().unwrap()),
            Rule::macro_arg => Self::parse_element(pair.into_inner().next().unwrap()),
            Rule::ta | Rule::ta_head => Self::parse_ta(pair),
            Rule::text_line | Rule::line => Element::Text(trim_quotes(
                pair
                .into_inner()
                .next()
                .unwrap()
                .as_str()
                .to_string()
            )),
            Rule::EOI => Element::Eoi,
            _ => Element::Text(trim_quotes(
                pair
                .as_str()
                .to_string()
            )),
        }
    }

    fn parse_arg(pair: Pair<Rule>) -> Element {
        match pair.as_rule() {
            Rule::text_arg => Element::Text(pair.as_str().to_string()),
            Rule::macro_arg => Self::parse_element(pair.into_inner().next().unwrap()),
            _ => unreachable!(),
        }
    }

    fn parse_ta(_pair: Pair<Rule>) -> Element {
        Element::Macro(MacroNode {
            mdoc_macro: Macro::Ta,
            nodes: vec![],
        })
    }

    /// Parses full mdoc file
    pub fn parse_mdoc(input: &str) -> Result<MdocDocument, MdocError> {
        let input = prepare_document(&input);
        let pairs = MdocParser::parse(Rule::mdoc, input.as_ref())
            .map_err(|err| MdocError::Pest(Box::new(err)))?;
        // println!("Pairs:\n{pairs:#?}\n\n");

        // Iterate each pair (macro or text element)
        let mut elements: Vec<Element> = pairs
            .flat_map(|p| {
                let inner_rules = p.into_inner();
                inner_rules.map(Self::parse_element)
            })
            .collect();
        if let Some(element) = elements.last(){
            if let Element::Eoi = element{
                elements.pop(); // Remove `Element::Eoi` element
            }
        }

        //println!("{:#?}", elements);

        // TODO: debug only
        // elements.iter().for_each(|e| println!("{e:?}"));

        let mut mdoc = MdocDocument { elements };

        let validator = &mut MdocValidator::default();
        validator.validate(&mut mdoc)?;

        Ok(mdoc)
    }
}

// Block full-explicit macros parsing
impl MdocParser {
    /// Parses (`Bd`)[https://man.openbsd.org/mdoc#Bd]:
    /// `Bd -type [-offset width] [-compact]`
    fn parse_bd_block(pair: Pair<Rule>) -> Element {
        fn parse_bd_open(pair: Pair<Rule>) -> Macro {
            let mut inner = pair.into_inner();

            // -type
            let block_type = BdType::from(inner.next().unwrap());

            let mut offset: Option<OffsetType> = None;
            let mut compact = false;

            for opt_pair in inner {
                match opt_pair.as_rule() {
                    Rule::offset => offset = Some(OffsetType::from(opt_pair)),
                    Rule::compact => compact = true,
                    _ => unreachable!(),
                }
            }

            Macro::Bd {
                block_type,
                offset,
                compact,
            }
        }

        let mut pairs = pair.into_inner();

        let bd_macro = parse_bd_open(pairs.next().unwrap());

        let nodes = pairs
            .take_while(|p| p.as_rule() != Rule::ed_close)
            .map(Self::parse_element)
            .collect();

        Element::Macro(MacroNode {
            mdoc_macro: bd_macro,
            nodes,
        })
    }

    /// Parses (`Bf`)[https://man.openbsd.org/mdoc#Bf]:
    /// `Bf -emphasis | -literal | -symbolic | Em | Li | Sy`
    fn parse_bf_block(pair: Pair<Rule>) -> Element {
        fn parse_bf_open(pair: Pair<Rule>) -> Macro {
            let mut inner = pair.into_inner();

            // -type
            let block_type = BfType::from(inner.next().unwrap());

            Macro::Bf(block_type)
        }

        let mut pairs = pair.into_inner();

        let bf_macro = parse_bf_open(pairs.next().unwrap());

        let nodes = pairs
            .take_while(|p| p.as_rule() != Rule::ef_close)
            .map(Self::parse_element)
            .collect();

        Element::Macro(MacroNode {
            mdoc_macro: bf_macro,
            nodes,
        })
    }

    /// Parses (`Bk`)[https://man.openbsd.org/mdoc#Bk]:
    /// `Bk -words`
    fn parse_bk_block(pair: Pair<Rule>) -> Element {
        let mut pairs = pair.into_inner();

        // `bk_open`
        let _ = pairs.next().unwrap();

        let nodes = pairs
            .take_while(|p| p.as_rule() != Rule::ek_close)
            .map(Self::parse_element)
            .collect();

        Element::Macro(MacroNode {
            mdoc_macro: Macro::Bk,
            nodes,
        })
    }

    // Parses (`Bl`)[https://man.openbsd.org/mdoc#Bl]
    // `Bl -type [-width val] [-offset val] [-compact] [col ...]`
    fn parse_bl_block(pair: Pair<Rule>) -> Element {
        fn parse_bl_parameter(
            pair: Pair<Rule>, 
            width: &mut Option<u8>,
            offset: &mut Option<OffsetType>,
            compact: &mut bool,
            columns: &mut Vec<String>, 
            count: &mut (usize, usize, usize)
        ) -> bool{
            match pair.as_rule(){
                Rule::bl_width => {
                    if count.0 > 0{
                        return true;
                    }
                    count.0 += 1;
                    let mut width_p = pair.into_inner()
                        .find(|p| Rule::text_arg == p.as_rule())
                        .map(|p| p.as_str().to_string())
                        .unwrap_or("".to_string());

                    if width_p.is_empty(){
                        *width = None;
                    }else if width_p.chars().next().unwrap().is_ascii_digit(){                        
                        width_p = width_p.chars()
                            .take_while(|ch| ch.is_ascii_digit())
                            .collect::<String>();
                        if let Ok(w) = str::parse::<u8>(&width_p){
                            *width = Some(w);
                        }
                    }else{
                        *width = width_p.len().try_into().ok();
                    }
                },
                Rule::bl_offset => {
                    if count.1 > 0{
                        return true;
                    }
                    count.1 += 1;
                    let offset_p = pair.into_inner()
                        .find(|p| Rule::offset == p.as_rule())
                        .unwrap();
                    *offset = Some(OffsetType::from(offset_p));
                },
                Rule::compact => {
                    if count.2 > 0{
                        return true;
                    }
                    count.2 += 1;
                    *compact = true;
                },
                _ => columns.push(pair.as_str().to_string())
            }
            false
        }

        fn parse_bl_open(pair: Pair<Rule>) -> Macro {
            let mut inner = pair.into_inner();

            // -type
            let bl_type_pair = inner.next().unwrap();
            let list_type = BlType::from(bl_type_pair);

            let mut offset: Option<OffsetType> = None;
            let mut width: Option<u8> = None;
            let mut compact = false;
            let mut columns = vec![];
            let mut count = (0,0,0);

            for opt_pair in inner {
                match opt_pair.as_rule() {
                    Rule::bl_param => {
                        for parameter in opt_pair.into_inner() {
                            let has_repeat = parse_bl_parameter(
                                parameter.clone(),
                                &mut width,
                                &mut offset,
                                &mut compact,
                                &mut columns,
                                &mut count
                            );
                            
                            if has_repeat{
                                columns.extend(
                                    parameter.as_str().split(" ")
                                    .filter(|s| !s.is_empty())
                                    .map(|s|s.to_string())
                                    .collect::<Vec<_>>()
                                );
                                continue;
                            }
                        }
                    },
                    _ => columns.push(opt_pair.as_str().to_string())
                }
            }

            Macro::Bl {
                list_type,
                width,
                offset,
                compact,
                columns,
            }
        }

        let mut pairs = pair.into_inner();

        let bl_macro = parse_bl_open(pairs.next().unwrap());

        let nodes = pairs
            .take_while(|p| p.as_rule() != Rule::el_close)
            .map(Self::parse_it_block)
            .collect();

        Element::Macro(MacroNode {
            mdoc_macro: bl_macro,
            nodes,
        })
    }

    fn parse_block_full_explicit(pair: Pair<Rule>) -> Element {
        let pair = pair.into_inner().next().unwrap();
        match pair.as_rule() {
            Rule::bd_block => Self::parse_bd_block(pair),
            Rule::bf_block => Self::parse_bf_block(pair),
            Rule::bk_block => Self::parse_bk_block(pair),
            Rule::bl_block => Self::parse_bl_block(pair),
            _ => unreachable!(), 
        }
    }
}

// Block full-implicit macros parsing
impl MdocParser {
    // Parses (`It`)[https://man.openbsd.org/mdoc#It]
    // `It [head]`
    fn parse_it_block(pair: Pair<Rule>) -> Element {
        fn string_to_elements(input: &str) -> Vec<Element>{
            if let Ok(pairs) = MdocParser::parse(Rule::args, input){
                pairs
                    .flat_map(|p| {
                        let inner_rules = p.into_inner();
                        inner_rules.map(MdocParser::parse_element)
                    })
                    .filter(|el|{
                        !matches!(el, Element::Eoi)
                    })
                    .collect()
            }else{
                vec![]
            }  
        }
        
        let mut inner_pairs = pair.into_inner();

        let mut head: Vec<_> = inner_pairs
            .next()
            .unwrap()
            .into_inner()
            .map(Self::parse_element)
            .collect();
        
        let mut parse_buffer = String::new();
        let mut new_head = vec![];
        for element in head{
            match element{
                Element::Text(text) => {
                    parse_buffer.push_str(&(text + " "));
                },
                _ => {
                    new_head.extend(string_to_elements(&parse_buffer));
                    parse_buffer.clear();
                    new_head.push(element);
                }
            }
        }

        new_head.extend(string_to_elements(&parse_buffer));
        head = new_head;

        let nodes = inner_pairs
            .next()
            .unwrap()
            .into_inner()
            .map(Self::parse_element)
            .collect::<Vec<_>>();

        Element::Macro(MacroNode {
            mdoc_macro: Macro::It{
                head
            },
            nodes,
        })
    }

    // Parses (`Nd`)[https://man.openbsd.org/mdoc#Nd]
    // `Nd line`
    fn parse_nd(pair: Pair<Rule>) -> Element {
        let mut inner_nodes = pair.into_inner();

        let mut nodes: Vec<_> = inner_nodes
            .next()
            .unwrap()
            .into_inner()
            .map(Self::parse_element)
            .collect();

        for body in inner_nodes {
            let mut inner = body.into_inner();
            for pair in inner.by_ref() {
                nodes.push(Self::parse_element(pair));
            }
        }

        Element::Macro(MacroNode {
            mdoc_macro: Macro::Nd,
            nodes,
        })
    }

    // Parses (`Nm`)[https://man.openbsd.org/mdoc#Nm]
    // `Nm [name]`
    fn parse_nm(pair: Pair<Rule>) -> Element {
        let nodes = pair.into_inner().map(Self::parse_element).collect();

        Element::Macro(MacroNode {
            mdoc_macro: Macro::Nm,
            nodes,
        })
    }

    // Parses (`Sh`)[https://man.openbsd.org/mdoc#Sh]
    // `Sh TITLE LINE`
    fn parse_sh_block(pair: Pair<Rule>) -> Element {
        let mut inner = pair.into_inner();

        let title = inner
            .next() // `sh_block` -> `sh_open`
            .unwrap()
            .into_inner()
            .next() // `sh_open` -> `sh_title_line`
            .expect("Expected title for 'Sh' block")
            .as_str()
            .trim_end()
            .to_string();

        // Parse `sh_block_element`
        let nodes = inner
            .filter_map(|p| p.into_inner().next().map(Self::parse_element))
            .collect();

        Element::Macro(MacroNode {
            mdoc_macro: Macro::Sh { title },
            nodes,
        })
    }

    /// Parses (`Ss`)[https://man.openbsd.org/mdoc#Ss]:
    /// `Ss Title line`
    fn parse_ss_block(pair: Pair<Rule>) -> Element {
        let mut inner = pair.into_inner();

        let title = inner
            .next() // `ss_block` -> `ss_open`
            .unwrap()
            .into_inner()
            .next() // `ss_open` -> `ss_title_line`
            .expect("Expected title for 'Ss' block")
            .as_str()
            .trim_end()
            .to_string();

        // Parse `ss_block_element`
        let nodes = inner
            .filter_map(|p| p.into_inner().next().map(Self::parse_element))
            .collect();

        Element::Macro(MacroNode {
            mdoc_macro: Macro::Ss { title },
            nodes,
        })
    }

    fn parse_block_full_implicit(pair: Pair<Rule>) -> Element {
        let pair = pair.into_inner().next().unwrap();
        match pair.as_rule() {
            Rule::it_block => Self::parse_it_block(pair),
            Rule::nd_block => Self::parse_nd(pair),
            Rule::nm_block => Self::parse_nm(pair),
            Rule::sh_block => Self::parse_sh_block(pair),
            Rule::ss_block => Self::parse_ss_block(pair),
            _ => unreachable!(),
        }
    }
}

// Block partial-implicit macros parsing
impl MdocParser {
    // Parses (`Aq`)[https://man.openbsd.org/mdoc#Aq]:
    // `Aq line`
    fn parse_aq_block(pair: Pair<Rule>) -> Element {
        let nodes = pair.into_inner().map(Self::parse_element).collect();

        Element::Macro(MacroNode {
            mdoc_macro: Macro::Aq,
            nodes,
        })
    }

    // Parses (`Bq`)[https://man.openbsd.org/mdoc#Bq]:
    // `Bq line`
    fn parse_bq_block(pair: Pair<Rule>) -> Element {
        let nodes = pair.into_inner().map(Self::parse_element).collect();

        Element::Macro(MacroNode {
            mdoc_macro: Macro::Bq,
            nodes,
        })
    }

    // Parses (`Brq`)[https://man.openbsd.org/mdoc#Brq]:
    // `Brq line`
    fn parse_brq_block(pair: Pair<Rule>) -> Element {
        let nodes = pair.into_inner().map(Self::parse_element).collect();

        Element::Macro(MacroNode {
            mdoc_macro: Macro::Brq,
            nodes,
        })
    }

    // Parses (`D1`)[https://man.openbsd.org/mdoc#D1]:
    // `D1 line`
    fn parse_d1_block(pair: Pair<Rule>) -> Element {
        let nodes = pair.into_inner().map(Self::parse_element).collect();

        Element::Macro(MacroNode {
            mdoc_macro: Macro::D1,
            nodes,
        })
    }

    // Parses (`Dl`)[https://man.openbsd.org/mdoc#Dl]:
    // `Dl line`
    fn parse_dl_block(pair: Pair<Rule>) -> Element {
        let nodes = pair.into_inner().map(Self::parse_element).collect();

        Element::Macro(MacroNode {
            mdoc_macro: Macro::Dl,
            nodes,
        })
    }

    // Parses (`Dq`)[https://man.openbsd.org/mdoc#Dq]:
    // `Dq line`
    fn parse_dq_block(pair: Pair<Rule>) -> Element {
        let nodes = pair.into_inner().map(Self::parse_element).collect();

        Element::Macro(MacroNode {
            mdoc_macro: Macro::Dq,
            nodes,
        })
    }

    // Parses (`En`)[https://man.openbsd.org/mdoc#En]:
    // `En word ...`
    fn parse_en_block(pair: Pair<Rule>) -> Element {
        let nodes = pair.into_inner().map(Self::parse_element).collect();

        Element::Macro(MacroNode {
            mdoc_macro: Macro::En,
            nodes,
        })
    }

    // Parses (`Op`)[https://man.openbsd.org/mdoc#Op]:
    // `Op line`
    fn parse_op_block(pair: Pair<Rule>) -> Element {
        let nodes = pair.into_inner().map(Self::parse_element).collect();

        Element::Macro(MacroNode {
            mdoc_macro: Macro::Op,
            nodes,
        })
    }

    // Parses (`Pq`)[https://man.openbsd.org/mdoc#Pq]:
    // `Pq line`
    fn parse_pq_block(pair: Pair<Rule>) -> Element {
        let nodes = pair.into_inner().map(Self::parse_element).collect();

        Element::Macro(MacroNode {
            mdoc_macro: Macro::Pq,
            nodes,
        })
    }

    // Parses (`Ql`)[https://man.openbsd.org/mdoc#Ql]:
    // `Ql line`
    fn parse_ql_block(pair: Pair<Rule>) -> Element {
        let nodes = pair.into_inner().map(Self::parse_element).collect();

        Element::Macro(MacroNode {
            mdoc_macro: Macro::Ql,
            nodes,
        })
    }

    // Parses (`Qq`)[https://man.openbsd.org/mdoc#Qq]:
    // `Qq line`
    fn parse_qq_block(pair: Pair<Rule>) -> Element {
        let nodes = pair.into_inner().map(Self::parse_element).collect();

        Element::Macro(MacroNode {
            mdoc_macro: Macro::Qq,
            nodes,
        })
    }

    // Parses (`Sq`)[https://man.openbsd.org/mdoc#Sq]:
    // `Sq line`
    fn parse_sq_block(pair: Pair<Rule>) -> Element {
        let nodes = pair.into_inner().map(Self::parse_element).collect();

        Element::Macro(MacroNode {
            mdoc_macro: Macro::Sq,
            nodes,
        })
    }

    // Parses (`Vt`)[https://man.openbsd.org/mdoc#Vt]:
    // `Vt type [identifier] ...`
    fn parse_vt_block(pair: Pair<Rule>) -> Element {
        let nodes = pair.into_inner().map(Self::parse_element).collect();

        Element::Macro(MacroNode {
            mdoc_macro: Macro::Vt,
            nodes,
        })
    }

    fn parse_block_partial_implicit(pair: Pair<Rule>) -> Element {
        let pair = pair.into_inner().next().unwrap();
        match pair.as_rule() {
            Rule::aq_block => Self::parse_aq_block(pair),
            Rule::bq_block => Self::parse_bq_block(pair),
            Rule::brq_block => Self::parse_brq_block(pair),
            Rule::d1_block => Self::parse_d1_block(pair),
            Rule::dl_block => Self::parse_dl_block(pair),
            Rule::dq_block => Self::parse_dq_block(pair),
            Rule::en_block => Self::parse_en_block(pair),
            Rule::op_block => Self::parse_op_block(pair),
            Rule::pq_block => Self::parse_pq_block(pair),
            Rule::ql_block => Self::parse_ql_block(pair),
            Rule::qq_block => Self::parse_qq_block(pair),
            Rule::sq_block => Self::parse_sq_block(pair),
            Rule::vt_block => Self::parse_vt_block(pair),
            _ => unreachable!(),
        }
    }
}

// Block partial-explicit parsing
impl MdocParser {
    // Parses (`Ao`)[https://man.openbsd.org/mdoc#Ao]:
    // `Ao block`
    fn parse_ao_block(pair: Pair<Rule>) -> Element {
        let nodes = pair
            .into_inner()
            .take_while(|p| p.as_rule() != Rule::ac)
            .flat_map(|p| p.into_inner().map(Self::parse_element).collect::<Vec<_>>())
            .collect();

        Element::Macro(MacroNode {
            mdoc_macro: Macro::Ao,
            nodes,
        })
    }

    // Parses (`Ac`)[https://man.openbsd.org/mdoc#Ac]:
    // `Ac`
    fn parse_ac(pair: Pair<Rule>) -> Element {
        let nodes = pair.into_inner().map(Self::parse_element).collect();

        Element::Macro(MacroNode {
            mdoc_macro: Macro::Ac,
            nodes,
        })
    }

    // Parses (`Bo`)[https://man.openbsd.org/mdoc#Bo]:
    // `Bo block`
    fn parse_bo_block(pair: Pair<Rule>) -> Element {
        let nodes = pair
            .into_inner()
            .take_while(|p| p.as_rule() != Rule::bc)
            .flat_map(|p| p.into_inner().map(Self::parse_element).collect::<Vec<_>>())
            .collect();

        Element::Macro(MacroNode {
            mdoc_macro: Macro::Bo,
            nodes,
        })
    }

    // Parses (`Bc`)[https://man.openbsd.org/mdoc#Bc]:
    // `Bc`
    fn parse_bc(_pair: Pair<Rule>) -> Element {
        Element::Macro(MacroNode {
            mdoc_macro: Macro::Bc,
            nodes: vec![],
        })
    }

    // Parses (`Bro`)[https://man.openbsd.org/mdoc#Bro]:
    // `Bro`
    fn parse_bro_block(pair: Pair<Rule>) -> Element {
        let nodes = pair
            .into_inner()
            .take_while(|p| p.as_rule() != Rule::brc)
            .flat_map(|p| p.into_inner().map(Self::parse_element).collect::<Vec<_>>())
            .collect();

        Element::Macro(MacroNode {
            mdoc_macro: Macro::Bro,
            nodes,
        })
    }

    // Parses (`Brc`)[https://man.openbsd.org/mdoc#Brc]:
    // `Brc`
    fn parse_brc(_pair: Pair<Rule>) -> Element {
        Element::Macro(MacroNode {
            mdoc_macro: Macro::Brc,
            nodes: vec![],
        })
    }

    // Parses (`Do`)[https://man.openbsd.org/mdoc#Do]:
    // `Do`
    fn parse_do_block(pair: Pair<Rule>) -> Element {
        let nodes = pair
            .into_inner()
            .take_while(|p| p.as_rule() != Rule::dc)
            .flat_map(|p| p.into_inner().map(Self::parse_element).collect::<Vec<_>>())
            .collect();

        Element::Macro(MacroNode {
            mdoc_macro: Macro::Do,
            nodes,
        })
    }

    // Parses (`Dc`)[https://man.openbsd.org/mdoc#Dc]:
    // `Dc block`
    fn parse_dc(_pair: Pair<Rule>) -> Element {
        Element::Macro(MacroNode {
            mdoc_macro: Macro::Dc,
            nodes: vec![],
        })
    }

    // Parses (`Eo`)[https://man.openbsd.org/mdoc#Eo]:
    // `Eo block`
    fn parse_eo_block(pair: Pair<Rule>) -> Element {
        let mut inner_pairs = pair.into_inner();

        let head = inner_pairs.next().unwrap().into_inner();

        let mut nodes = Vec::new();
        let mut opening_delimiter = None;
        let mut closing_delimiter = None;

        for arg in head {
            if arg.as_rule() == Rule::opening_delimiter {
                opening_delimiter = Some(arg.as_str().parse::<char>().unwrap());
            } else {
                nodes.push(Self::parse_element(arg));
            }
        }

        let next_arg = inner_pairs.next().unwrap();
        match next_arg.as_rule() {
            Rule::ec => {
                if let Some(arg) = next_arg.into_inner().next() {
                    closing_delimiter = Some(arg.as_str().parse::<char>().unwrap());
                }
            }
            Rule::eo_body => {
                let iter = next_arg
                    .into_inner()
                    .take_while(|p| p.as_rule() != Rule::ec)
                    .map(Self::parse_element);

                nodes.extend(iter);

                if let Some(arg) = inner_pairs.next().unwrap().into_inner().next() {
                    closing_delimiter = Some(arg.as_str().parse::<char>().unwrap());
                }
            }
            _ => unreachable!(),
        }

        Element::Macro(MacroNode {
            mdoc_macro: Macro::Eo {
                opening_delimiter,
                closing_delimiter,
            },
            nodes,
        })
    }

    // Parses (`Ec`)[https://man.openbsd.org/mdoc#Ec]:
    // `Ec`
    fn parse_ec(_pair: Pair<Rule>) -> Element {
        Element::Macro(MacroNode {
            mdoc_macro: Macro::Ec,
            nodes: vec![],
        })
    }

    // Parses (`Fo`)[https://man.openbsd.org/mdoc#Fo]:
    // `Fo block`
    fn parse_fo_block(pair: Pair<Rule>) -> Element {
        let mut inner_pairs = pair.into_inner();

        let mut head = inner_pairs.next().unwrap().into_inner();

        let funcname = head.next().unwrap().as_str().to_string();

        let mut nodes: Vec<_> = head.map(Self::parse_element).collect();

        nodes.extend(inner_pairs
            .filter_map(|p| p.into_inner().next().map(Self::parse_element))
        );

        Element::Macro(MacroNode {
            mdoc_macro: Macro::Fo { funcname },
            nodes,
        })
    }

    // Parses (`Fc`)[https://man.openbsd.org/mdoc#Fc]:
    // `Fc`
    fn parse_fc(_pair: Pair<Rule>) -> Element {
        Element::Macro(MacroNode {
            mdoc_macro: Macro::Fc,
            nodes: vec![],
        })
    }

    // Parses (`Oo`)[https://man.openbsd.org/mdoc#Oo]:
    // `Oo block`
    fn parse_oo_block(pair: Pair<Rule>) -> Element {
        let nodes = pair
            .into_inner()
            .take_while(|p| p.as_rule() != Rule::oc)
            .flat_map(|p| p.into_inner().map(Self::parse_element).collect::<Vec<_>>())
            .collect();

        Element::Macro(MacroNode {
            mdoc_macro: Macro::Oo,
            nodes,
        })
    }

    // Parses (`Oc`)[https://man.openbsd.org/mdoc#Oc]:
    // `Oc`
    fn parse_oc(pair: Pair<Rule>) -> Element {

        println!("Parsing Oc macro");

        let nodes = pair.into_inner().map(Self::parse_element).collect();

        Element::Macro(MacroNode {
            mdoc_macro: Macro::Oc,
            nodes,
        })
    }


    // Parses (`Po`)[https://man.openbsd.org/mdoc#Po]:
    // `Po block`
    fn parse_po_block(pair: Pair<Rule>) -> Element {
        let nodes = pair
            .into_inner()
            .take_while(|p| p.as_rule() != Rule::pc)
            .flat_map(|p| p.into_inner().map(Self::parse_element).collect::<Vec<_>>())
            .collect();

        Element::Macro(MacroNode {
            mdoc_macro: Macro::Po,
            nodes,
        })
    }

    // Parses (`Pc`)[https://man.openbsd.org/mdoc#Pc]:
    // `Pc`
    fn parse_pc(_pair: Pair<Rule>) -> Element {
        Element::Macro(MacroNode {
            mdoc_macro: Macro::Pc,
            nodes: vec![],
        })
    }

    // Parses (`Qo`)[https://man.openbsd.org/mdoc#Qo]:
    // `Qo block`
    fn parse_qo_block(pair: Pair<Rule>) -> Element {
        let nodes = pair
            .into_inner()
            .take_while(|p| p.as_rule() != Rule::qc)
            .flat_map(|p| p.into_inner().map(Self::parse_element).collect::<Vec<_>>())
            .collect();

        Element::Macro(MacroNode {
            mdoc_macro: Macro::Qo,
            nodes,
        })
    }

    // Parses (`Qc`)[https://man.openbsd.org/mdoc#Qc]:
    // `Qc`
    fn parse_qc(_pair: Pair<Rule>) -> Element {
        Element::Macro(MacroNode {
            mdoc_macro: Macro::Qc,
            nodes: vec![],
        })
    }

    // Parses (`Rs`)[https://man.openbsd.org/mdoc#Rs]:
    // `Rs`
    fn parse_rs_block(pair: Pair<Rule>) -> Element {

        // println!("Rs block:\nNodes:\n{:#?}", pair);

        fn rs_submacro_cmp(a: &Element, b: &Element) -> std::cmp::Ordering {
            let get_macro_order_position = |n| {
                RS_SUBMACRO_ORDER
                    .iter()
                    .position(|m| discriminant(m) == discriminant(n))
                    .unwrap_or(RS_SUBMACRO_ORDER.len())
            };

            let Element::Macro(MacroNode {
                mdoc_macro: macro_a,
                ..
            }) = a
            else {
                return std::cmp::Ordering::Greater;
            };

            let Element::Macro(MacroNode {
                mdoc_macro: macro_b,
                ..
            }) = b
            else {
                return std::cmp::Ordering::Greater;
            };

            let a_pos = get_macro_order_position(macro_a);
            let b_pos = get_macro_order_position(macro_b);

            a_pos.cmp(&b_pos)
        }

        let mut nodes: Vec<_> = pair
            .into_inner()
            .skip_while(|p| p.as_rule() == Rule::rs_head)
            .take_while(|p| p.as_rule() != Rule::re)
            .filter_map(|p| p.into_inner().next().map(Self::parse_rs_submacro))
            .collect();

        nodes.sort_by(rs_submacro_cmp);

        // println!("Rs block:\nFormatted nodes:\n{:#?}", nodes);

        Element::Macro(MacroNode {
            mdoc_macro: Macro::Rs,
            nodes,
        })
    }

    // Parses (`Re`)[https://man.openbsd.org/mdoc#Re]:
    // `Re`
    fn parse_re(_pair: Pair<Rule>) -> Element {
        Element::Macro(MacroNode {
            mdoc_macro: Macro::Re,
            nodes: vec![],
        })
    }

    // Parses (`So`)[https://man.openbsd.org/mdoc#So]:
    // `So block`
    fn parse_so_block(pair: Pair<Rule>) -> Element {
        let nodes = pair
            .into_inner()
            .take_while(|p| p.as_rule() != Rule::sc)
            .flat_map(|p| p.into_inner().map(Self::parse_element).collect::<Vec<_>>())
            .collect();

        Element::Macro(MacroNode {
            mdoc_macro: Macro::So,
            nodes,
        })
    }

    // Parses (`Sc`)[https://man.openbsd.org/mdoc#Sc]:
    // `Sc`
    fn parse_sc(_pair: Pair<Rule>) -> Element {
        Element::Macro(MacroNode {
            mdoc_macro: Macro::So,
            nodes: vec![],
        })
    }

    // Parses (`Xo`)[https://man.openbsd.org/mdoc#Xo]:
    // `Xo block`
    fn parse_xo_block(pair: Pair<Rule>) -> Element {
        let nodes = pair
            .into_inner()
            .take_while(|p| p.as_rule() != Rule::pc)
            .flat_map(|p| p.into_inner().map(Self::parse_element).collect::<Vec<_>>())
            .collect();

        Element::Macro(MacroNode {
            mdoc_macro: Macro::Xo,
            nodes,
        })
    }

    // Parses (`Xc`)[https://man.openbsd.org/mdoc#Xc]:
    // `Xc`
    fn parse_xc(_pair: Pair<Rule>) -> Element {
        Element::Macro(MacroNode {
            mdoc_macro: Macro::Xc,
            nodes: vec![],
        })
    }

    fn parse_block_partial_explicit(pair: Pair<Rule>) -> Element {
        let pair = pair.into_inner().next().unwrap();

        println!("Rule: {:?}", pair.as_rule());

        match pair.as_rule() {
            Rule::ao_block => Self::parse_ao_block(pair),
            Rule::bo_block => Self::parse_bo_block(pair),
            Rule::bro_block => Self::parse_bro_block(pair),
            Rule::do_block => Self::parse_do_block(pair),
            Rule::eo_block => Self::parse_eo_block(pair),
            Rule::fo_block => Self::parse_fo_block(pair),
            Rule::oo_block => Self::parse_oo_block(pair),
            Rule::po_block => Self::parse_po_block(pair),
            Rule::qo_block => Self::parse_qo_block(pair),
            Rule::rs_block => Self::parse_rs_block(pair),
            Rule::so_block => Self::parse_so_block(pair),
            Rule::xo_block => Self::parse_xo_block(pair),
            Rule::ac => Self::parse_ac(pair),
            Rule::bc => Self::parse_bc(pair),
            Rule::brc => Self::parse_brc(pair),
            Rule::dc => Self::parse_dc(pair),
            Rule::ec => Self::parse_ec(pair),
            Rule::fc => Self::parse_fc(pair),
            Rule::oc => Self::parse_oc(pair),
            Rule::pc => Self::parse_pc(pair),
            Rule::qc => Self::parse_qc(pair),
            Rule::re => Self::parse_re(pair),
            Rule::sc => Self::parse_sc(pair),
            Rule::xc => Self::parse_xc(pair),
            _ => unreachable!(),
        }
    }
}

/// Trim `"` quotes from [`String`]
<<<<<<< HEAD
pub fn trim_quotes(mut s: String) -> String{
    if let Some(stripped) = s.strip_prefix("\""){
        s = stripped.to_string();
    }
    if let Some(stripped) = s.strip_suffix("\""){
        s = stripped.to_string();
    }

    s
=======
pub fn trim_quotes(s: String) -> String{
    // s.strip_prefix("\"")
    //     .map(|s|s.strip_suffix("\"").unwrap_or(&s))
    //     .unwrap_or(&s)
    //     .to_string()
    s.replace("\"", "")
>>>>>>> 8dcaa839
}

// In-line macros parsing
impl MdocParser {
    fn parse_rs_submacro(pair: Pair<Rule>) -> Element {
        // Parses (`%A`)[https://man.openbsd.org/mdoc#_A]:
        // `%A first_name ... last_name`
        fn parse_a(pair: Pair<Rule>) -> Element {
            let nodes = pair
                .into_inner()
                .next()
                .unwrap()
                .into_inner()
                .next()
                .unwrap()
                .into_inner()
                .map(MdocParser::parse_element)
                .collect();

            Element::Macro(MacroNode {
                mdoc_macro: Macro::A,
                nodes,
            })
        }

        // Parses (`%B`)[https://man.openbsd.org/mdoc#_B]:
        // `%B title`
        fn parse_b(pair: Pair<Rule>) -> Element {
            let nodes = pair
                .into_inner()
                .next()
                .unwrap()
                .into_inner()
                .next()
                .unwrap()
                .into_inner()
                .map(MdocParser::parse_element)
                .collect();

            Element::Macro(MacroNode {
                mdoc_macro: Macro::B,
                nodes,
            })
        }

        // Parses (`%C`)[https://man.openbsd.org/mdoc#_C]:
        // `%C location`
        fn parse_c(pair: Pair<'_, Rule>) -> Element {
            let nodes = pair
                .into_inner()
                .next()
                .unwrap()
                .into_inner()
                .next()
                .unwrap()
                .into_inner()
                .map(MdocParser::parse_element)
                .collect();

            Element::Macro(MacroNode {
                mdoc_macro: Macro::C,
                nodes,
            })
        }

        // Parses (`%D`)[https://man.openbsd.org/mdoc#_D]:
        // `%D [month day,] year`
        fn parse_d(pair: Pair<'_, Rule>) -> Element {
            let nodes = pair
                .into_inner()
                .next()
                .unwrap()
                .into_inner()
                .next()
                .unwrap()
                .into_inner()
                .map(MdocParser::parse_element)
                .collect();

            Element::Macro(MacroNode {
                mdoc_macro: Macro::D,
                nodes,
            })
        }

        // Parses (`%I`)[https://man.openbsd.org/mdoc#_I]:
        // `%I name`
        fn parse_i(pair: Pair<'_, Rule>) -> Element {
            let nodes = pair
                .into_inner()
                .next()
                .unwrap()
                .into_inner()
                .next()
                .unwrap()
                .into_inner()
                .map(MdocParser::parse_element)
                .collect();

            Element::Macro(MacroNode {
                mdoc_macro: Macro::I,
                nodes,
            })
        }

        // Parses (`%J`)[https://man.openbsd.org/mdoc#_J]:
        // `%J name`
        fn parse_j(pair: Pair<'_, Rule>) -> Element {
            let nodes = pair
                .into_inner()
                .next()
                .unwrap()
                .into_inner()
                .next()
                .unwrap()
                .into_inner()
                .map(MdocParser::parse_element)
                .collect();

            Element::Macro(MacroNode {
                mdoc_macro: Macro::J,
                nodes,
            })
        }

        // Parses (`%N`)[https://man.openbsd.org/mdoc#_N]:
        // `%N number`
        fn parse_n(pair: Pair<'_, Rule>) -> Element {
            let nodes = pair
                .into_inner()
                .next()
                .unwrap()
                .into_inner()
                .next()
                .unwrap()
                .into_inner()
                .map(MdocParser::parse_element)
                .collect();

            Element::Macro(MacroNode {
                mdoc_macro: Macro::N,
                nodes,
            })
        }

        // Parses (`%O`)[https://man.openbsd.org/mdoc#_O]:
        // `%O line`
        fn parse_o(pair: Pair<'_, Rule>) -> Element {
            let nodes = pair
                .into_inner()
                .next()
                .unwrap()
                .into_inner()
                .next()
                .unwrap()
                .into_inner()
                .map(MdocParser::parse_element)
                .collect();

            Element::Macro(MacroNode {
                mdoc_macro: Macro::O,
                nodes,
            })
        }

        // Parses (`%P`)[https://man.openbsd.org/mdoc#_P]:
        // `%P number`
        fn parse_p(pair: Pair<'_, Rule>) -> Element {
            let nodes = pair
                .into_inner()
                .next()
                .unwrap()
                .into_inner()
                .next()
                .unwrap()
                .into_inner()
                .map(MdocParser::parse_element)
                .collect();

            Element::Macro(MacroNode {
                mdoc_macro: Macro::P,
                nodes,
            })
        }

        // Parses (`%Q`)[https://man.openbsd.org/mdoc#_Q]:
        // `%Q name`
        fn parse_q(pair: Pair<'_, Rule>) -> Element {
            let nodes = pair
                .into_inner()
                .next()
                .unwrap()
                .into_inner()
                .next()
                .unwrap()
                .into_inner()
                .map(MdocParser::parse_element)
                .collect();

            Element::Macro(MacroNode {
                mdoc_macro: Macro::Q,
                nodes,
            })
        }

        // Parses (`%R`)[https://man.openbsd.org/mdoc#_R]:
        // `%R name`
        fn parse_r(pair: Pair<'_, Rule>) -> Element {
            let nodes = pair
                .into_inner()
                .next()
                .unwrap()
                .into_inner()
                .next()
                .unwrap()
                .into_inner()
                .map(MdocParser::parse_element)
                .collect();

            Element::Macro(MacroNode {
                mdoc_macro: Macro::R,
                nodes,
            })
        }

        // Parses (`%T`)[https://man.openbsd.org/mdoc#_T]:
        // `%T title`
        fn parse_t(pair: Pair<'_, Rule>) -> Element {
            let nodes = pair
                .into_inner()
                .next()
                .unwrap()
                .into_inner()
                .next()
                .unwrap()
                .into_inner()
                .map(MdocParser::parse_element)
                .collect();

            Element::Macro(MacroNode {
                mdoc_macro: Macro::T,
                nodes,
            })
        }

        // Parses (`%U`)[https://man.openbsd.org/mdoc#_U]:
        // `%U protocol://path`
        fn parse_u(pair: Pair<'_, Rule>) -> Element {
            let nodes = pair
                .into_inner()
                .next()
                .unwrap()
                .into_inner()
                .next()
                .unwrap()
                .into_inner()
                .map(MdocParser::parse_element)
                .collect();

            Element::Macro(MacroNode {
                mdoc_macro: Macro::U,
                nodes,
            })
        }

        // Parses (`%V`)[https://man.openbsd.org/mdoc#_V]:
        // `%V number`
        fn parse_v(pair: Pair<'_, Rule>) -> Element {
            let nodes = pair
                .into_inner()
                .next()
                .unwrap()
                .into_inner()
                .next()
                .unwrap()
                .into_inner()
                .map(MdocParser::parse_element)
                .collect();

            Element::Macro(MacroNode {
                mdoc_macro: Macro::V,
                nodes,
            })
        }

        let pair = pair.into_inner().next().unwrap();
        match pair.as_rule() {
            Rule::a => parse_a(pair),
            Rule::b => parse_b(pair),
            Rule::c => parse_c(pair),
            Rule::d => parse_d(pair),
            Rule::i => parse_i(pair),
            Rule::j => parse_j(pair),
            Rule::n => parse_n(pair),
            Rule::o => parse_o(pair),
            Rule::p => parse_p(pair),
            Rule::q => parse_q(pair),
            Rule::r => parse_r(pair),
            Rule::t => parse_t(pair),
            Rule::u => parse_u(pair),
            Rule::v => parse_v(pair),
            _ => unreachable!(),
        }
    }

    fn process_delimiters(
        inner: &[Pair<Rule>],
        mut i: usize,
        rule: Rule,
    ) -> (Vec<Element>, usize) {
        let mut nodes = Vec::new();
        while i < inner.len() && inner[i].as_rule() == rule {
            nodes.push(MdocParser::parse_element(inner[i].clone()));
            i += 1;
        }
        (nodes, i)
    }

    fn parse_text_production(pair: Pair<Rule>) -> Element {
        fn parse_x_args<F, D>(
            pair: Pair<Rule>,
            macro_value: Macro,
            format: F,
            format_default: D,
        ) -> Element
        where
            F: Fn(&str) -> String,
            D: Fn() -> String,
        {
            let inner: Vec<_> = pair.into_inner().collect();

            if inner.is_empty() {
                return Element::Macro(MacroNode {
                    mdoc_macro: macro_value,
                    nodes: vec![Element::Text(format_default())],
                });
            }

            let mut nodes = Vec::new();
            let mut i = 0;

            // Process opening delimiters.
            let (open_nodes, new_i) = MdocParser::process_delimiters(&inner, i, Rule::opening_delimiter);
            nodes.extend(open_nodes);
            i = new_i;

            // Process the middle argument if it exists.
            if i < inner.len() {
                match inner[i].as_rule() {
                    Rule::text_arg => {
                        nodes.push(Element::Text(format(inner[i].as_str())));
                        i += 1;
                    },
                    Rule::closing_delimiter => {
                        nodes.push(Element::Text(format_default()));
                        nodes.push(Element::Text(inner[i].as_str().to_string()));
                        i += 1;
                    }
                    _ => unreachable!(),
                }
            }

            // Process closing delimiters.
            let (close_nodes, new_i) = MdocParser::process_delimiters(&inner, i, Rule::closing_delimiter);
            nodes.extend(close_nodes);

            i = new_i;
            while i < inner.len() {
                nodes.push(MdocParser::parse_element(inner[i].clone()));
                i += 1;
            }

            Element::Macro(MacroNode {
                mdoc_macro: macro_value,
                nodes,
            })
        }

        // Parses (`At`)[https://man.openbsd.org/mdoc#At]:
        // `At [version]`
        fn parse_at(pair: Pair<Rule>) -> Element {
            // unsafe { 
            //     if PREV_ELEMENT_CONTAINS_NEWLINE {
            //         let text = pair
            //             .into_inner()
            //             .map(|p| p.as_str().to_string())
            //             .collect::<Vec<_>>()
            //             .join(" ");
            //         return Element::Text(format!("At {}", text))
            //     }
            // }

            let inner: Vec<_> = pair.into_inner().collect();

            if inner.is_empty() {
                return Element::Macro(MacroNode {
                    mdoc_macro: Macro::At,
                    nodes: vec![Element::Text(AtType::default().to_string())],
                });
            }

            let mut i = 0;
            let mut nodes = Vec::new();

            let (open_nodes, new_i) = MdocParser::process_delimiters(&inner, i, Rule::opening_delimiter);
            nodes.extend(open_nodes);
            i = new_i;

            if i < inner.len() {
                match inner[i].as_rule() {
                    Rule::text_arg => {
                        nodes.push(Element::Text(AtType::default().to_string()));
                        nodes.push(MdocParser::parse_element(inner[i].clone()));
                        i += 1;
                    }
                    Rule::at_type => {
                        nodes.push(Element::Text(AtType::from(inner[i].clone()).to_string()));
                        i += 1;
                    }
                    Rule::closing_delimiter => {
                        nodes.push(Element::Text(AtType::default().to_string()));
                    }
                    _ => unreachable!(),
                }
            }

            let (close_nodes, new_i) = MdocParser::process_delimiters(&inner, i, Rule::closing_delimiter);
            nodes.extend(close_nodes);

            i = new_i;
            while i < inner.len() {
                nodes.push(MdocParser::parse_element(inner[i].clone()));
                i += 1;
            }

            Element::Macro(MacroNode {
                mdoc_macro: Macro::At,
                nodes,
            })
        }

        // Parses (`Bsx`)[https://man.openbsd.org/mdoc#Bsx]:
        // `Bsx [version]`
        fn parse_bsx(pair: Pair<Rule>) -> Element {
            parse_x_args(
                pair,
                Macro::Bsx,
                BsxType::format,
                BsxType::format_default,
            )
        }

        // Parses (`Bx`)[https://man.openbsd.org/mdoc#Bx]:
        // `Bx [version [variant]]`
        fn parse_bx(pair: Pair<Rule>) -> Element {
            let inner: Vec<_> = pair.into_inner().collect();

            if inner.is_empty() {
                return Element::Macro(MacroNode {
                    mdoc_macro: Macro::Bx,
                    nodes: vec![Element::Text(BxType::format_default())],
                });
            }

            let mut nodes = Vec::new();
            let mut i = 0;

            let (open_nodes, new_i) = MdocParser::process_delimiters(&inner, i, Rule::opening_delimiter);
            nodes.extend(open_nodes);
            i = new_i;

            if i < inner.len() {
                match inner[i].as_rule() {
                    Rule::text_arg => {
                        let version = inner[i].as_str();

                        i += 1;

                        let variant = match i < inner.len() && inner[i].as_rule() == Rule::text_arg
                        {
                            true => {
                                let res = Some(inner[i].as_str());
                                i += 1;
                                res
                            }
                            false => None,
                        };

                        nodes.push(Element::Text(BxType::format(version, variant)));
                    }
                    Rule::closing_delimiter => nodes.push(Element::Text(BxType::format_default())),
                    _ => unreachable!(),
                }
            }

            let (close_nodes, new_i) = MdocParser::process_delimiters(&inner, i, Rule::closing_delimiter);
            nodes.extend(close_nodes);

            i = new_i;
            while i < inner.len() {
                nodes.push(MdocParser::parse_element(inner[i].clone()));
                i += 1;
            }

            Element::Macro(MacroNode {
                mdoc_macro: Macro::Bx,
                nodes,
            })
        }

        // Parses (`Dx`)[https://man.openbsd.org/mdoc#Dx]:
        // `Dx [version]`
        fn parse_dx(pair: Pair<Rule>) -> Element {
            parse_x_args(
                pair,
                Macro::Dx,
                DxType::format,
                DxType::format_default,
            )
        }

        // Parses (`Fx`)[https://man.openbsd.org/mdoc#Fx]:
        // `Fx [version]`
        fn parse_fx(pair: Pair<Rule>) -> Element {
            parse_x_args(
                pair,
                Macro::Fx,
                FxType::format,
                FxType::format_default,
            )
        }

        // Parses (`Ex`)[https://man.openbsd.org/mdoc#Ex]
        // .Ex VAR, ...
        fn parse_ex(pair: Pair<Rule>) -> Element {
            let nodes = pair.into_inner().map(MdocParser::parse_element).collect();

            Element::Macro(MacroNode {
                mdoc_macro: Macro::Ex,
                nodes,
            })
        }

        // Parses (`Nx`)[http://man.openbsd.org/mdoc#Nx]:
        // `Nx [version]`
        fn parse_nx(pair: Pair<Rule>) -> Element {
            parse_x_args(
                pair,
                Macro::Nx,
                NxType::format,
                NxType::format_default,
            )
        }

        // Parses (`Ox`)[https://man.openbsd.org/mdoc#Ox]:
        // `Ox [version]`
        fn parse_ox(pair: Pair<Rule>) -> Element {
            parse_x_args(
                pair,
                Macro::Ox,
                OxType::format,
                OxType::format_default,
            )
        }

        // Parses (`St`)[https://man.openbsd.org/mdoc#St]:
        // `St -abbreviation`
        fn parse_st(pair: Pair<Rule>) -> Element {
            let mut inner = pair.into_inner();

            let st_type = StType::from(inner.next().unwrap());

            let nodes = inner.map(MdocParser::parse_element).collect();

            Element::Macro(MacroNode {
                mdoc_macro: Macro::St(st_type),
                nodes
            })
        }

        // Parses (`Rv`)[https://man.openbsd.org/mdoc#Rv]:
        // `Rv -std [function ...]`
        fn parse_rv(pair: Pair<Rule>) -> Element {
            let nodes = pair.into_inner().map(MdocParser::parse_element).collect();

            Element::Macro(MacroNode {
                mdoc_macro: Macro::Rv,
                nodes,
            })
        }

        let pair = pair.into_inner().next().unwrap();
        match pair.as_rule() {
            Rule::at => parse_at(pair),
            Rule::bsx => parse_bsx(pair),
            Rule::bx => parse_bx(pair),
            Rule::dx => parse_dx(pair),
            Rule::fx => parse_fx(pair),
            Rule::ex => parse_ex(pair),
            Rule::nx => parse_nx(pair),
            Rule::ox => parse_ox(pair),
            Rule::st => parse_st(pair),
            Rule::rv => parse_rv(pair),
            _ => unreachable!(),
        }
    }

    // Parses (`Ad`)[https://man.openbsd.org/mdoc#Ad]:
    // `Ad address`
    fn parse_ad(pair: Pair<Rule>) -> Element {
        let nodes = pair.into_inner().map(Self::parse_element).collect();

        Element::Macro(MacroNode {
            mdoc_macro: Macro::Ad,
            nodes,
        })
    }

    // Parses (`An`)[https://man.openbsd.org/mdoc#An]:
    // `An -split | -nosplit | first_name ... last_name`
    fn parse_an(pair: Pair<Rule>) -> Element {
        let an_arg = pair.into_inner().next().unwrap();
        let (author_name_type, nodes) = match an_arg.as_rule() {
            Rule::an_split => (AnType::Split, vec![]),
            Rule::an_no_split => (AnType::NoSplit, vec![]),
            Rule::an_name => (
                AnType::Name,
                an_arg.into_inner().map(Self::parse_element).collect(),
            ),
            _ => unreachable!(),
        };

        Element::Macro(MacroNode {
            mdoc_macro: Macro::An { author_name_type },
            nodes,
        })
    }

    // Parses (`Ap`)[https://man.openbsd.org/mdoc#Ap]:
    // `Ap`
    fn parse_ap(pair: Pair<Rule>) -> Element {
        let nodes = pair.into_inner().map(Self::parse_element).collect();

        Element::Macro(MacroNode {
            mdoc_macro: Macro::Ap,
            nodes
        })
    }

    // Parses (`Ar`)[https://man.openbsd.org/mdoc#Ar]:
    // `Ar [placeholder ...]`
    fn parse_ar(pair: Pair<Rule>) -> Element {
        let nodes = pair.into_inner().map(Self::parse_element).collect();

        Element::Macro(MacroNode {
            mdoc_macro: Macro::Ar,
            nodes,
        })
    }

    // Parses (`Bt`)[https://man.openbsd.org/mdoc#Bt]:
    // `Bt`
    fn parse_bt(_pair: Pair<Rule>) -> Element {
        Element::Macro(MacroNode {
            mdoc_macro: Macro::Bt,
            nodes: vec![],
        })
    }

    // Parses (`Cd`)[https://man.openbsd.org/mdoc#Cd]:
    // `Cd line`
    fn parse_cd(pair: Pair<Rule>) -> Element {
        let nodes = pair.into_inner().map(Self::parse_element).collect();

        Element::Macro(MacroNode {
            mdoc_macro: Macro::Cd,
            nodes,
        })
    }

    // Parses (`Cd`)[https://man.openbsd.org/mdoc#Cm]:
    // `Cm keyword ...`
    fn parse_cm(pair: Pair<Rule>) -> Element {
        let nodes = pair.into_inner().map(Self::parse_element).collect();

        Element::Macro(MacroNode {
            mdoc_macro: Macro::Cm,
            nodes,
        })
    }

    // Parses (`Db`)[https://man.openbsd.org/mdoc#Db]
    // Obsolete
    fn parse_db(pair: Pair<Rule>) -> Element {
        let nodes = pair.into_inner().map(Self::parse_element).collect();

        Element::Macro(MacroNode {
            mdoc_macro: Macro::Db,
            nodes,
        })
    }

    // Parses (`Dd`)[https://man.openbsd.org/mdoc#Dd]
    // `Dd [date]`
    fn parse_dd(pair: Pair<Rule>) -> Element {
        let mut inner = pair.into_inner();

        let nodes = match inner.next() {
            Some(line) => vec![Element::Text(line.as_str().to_string())],
            None => Vec::new()
        };

        Element::Macro(MacroNode {
            mdoc_macro: Macro::Dd,
            nodes
        })
    }

    // Parses (`Dt`)[https://man.openbsd.org/mdoc#Dt]
    fn parse_dt(pair: Pair<Rule>) -> Element {
        let mut inner = pair.into_inner();

        let (title, section) = if let Some(arg) = inner.next() {
            if matches!(arg.as_rule(), Rule::title) {
                let title = Some(arg.as_str().to_string());
                let section = inner.next().unwrap().as_str().to_string();

                (title, section)
            } else {
                let section = arg.as_str().to_string();

                (None, section)
            }
        } else {
            unreachable!()
        };

        let arch = inner
            .next()
            .map(|arch| arch.as_str().trim().to_string());

        Element::Macro(MacroNode {
            mdoc_macro: Macro::Dt {
                title,
                section,
                arch,
            },
            nodes: vec![],
        })
    }

    // Parses (`Dv`)[https://man.openbsd.org/mdoc#Dv]
    fn parse_dv(pair: Pair<Rule>) -> Element {
        let nodes = pair.into_inner().map(Self::parse_element).collect();

        Element::Macro(MacroNode {
            mdoc_macro: Macro::Dv,
            nodes,
        })
    }

    // Parses (`Em`)[https://man.openbsd.org/mdoc#Em]
    // .Em word ...
    fn parse_em(pair: Pair<Rule>) -> Element {
        let nodes = pair.into_inner().map(Self::parse_element).collect();

        Element::Macro(MacroNode {
            mdoc_macro: Macro::Em,
            nodes,
        })
    }

    // Parses (`Er`)[https://man.openbsd.org/mdoc#Er]
    // .Er CONSTANT ...
    fn parse_er(pair: Pair<Rule>) -> Element {
        let nodes = pair.into_inner().map(Self::parse_element).collect();

        Element::Macro(MacroNode {
            mdoc_macro: Macro::Er,
            nodes,
        })
    }

    // Parses (`Es`)[https://man.openbsd.org/mdoc#Es]
    // .Es opening_delimiter closing_delimiter
    fn parse_es(pair: Pair<Rule>) -> Element {
        let mut inner_pairs = pair.into_inner();

        let opening_delimiter = inner_pairs
            .next()
            .unwrap()
            .as_str()
            .parse::<char>()
            .unwrap();
        let closing_delimiter = inner_pairs
            .next()
            .unwrap()
            .as_str()
            .parse::<char>()
            .expect("Macro Es expected closing delimiter as the second argument");

        let nodes = inner_pairs.map(Self::parse_element).collect();

        Element::Macro(MacroNode {
            mdoc_macro: Macro::Es {
                opening_delimiter,
                closing_delimiter,
            },
            nodes
        })
    }

    // Parses (`Ev`)[https://man.openbsd.org/mdoc#Ev]
    // .Ev VAR, ...
    fn parse_ev(pair: Pair<Rule>) -> Element {
        let nodes = pair.into_inner().map(Self::parse_element).collect();

        Element::Macro(MacroNode {
            mdoc_macro: Macro::Ev,
            nodes,
        })
    }

    // Parses (`Fa`)[https://man.openbsd.org/mdoc#Fa]
    // .Fa [args]
    fn parse_fa(pair: Pair<Rule>) -> Element {
        let nodes = pair.into_inner().map(Self::parse_element).collect();

        Element::Macro(MacroNode {
            mdoc_macro: Macro::Fa,
            nodes,
        })
    }

    // Parses (`Fd`)[https://man.openbsd.org/mdoc#Fd]
    // .Fd directive [args]
    fn parse_fd(pair: Pair<Rule>) -> Element {
        let mut inner = pair.into_inner();

        let directive = inner.next().unwrap().as_str().to_string();

        let mut args = vec![];

        for arg in inner {
            args.push(arg.as_str().to_string());
        }

        Element::Macro(MacroNode {
            mdoc_macro: Macro::Fd {
                directive,
                arguments: args,
            },
            nodes: vec![],
        })
    }

    // Parses (`Fl`)[https://man.openbsd.org/mdoc#Fl]
    fn parse_fl(pair: Pair<Rule>) -> Element {
        let nodes = pair.into_inner().map(Self::parse_element).collect();

        Element::Macro(MacroNode {
            mdoc_macro: Macro::Fl,
            nodes,
        })
    }

    // Parses (`Fn`)[https://man.openbsd.org/mdoc#Fn]

    fn parse_fn(pair: Pair<Rule>) -> Element {
        let mut inner_nodes = pair.into_inner();
        let mut funcname = String::new();
        let arg = inner_nodes.next().unwrap();

        match arg.as_rule() {
            Rule::opening_delimiter => {
                funcname.push_str(arg.as_str());
                let name = inner_nodes.next().unwrap();
                funcname.push_str(name.as_str());
            }
            Rule::text_arg => funcname.push_str(arg.as_str()),
            _ => unreachable!()
        };

        let nodes = inner_nodes.map(|n| {
            if n.as_rule() == Rule::text_arg {
                return Element::Text(trim_quotes(n.as_str().to_string()))
            }
            Self::parse_element(n)
        }).collect();

        Element::Macro(MacroNode {
            mdoc_macro: Macro::Fn { funcname },
            nodes,
        })
    }

    // Parses (`Fr`)[https://man.openbsd.org/mdoc#Fr]
    // Obsolete
    // .Fr num
    fn parse_fr(pair: Pair<Rule>) -> Element {
        let nodes = pair.into_inner().map(MdocParser::parse_element).collect();

        Element::Macro(MacroNode {
            mdoc_macro: Macro::Fr,
            nodes,
        })
    }

    // Parses (`Ft`)[https://man.openbsd.org/mdoc#Ft]
    fn parse_ft(pair: Pair<Rule>) -> Element {
        let nodes = pair.into_inner().map(Self::parse_element).collect();

        Element::Macro(MacroNode {
            mdoc_macro: Macro::Ft,
            nodes,
        })
    }

    // Parses (`Hf`)[https://man.openbsd.org/mdoc#Hf]
    // .Hf filename
    fn parse_hf(pair: Pair<Rule>) -> Element {
        let nodes = pair.into_inner().map(MdocParser::parse_element).collect();

        Element::Macro(MacroNode {
            mdoc_macro: Macro::Hf,
            nodes,
        })
    }

    // Parses (`Ic`)[https://man.openbsd.org/mdoc#Ic]
    // .Ic keyword
    fn parse_ic(pair: Pair<Rule>) -> Element {
        let nodes = pair.into_inner().map(MdocParser::parse_element).collect();

        Element::Macro(MacroNode {
            mdoc_macro: Macro::Ic,
            nodes,
        })
    }

    // Parses (`In`)[https://man.openbsd.org/mdoc#In]
    // .In filename
    fn parse_in(pair: Pair<Rule>) -> Element {
        let mut inner_pairs = pair.into_inner();
        // let mut filename =  String::new();
        // let mut nodes = Vec::new();
        let arg = inner_pairs.next().unwrap();

        let filename = match arg.as_rule() {
            Rule::opening_delimiter => {
                // nodes.push(Element::Text(arg.as_str().to_string()));
                let name = inner_pairs.next().unwrap().as_str();
                // filename.push_str(name);
                format!("{}{}", arg.as_str(), name)
            },
            Rule::word => arg.as_str().to_string(),
            _ => unreachable!()
        };

        // let iter = inner_pairs.map(Self::parse_element);
        // nodes.extend(iter);
        let nodes = inner_pairs.map(Self::parse_element).collect();

        Element::Macro(MacroNode {
            mdoc_macro: Macro::In { filename },
            nodes
        })
    }

    // Parses (`Lb`)[https://man.openbsd.org/mdoc#Lb]
    // .Lb libname
    fn parse_lb(pair: Pair<Rule>) -> Element {
        let mut inner_pairs = pair.into_inner();
        let mut lib_name =  String::new();
        let mut nodes = Vec::new();
        let arg = inner_pairs.next().unwrap();

        match arg.as_rule() {
            Rule::opening_delimiter => {
                nodes.push(Element::Text(arg.as_str().to_string()));
                let name = inner_pairs.next().unwrap().as_str();
                lib_name.push_str(name);
            },
            Rule::word => lib_name.push_str(arg.as_str()),
            _ => unreachable!()
        }

        if let Some(del) = inner_pairs.next() {
            nodes.push(Element::Text(del.as_str().to_string()));
        }

        Element::Macro(MacroNode {
            mdoc_macro: Macro::Lb { lib_name},
            nodes,
        })
    }

    // Parses (`Li`)[https://man.openbsd.org/mdoc#Li]
    // .Li word ...
    fn parse_li(pair: Pair<Rule>) -> Element {
        let nodes = pair.into_inner().map(Self::parse_element).collect();

        Element::Macro(MacroNode {
            mdoc_macro: Macro::Li,
            nodes,
        })
    }

    // Parses (`Lk`)[https://man.openbsd.org/mdoc#Lk]
    // .Lk link [display_name]
    fn parse_lk(pair: Pair<Rule>) -> Element {
        let mut inner = pair.into_inner();

        let uri = inner.next().unwrap().as_str().to_string();
        let nodes = inner.map(MdocParser::parse_element).collect();

        Element::Macro(MacroNode {
            mdoc_macro: Macro::Lk { uri },
            nodes,
        })
    }

    // Parses (`Lp`)[https://man.openbsd.org/mdoc#Lp]
    // Deprecated
    fn parse_lp(_pair: Pair<Rule>) -> Element {
        Element::Macro(MacroNode {
            mdoc_macro: Macro::Lp,
            nodes: vec![],
        })
    }

    // ---------------------------------------------------------------------------

    // Parses (`Ms`)[https://man.openbsd.org/mdoc#Ms]:
    // `Ms name`
    fn parse_ms(pair: Pair<Rule>) -> Element {
        let nodes = pair
            .into_inner()
            .take_while(|p| p.as_rule() == Rule::text_arg)
            .map(Self::parse_element)
            .collect();

        Element::Macro(MacroNode {
            mdoc_macro: Macro::Ms,
            nodes,
        })
    }

    // Parses (`Mt`)[https://man.openbsd.org/mdoc#Mt]:
    // `Mt localpart@domain`
    fn parse_mt(pair: Pair<Rule>) -> Element {
        let nodes = pair.into_inner().map(Self::parse_element).collect();

        Element::Macro(MacroNode {
            mdoc_macro: Macro::Mt,
            nodes,
        })
    }

    // Parses (`No`)[https://man.openbsd.org/mdoc#No]:
    // `No word ...`

    fn parse_no(pair: Pair<Rule>) -> Element {
        let nodes = pair.into_inner().map(Self::parse_element).collect();

        Element::Macro(MacroNode {
            mdoc_macro: Macro::No,
            nodes
        })
    }

    // Parses (`Ns`)[https://man.openbsd.org/mdoc#Ns]:
    // `Ns`
    fn parse_ns(pair: Pair<Rule>) -> Element {
        let nodes = pair.into_inner().map(Self::parse_element).collect();
        
        Element::Macro(MacroNode {
            mdoc_macro: Macro::Ns,
            nodes
        })
    }

    // Parses (`Os`)[https://man.openbsd.org/mdoc#Os]:
    // `Os [footer text]`
    fn parse_os(pair: Pair<Rule>) -> Element {
        let nodes = pair.into_inner().map(MdocParser::parse_element).collect();

        Element::Macro(MacroNode {
            mdoc_macro: Macro::Os,
            nodes,
        })
    }

    // Parses (`Ot`)[https://man.openbsd.org/mdoc#Ot]:
    // `Ot functype`
    fn parse_ot(pair: Pair<Rule>) -> Element {
        let nodes = pair
            .into_inner()
            .take_while(|p| p.as_rule() == Rule::text_arg)
            .map(Self::parse_element)
            .collect();

        Element::Macro(MacroNode {
            mdoc_macro: Macro::Ft,
            nodes,
        })
    }

    // Parses (`Pa`)[https://man.openbsd.org/mdoc#Pa]:
    // `Pa name ...`
    fn parse_pa(pair: Pair<Rule>) -> Element {
        let nodes = pair
            .into_inner()
            .take_while(|p| p.as_rule() == Rule::text_arg)
            .map(Self::parse_element)
            .collect();

        Element::Macro(MacroNode {
            mdoc_macro: Macro::Pa,
            nodes,
        })
    }

    // Parses (`Pf`)[https://man.openbsd.org/mdoc#Pf]:
    // `Pf prefix macro [argument ...]`
    fn parse_pf(pair: Pair<Rule>) -> Element {
        let mut inner_pairs = pair.into_inner();

        let prefix = inner_pairs.next().unwrap().as_str().to_string();
        // let prefix = match first_arg {
        //     "(" | "[" | ")" | "]" | "!" | "?" | "." | "," | ":" | ";" => {
        //         let prefix = inner_pairs.next().unwrap().as_str();
        //         format!("{}{}", first_arg, prefix)
        //     }
        //     _ => first_arg.to_string()
        // };

        let nodes = inner_pairs.map(Self::parse_element).collect();

        Element::Macro(MacroNode {
            mdoc_macro: Macro::Pf { prefix },
            nodes
        })
    }

    // Parses (`Pp`)[https://man.openbsd.org/mdoc#Pp]:
    // `Pp`
    fn parse_pp(pair: Pair<Rule>) -> Element {
        let nodes = pair.into_inner().map(MdocParser::parse_element).collect();

        Element::Macro(MacroNode {
            mdoc_macro: Macro::Pp,
            nodes,
        })
    }

    // Parses (`Sm`)[https://man.openbsd.org/mdoc#Sm]:
    // `Sm [on | off]`
    fn parse_sm(pair: Pair<Rule>) -> Element {
        fn parse_spacing_mode(pair: Pair<Rule>) -> SmMode {
            match pair.as_rule() {
                Rule::sm_on => SmMode::On,
                Rule::sm_off => SmMode::Off,
                _ => unreachable!(),
            }
        }

        let mut inner = pair.into_inner();

        let spacing_mode = if let Some(sm_arg) = inner.next() {
            match sm_arg.as_rule() {
                Rule::spacing_mode => {
                    let sm_arg = sm_arg.into_inner().next().unwrap();
                    Some(parse_spacing_mode(sm_arg))
                }
                _ => None,
            }
        } else {
            None
        };

        let nodes = inner.map(Self::parse_element).collect();

        Element::Macro(MacroNode {
            mdoc_macro: Macro::Sm(spacing_mode),
            nodes,
        })
    }

    // Parses (`Sx`)[https://man.openbsd.org/mdoc#Sx]:
    // `Sx Title line`
    fn parse_sx(pair: Pair<Rule>) -> Element {
        let nodes = pair.into_inner().map(Self::parse_element).collect();

        Element::Macro(MacroNode {
            mdoc_macro: Macro::Sx,
            nodes
        })
    }

    // Parses (`Sy`)[https://man.openbsd.org/mdoc#Sy]:
    // `Sy word ...`
    fn parse_sy(pair: Pair<Rule>) -> Element {
        // let words = pair
        //     .into_inner()
        //     .take_while(|p| p.as_rule() == Rule::text_arg)
        //     .map(|p| p.as_str().to_string())
        //     .collect::<Vec<_>>()
        //     .join(" ");
        let nodes = pair.into_inner().map(Self::parse_element).collect();

        Element::Macro(MacroNode {
            mdoc_macro: Macro::Sy,
            nodes
        })
    }

    // Parses (`Tg`)[https://man.openbsd.org/mdoc#Tg]:
    // `Tg [term]`
    fn parse_tg(pair: Pair<Rule>) -> Element {
        let mut nodes = pair.into_inner().map(Self::parse_element);

        let term = match nodes.next() {
            Some(Element::Text(term)) => {
                if term.is_empty() {
                    None
                } else {
                    Some(term)
                }
            }
            None => None,
            _ => unreachable!(),
        };

        Element::Macro(MacroNode {
            mdoc_macro: Macro::Tg { term },
            nodes: vec![],
        })
    }

    // Parses (`Tn`)[https://man.openbsd.org/mdoc#Tn]:
    // `Tn word ...`

    fn parse_tn(pair: Pair<Rule>) -> Element {
        let nodes = pair.into_inner().map(Self::parse_element).collect();

        Element::Macro(MacroNode {
            mdoc_macro: Macro::Tn,
            nodes
        })
    }

    // Parses (`Ud`)[https://man.openbsd.org/mdoc#Ud]:
    // `Ud`
    fn parse_ud(_pair: Pair<Rule>) -> Element {
        Element::Macro(MacroNode {
            mdoc_macro: Macro::Ud,
            nodes: vec![],
        })
    }

    // Parses (`Ux`)[https://man.openbsd.org/mdoc#Ux]:
    // `Ux`
    fn parse_ux(pair: Pair<Rule>) -> Element {
        let nodes = pair.into_inner().map(Self::parse_element).collect();

        Element::Macro(MacroNode {
            mdoc_macro: Macro::Ux,
            nodes,
        })
    }

    // Parses (`Va`)[https://man.openbsd.org/mdoc#Va]:
    // `Va [type] identifier ...`

    fn parse_va(pair: Pair<Rule>) -> Element {
        let nodes = pair.into_inner().map(Self::parse_element).collect();

        Element::Macro(MacroNode {
            mdoc_macro: Macro::Va,
            nodes,
        })
    }

    // Parses (`Xr`)[https://man.openbsd.org/mdoc#Xr]:
    // `Xr name section`
    fn parse_xr(pair: Pair<Rule>) -> Element {
        let mut inner = pair.into_inner();

        let name = inner.next().unwrap();
        let name = match name.as_rule() {
            Rule::text_arg => name.as_str().to_string(),
            _ => unreachable!(),
        };

        let section = inner.next().unwrap();
        let section = match section.as_rule() {
            Rule::text_arg => section.as_str().to_string(),
            _ => unreachable!(),
        };

        let nodes = inner.map(Self::parse_element).collect();

        Element::Macro(MacroNode {
            mdoc_macro: Macro::Xr { name, section },
            nodes,
        })
    }

    fn parse_inline(pair: Pair<Rule>) -> Element {
        let pair = pair.into_inner().next().unwrap();
        match pair.as_rule() {
            Rule::rs_submacro => Self::parse_rs_submacro(pair),
            Rule::text_production => Self::parse_text_production(pair),
            Rule::ad => Self::parse_ad(pair),
            Rule::an => Self::parse_an(pair),
            Rule::ap => Self::parse_ap(pair),
            Rule::ar => Self::parse_ar(pair),
            Rule::bt => Self::parse_bt(pair),
            Rule::cd => Self::parse_cd(pair),
            Rule::cm => Self::parse_cm(pair),
            Rule::db => Self::parse_db(pair),
            Rule::dd => Self::parse_dd(pair),
            Rule::dt => Self::parse_dt(pair),
            Rule::dv => Self::parse_dv(pair),
            Rule::em => Self::parse_em(pair),
            Rule::er => Self::parse_er(pair),
            Rule::es => Self::parse_es(pair),
            Rule::ev => Self::parse_ev(pair),
            Rule::fa => Self::parse_fa(pair),
            Rule::fd => Self::parse_fd(pair),
            Rule::fl => Self::parse_fl(pair),
            Rule::Fn => Self::parse_fn(pair),
            Rule::fr => Self::parse_fr(pair),
            Rule::ft => Self::parse_ft(pair),
            Rule::hf => Self::parse_hf(pair),
            Rule::ic => Self::parse_ic(pair),
            Rule::In => Self::parse_in(pair),
            Rule::lb => Self::parse_lb(pair),
            Rule::li => Self::parse_li(pair),
            Rule::lk => Self::parse_lk(pair),
            Rule::lp => Self::parse_lp(pair),
            Rule::ms => Self::parse_ms(pair),
            Rule::mt => Self::parse_mt(pair),
            Rule::no => Self::parse_no(pair),
            Rule::ns => Self::parse_ns(pair),
            Rule::os => Self::parse_os(pair),
            Rule::ot => Self::parse_ot(pair),
            Rule::pa => Self::parse_pa(pair),
            Rule::pf => Self::parse_pf(pair),
            Rule::pp => Self::parse_pp(pair),
            Rule::sm => Self::parse_sm(pair),
            Rule::sx => Self::parse_sx(pair),
            Rule::sy => Self::parse_sy(pair),
            Rule::tg => Self::parse_tg(pair),
            Rule::tn => Self::parse_tn(pair),
            Rule::ud => Self::parse_ud(pair),
            Rule::ux => Self::parse_ux(pair),
            Rule::va => Self::parse_va(pair),
            Rule::xr => Self::parse_xr(pair),
            _ => unreachable!(),
        }
    }
}

#[cfg(test)]
mod tests {
    use crate::man_util::parser::*;

    #[test]
    fn text_line() {
        let content = "Line 1\nLine 2\nLine 3\n";
        let elements = vec![
            Element::Text("Line 1".to_string()),
            Element::Text("Line 2".to_string()),
            Element::Text("Line 3".to_string()),
        ];

        let mdoc = MdocParser::parse_mdoc(content).unwrap();
        assert_eq!(mdoc.elements, elements);
    }

    mod block_full_explicit {
        use std::collections::HashMap;

        use crate::man_util::parser::*;

        #[test]
        fn bd() {
            let content = ".Bd -literal -offset indent -compact\nLine 1\nLine 2\n.Ed";

            let elements = vec![Element::Macro(MacroNode {
                mdoc_macro: Macro::Bd {
                    block_type: BdType::Literal,
                    offset: Some(OffsetType::Indent),
                    compact: true,
                },
                nodes: vec![
                    Element::Text("Line 1".to_string()),
                    Element::Text("Line 2".to_string()),
                ],
            })];

            let mdoc = MdocParser::parse_mdoc(content).unwrap();
            assert_eq!(mdoc.elements, elements);
        }

        #[test]
        fn bd_no_closing_macro() {
            let input = ".Bd -literal -offset indent -compact\nLine 1\nLine 2\n";
            assert_eq!(MdocParser::parse_mdoc(input).unwrap().elements, vec![]);
        }

        #[test]
        fn bd_foreign_closing_macros() {
            let closing_macros = vec![".Ef", ".Ek", ".El"];
            let content = ".Bd -literal -offset indent -compact\nLine 1\nLine 2\n";

            for closing_macro in closing_macros {
                let input = format!("{content}.{closing_macro}");
                assert_eq!(MdocParser::parse_mdoc(&input).unwrap().elements, vec![]);
            }
        }

        #[test]
        fn bd_no_body() {
            let content = ".Bd -literal\n.Ed";
            let elements = vec![Element::Macro(MacroNode {
                mdoc_macro: Macro::Bd {
                    block_type: BdType::Literal,
                    offset: None,
                    compact: false,
                },
                nodes: vec![],
            })];

            let mdoc = MdocParser::parse_mdoc(content).unwrap();
            assert_eq!(mdoc.elements, elements);
        }

        #[test]
        fn bd_type() {
            let mut bd_types: HashMap<&str, BdType> = Default::default();
            bd_types.insert("-centered", BdType::Centered);
            bd_types.insert("-filled", BdType::Filled);
            bd_types.insert("-literal", BdType::Literal);
            bd_types.insert("-ragged", BdType::Ragged);
            bd_types.insert("-unfilled", BdType::Unfilled);

            for (str_type, enum_type) in bd_types {
                let content = format!(".Bd {str_type}\n.Ed");
                let elements = vec![Element::Macro(MacroNode {
                    mdoc_macro: Macro::Bd {
                        block_type: enum_type,
                        offset: None,
                        compact: false,
                    },
                    nodes: vec![],
                })];

                let mdoc = MdocParser::parse_mdoc(&content).unwrap();
                assert_eq!(mdoc.elements, elements, "Bd type: {str_type}");
            }
        }

        #[test]
        fn bd_offset() {
            let mut offset_types: HashMap<&str, OffsetType> = Default::default();
            offset_types.insert("indent", OffsetType::Indent);
            offset_types.insert("indent-two", OffsetType::IndentTwo);
            offset_types.insert("left", OffsetType::Left);
            offset_types.insert("right", OffsetType::Right);

            for (str_type, enum_type) in offset_types {
                let content = format!(".Bd -literal -offset {str_type}\n.Ed");
                let elements = vec![Element::Macro(MacroNode {
                    mdoc_macro: Macro::Bd {
                        block_type: BdType::Literal,
                        offset: Some(enum_type),
                        compact: false,
                    },
                    nodes: vec![],
                })];

                let mdoc = MdocParser::parse_mdoc(&content).unwrap();
                assert_eq!(mdoc.elements, elements, "Bd offset: {str_type}");
            }
        }

        #[test]
        fn bd_invalid_offset() {
            let input = ".Bd -literal -offset invalid_offset\n.Ed";
            assert_eq!(MdocParser::parse_mdoc(input).unwrap().elements, vec![]);
        }

        #[test]
        fn bd_compact() {
            let content = ".Bd -literal -compact\n.Ed";
            let elements = vec![Element::Macro(MacroNode {
                mdoc_macro: Macro::Bd {
                    block_type: BdType::Literal,
                    offset: None,
                    compact: true,
                },
                nodes: vec![],
            })];

            let mdoc = MdocParser::parse_mdoc(content).unwrap();
            assert_eq!(mdoc.elements, elements);
        }

        #[test]
        fn bd_not_parsed() {
            let input = ".Bd -literal -compact Ad addr1\n.Ed";
            assert_eq!(MdocParser::parse_mdoc(input).unwrap().elements, vec![]);
        }

        #[test]
        fn bd_not_callable() {
            let input = ".Ad addr1 Bd -literal\n.Ed";
            let elements = vec![Element::Macro(MacroNode {
                mdoc_macro: Macro::Ad,
                nodes: vec![
                    Element::Text("addr1".to_string()), 
                    Element::Text("Bd".to_string()), 
                    Element::Text("-literal".to_string())
                ],
            })];

            let mdoc = MdocParser::parse_mdoc(input).unwrap();
            assert_eq!(mdoc.elements, elements);
        }

        #[test]
        fn bf() {
            let content = ".Bf -emphasis\nLine 1\nLine 2\n.Ef";
            let elements = vec![Element::Macro(MacroNode {
                mdoc_macro: Macro::Bf(BfType::Emphasis),
                nodes: vec![
                    Element::Text("Line 1".to_string()),
                    Element::Text("Line 2".to_string()),
                ],
            })];

            let mdoc = MdocParser::parse_mdoc(content).unwrap();
            assert_eq!(mdoc.elements, elements);
        }

        #[test]
        fn bf_no_closing_macro() {
            let input = ".Bf -emphasis\nLine 1\nLine 2\n";
            assert_eq!(MdocParser::parse_mdoc(input).unwrap().elements, vec![]);
        }

        #[test]
        fn bf_foreign_closing_macros() {
            let closing_macros = vec![".Ed", ".Ek", ".El"];
            let content = ".Bf -emphasis\nLine 1\nLine 2\n";

            for closing_macro in closing_macros {
                let input = format!("{content}.{closing_macro}");
                assert_eq!(MdocParser::parse_mdoc(&input).unwrap().elements, vec![]);
            }
        }

        #[test]
        fn bf_type() {
            let mut bf_types: HashMap<&str, BfType> = Default::default();
            bf_types.insert("-emphasis", BfType::Emphasis);
            bf_types.insert("Em", BfType::Emphasis);
            bf_types.insert("-literal", BfType::Literal);
            bf_types.insert("Li", BfType::Literal);
            bf_types.insert("-symbolic", BfType::Symbolic);
            bf_types.insert("Sy", BfType::Symbolic);

            for (str_type, enum_type) in bf_types {
                let content = format!(".Bf {str_type}\n.Ef");
                let elements = vec![Element::Macro(MacroNode {
                    mdoc_macro: Macro::Bf(enum_type),
                    nodes: vec![],
                })];

                let mdoc = MdocParser::parse_mdoc(&content).unwrap();
                assert_eq!(mdoc.elements, elements, "Bf type: {str_type}");
            }
        }

        #[test]
        fn bf_invalid_type() {
            let input = ".Bf -invalid\n.Ef";
            assert_eq!(MdocParser::parse_mdoc(input).unwrap().elements, vec![]);
        }

        #[test]
        fn bf_not_parsed() {
            // TODO: Format and compare pest errors??
            let input = ".Bf Em Ad addr1\n.Ef";
            assert_eq!(MdocParser::parse_mdoc(input).unwrap().elements, vec![]);
        }

        #[test]
        fn bf_not_callable() {
            let input = ".Ad addr1 Bf Em\n.Ef";
            let elements = vec![Element::Macro(MacroNode {
                mdoc_macro: Macro::Ad,
                nodes: vec![
                    Element::Text("addr1".to_string()), 
                    Element::Text("Bf".to_string()), 
                    Element::Text("Em".to_string())
                ],
            })];

            let mdoc = MdocParser::parse_mdoc(input).unwrap();
            assert_eq!(mdoc.elements, elements);
        }

        #[test]
        fn bk() {
            let content = ".Bk -words\nLine 1\nLine 2\n.Ek";
            let elements = vec![Element::Macro(MacroNode {
                mdoc_macro: Macro::Bk,
                nodes: vec![
                    Element::Text("Line 1".to_string()),
                    Element::Text("Line 2".to_string()),
                ],
            })];

            let mdoc = MdocParser::parse_mdoc(content).unwrap();
            assert_eq!(mdoc.elements, elements);
        }

        #[test]
        fn bk_no_body() {
            let content = ".Bk -words\n.Ek";
            let elements = vec![Element::Macro(MacroNode {
                mdoc_macro: Macro::Bk,
                nodes: vec![],
            })];

            let mdoc = MdocParser::parse_mdoc(content).unwrap();
            assert_eq!(mdoc.elements, elements);
        }

        #[test]
        fn bk_no_words() {
            let input = ".Bk\n.Ek";
            assert_eq!(MdocParser::parse_mdoc(input).unwrap().elements, vec![]);
        }

        #[test]
        fn bk_not_parsed() {
            // Ignore callable macro as argument
            let content = ".Bk -words Ad\n.Ek";
            let elements = vec![Element::Macro(MacroNode {
                mdoc_macro: Macro::Bk,
                nodes: vec![],
            })];

            let mdoc = MdocParser::parse_mdoc(content).unwrap();
            assert_eq!(mdoc.elements, elements);
        }

        #[test]
        fn bk_not_callable() {
            let input = ".Ad addr1 Bk -words\n.Ek";
            let elements = vec![Element::Macro(MacroNode {
                mdoc_macro: Macro::Ad,
                nodes: vec![
                    Element::Text("addr1".to_string()), 
                    Element::Text("Bk".to_string()), 
                    Element::Text("-words".to_string())
                ],
            })];

            let mdoc = MdocParser::parse_mdoc(input).unwrap();
            assert_eq!(mdoc.elements, elements);
        }

        #[test]
        fn bl() {
            let content = r#".Bl -bullet -width 15 -offset indent-two -compact col1 col2 col3
.It Line 1
.It Line 2
.El"#;
            let elements = vec![Element::Macro(MacroNode {
                mdoc_macro: Macro::Bl {
                    list_type: BlType::Bullet,
                    width: Some(15),
                    offset: Some(OffsetType::IndentTwo),
                    compact: true,
                    columns: vec!["col1".to_string(), "col2".to_string(), "col3".to_string()],
                },
                nodes: vec![ 
                    Element::Macro(MacroNode {
                        mdoc_macro: Macro::It{ 
                            head: vec![
                                Element::Text("Line".to_string()),
                                Element::Text("1".to_string()),
                            ]
                        },
                        nodes: vec![],
                    }),
                    Element::Macro(MacroNode {
                        mdoc_macro: Macro::It{
                            head: vec![
                                Element::Text("Line".to_string()),
                                Element::Text("2".to_string()),
                            ]
                        },
                        nodes: vec![],
                    }),
                ],
            })];

            let mdoc = MdocParser::parse_mdoc(content).unwrap();
            assert_eq!(mdoc.elements, elements);
        }

        #[test]
        fn bl_no_closing_macro() {
            let input = ".Bl -bullet\nLine 1\nLine 2\n";
            assert_eq!(MdocParser::parse_mdoc(input).unwrap().elements, vec![]);
        }

        #[test]
        fn bl_foreign_closing_macros() {
            let closing_macros = vec![".Ed", ".Ef", ".Ek"];
            let content = ".Bl -bullet\nLine 1\nLine 2\n";

            for closing_macro in closing_macros {
                let input = format!("{content}.{closing_macro}");
                assert_eq!(MdocParser::parse_mdoc(&input).unwrap().elements, vec![]);
            }
        }

        #[test]
        fn bl_no_body() {
            let content = ".Bl -bullet\n.El";
            let elements = vec![Element::Macro(MacroNode {
                mdoc_macro: Macro::Bl {
                    list_type: BlType::Bullet,
                    width: None,
                    offset: None,
                    compact: false,
                    columns: vec![],
                },
                nodes: vec![],
            })];

            let mdoc = MdocParser::parse_mdoc(content).unwrap();
            assert_eq!(mdoc.elements, elements);
        }

        #[test]
        fn bl_types() {
            let mut macro_types: HashMap<&str, BlType> = Default::default();
            macro_types.insert("-bullet", BlType::Bullet);
            macro_types.insert("-column", BlType::Column);
            macro_types.insert("-dash", BlType::Dash);
            macro_types.insert("-hyphen", BlType::Dash);
            macro_types.insert("-diag", BlType::Diag);
            macro_types.insert("-enum", BlType::Enum);
            macro_types.insert("-hang", BlType::Hang);
            macro_types.insert("-inset", BlType::Inset);
            macro_types.insert("-item", BlType::Item);
            macro_types.insert("-ohang", BlType::Ohang);
            macro_types.insert("-tag", BlType::Tag);

            for (str_type, enum_type) in macro_types {
                let content = format!(".Bl {str_type}\n.El");
                let elements = vec![Element::Macro(MacroNode {
                    mdoc_macro: Macro::Bl {
                        list_type: enum_type,
                        width: None,
                        offset: None,
                        compact: false,
                        columns: vec![],
                    },
                    nodes: vec![],
                })];

                let mdoc = MdocParser::parse_mdoc(&content).unwrap();
                assert_eq!(mdoc.elements, elements, "Bl type: {str_type}");
            }
        }

        #[test]
        fn bl_width() {
            let mut width_types: HashMap<&str, Option<u8>> = Default::default();
            width_types.insert("15", Some(15));
            width_types.insert("300", None);
            width_types.insert("left", Some(4));

            for (str_type, width_result) in width_types {
                let content = format!(".Bl -bullet -width {str_type}\n.El");
                let elements = vec![Element::Macro(MacroNode {
                    mdoc_macro: Macro::Bl {
                        list_type: BlType::Bullet,
                        width: width_result,
                        offset: None,
                        compact: false,
                        columns: vec![],
                    },
                    nodes: vec![],
                })];

                let mdoc = MdocParser::parse_mdoc(&content).unwrap();
                assert_eq!(mdoc.elements, elements, "Bl width: {str_type}");
            }
        }

        #[test]
        fn bl_offset() {
            let mut offset_types: HashMap<&str, OffsetType> = Default::default();
            offset_types.insert("indent", OffsetType::Indent);
            offset_types.insert("indent-two", OffsetType::IndentTwo);
            offset_types.insert("left", OffsetType::Left);
            offset_types.insert("right", OffsetType::Right);

            for (str_type, enum_type) in offset_types {
                let content = format!(".Bl -bullet -offset {str_type}\n.El");
                let elements = vec![Element::Macro(MacroNode {
                    mdoc_macro: Macro::Bl {
                        list_type: BlType::Bullet,
                        width: None,
                        offset: Some(enum_type),
                        compact: false,
                        columns: vec![],
                    },
                    nodes: vec![],
                })];

                let mdoc = MdocParser::parse_mdoc(&content).unwrap();
                assert_eq!(mdoc.elements, elements, "Bl offset: {str_type}");
            }
        }

        #[test]
        fn bl_invalid_offset() {
            // Because of invalid offset, it is considered as column
            let content = ".Bl -bullet -offset invalid_offset\n.El";
            let elements = vec![Element::Macro(MacroNode {
                mdoc_macro: Macro::Bl {
                    list_type: BlType::Bullet,
                    width: None,
                    offset: None,
                    compact: false,
                    columns: vec!["-offset".to_string(), "invalid_offset".to_string()],
                },
                nodes: vec![],
            })];

            let mdoc = MdocParser::parse_mdoc(content).unwrap();
            assert_eq!(mdoc.elements, elements);
        }

        #[test]
        fn bl_compact() {
            let content = format!(".Bl -bullet -compact\n.El");
            let elements = vec![Element::Macro(MacroNode {
                mdoc_macro: Macro::Bl {
                    list_type: BlType::Bullet,
                    width: None,
                    offset: None,
                    compact: true,
                    columns: vec![],
                },
                nodes: vec![],
            })];

            let mdoc = MdocParser::parse_mdoc(&content).unwrap();
            assert_eq!(mdoc.elements, elements);
        }

        #[test]
        fn bl_columns() {
            let content = format!(".Bl -bullet col1 col2 col3\n.El");
            let elements = vec![Element::Macro(MacroNode {
                mdoc_macro: Macro::Bl {
                    list_type: BlType::Bullet,
                    width: None,
                    offset: None,
                    compact: false,
                    columns: vec!["col1".to_string(), "col2".to_string(), "col3".to_string()],
                },
                nodes: vec![],
            })];

            let mdoc = MdocParser::parse_mdoc(&content).unwrap();
            assert_eq!(mdoc.elements, elements);
        }

        #[test]
        fn bl_parameters() {
            let mut parameters_cases: HashMap<&str, (Option<u8>, Option<OffsetType>, bool, Vec<String>)> = Default::default();
            parameters_cases.insert(
                "-width 15 -offset indent-two -compact col1 col2", 
                (Some(15), Some(OffsetType::IndentTwo), true, vec!["col1".to_string(), "col2".to_string()])
            );
            parameters_cases.insert(
                "-width 15 -compact -offset indent-two col1 col2", 
                (Some(15), Some(OffsetType::IndentTwo), true, vec!["col1".to_string(), "col2".to_string()])
            );
            parameters_cases.insert(
                "-offset indent-two -width 15 -compact col1 col2", 
                (Some(15), Some(OffsetType::IndentTwo), true, vec!["col1".to_string(), "col2".to_string()])
            );
            parameters_cases.insert(
                "-offset indent-two -compact -width 15 col1 col2", 
                (Some(15), Some(OffsetType::IndentTwo), true, vec!["col1".to_string(), "col2".to_string()])
            );
            parameters_cases.insert(
                "-compact -width 15 -offset indent-two col1 col2", 
                (Some(15), Some(OffsetType::IndentTwo), true, vec!["col1".to_string(), "col2".to_string()])
            );
            parameters_cases.insert(
                "-compact -offset indent-two -width 15 col1 col2", 
                (Some(15), Some(OffsetType::IndentTwo), true, vec!["col1".to_string(), "col2".to_string()])
            );
            parameters_cases.insert(
                "-width 15 -offset indent-two col1 col2", 
                (Some(15), Some(OffsetType::IndentTwo), false, vec!["col1".to_string(), "col2".to_string()])
            );
            parameters_cases.insert(
                "-width 15 -compact col1 col2", 
                (Some(15), None, true, vec!["col1".to_string(), "col2".to_string()])
            );
            parameters_cases.insert(
                "-offset indent-two -width 15 col1 col2", 
                (Some(15), Some(OffsetType::IndentTwo), false, vec!["col1".to_string(), "col2".to_string()])
            );
            parameters_cases.insert(
                "-offset indent-two -compact col1 col2", 
                (None, Some(OffsetType::IndentTwo), true, vec!["col1".to_string(), "col2".to_string()])
            );
            parameters_cases.insert(
                "-compact -offset indent-two col1 col2", 
                (None, Some(OffsetType::IndentTwo), true, vec!["col1".to_string(), "col2".to_string()])
            );
            parameters_cases.insert(
                "-compact -width 15 col1 col2", 
                (Some(15), None, true, vec!["col1".to_string(), "col2".to_string()])
            );
            parameters_cases.insert(
                "-width 15 col1 col2", 
                (Some(15), None, false, vec!["col1".to_string(), "col2".to_string()])
            );
            parameters_cases.insert(
                "-offset indent-two col1 col2", 
                (None, Some(OffsetType::IndentTwo), false, vec!["col1".to_string(), "col2".to_string()])
            );
            parameters_cases.insert(
                "-compact col1 col2", 
                (None, None, true, vec!["col1".to_string(), "col2".to_string()])
            );
            parameters_cases.insert(
                "-width 8 -compact", 
                (Some(8), None, true, vec![])
            );
            

            for (input, output) in parameters_cases {
                let (width, offset, compact, columns) = output;
                let content = format!(".Bl -bullet {input}\n.El");
                let elements = vec![Element::Macro(MacroNode {
                    mdoc_macro: Macro::Bl {
                        list_type: BlType::Bullet,
                        width,
                        offset,
                        compact,
                        columns,
                    },
                    nodes: vec![],
                })];

                let mdoc = MdocParser::parse_mdoc(&content).unwrap();
                assert_eq!(mdoc.elements, elements, "Bl parameters: {input}");
            }
        }

        #[test]
        fn bl_invalid_parameters() {
            let mut parameters_cases: HashMap<&str, (Option<u8>, Option<OffsetType>, bool, Vec<&str>)> = Default::default();
            parameters_cases.insert(
                "-width 15 -width 15 -offset indent", 
                (Some(15), Some(OffsetType::Indent), false, "-width 15".split(" ").collect::<Vec<_>>())
            );
            parameters_cases.insert(
                "-offset indent -offset indent -compact", 
                (None, Some(OffsetType::Indent), true, "-offset indent".split(" ").collect::<Vec<_>>())
            );
            parameters_cases.insert(
                "-width 15 word -width 15 -offset indent", 
                (Some(15), Some(OffsetType::Indent), false, "word -width 15".split(" ").collect::<Vec<_>>())
            );
            parameters_cases.insert(
                "-compact -width 15 -offset indent -width 15", 
                (Some(15), Some(OffsetType::Indent), true, "-width 15".split(" ").collect::<Vec<_>>())
            );
            parameters_cases.insert(
                "-compact -compact -width 15", 
                (Some(15), None, true, "-compact".split(" ").collect::<Vec<_>>())
            );
            parameters_cases.insert(
                "-compact word -width 15", 
                (Some(15), None, true, "word".split(" ").collect::<Vec<_>>())
            );

            for (input, output) in parameters_cases {
                let (width, offset, compact, columns) = output;
                let content = format!(".Bl -bullet {input}\n.El");
                let elements = vec![Element::Macro(MacroNode {
                    mdoc_macro: Macro::Bl {
                        list_type: BlType::Bullet,
                        width,
                        offset,
                        compact,
                        columns: columns.iter().map(|s|s.to_string()).collect::<Vec<_>>(),
                    },
                    nodes: vec![],
                })];

                let mdoc = MdocParser::parse_mdoc(&content).unwrap();
                assert_eq!(mdoc.elements, elements, "Bl parameters: {input}");
            }
        }

        #[test]
        fn bl_not_parsed() {
            // Callable macro as opaque text
            let content = ".Bl -bullet Ad\n.El";
            let elements = vec![Element::Macro(MacroNode {
                mdoc_macro: Macro::Bl {
                    list_type: BlType::Bullet,
                    width: None,
                    offset: None,
                    compact: false,
                    columns: vec!["Ad".to_string()],
                },
                nodes: vec![],
            })];

            let mdoc = MdocParser::parse_mdoc(content).unwrap();
            assert_eq!(mdoc.elements, elements);
        }

        #[test]
        fn bl_not_callable() {
            let content = ".Ad addr1 Bl Em\n.El";
            let elements = vec![Element::Macro(MacroNode {
                mdoc_macro: Macro::Ad,
                nodes: vec![
                    Element::Text("addr1".to_string()), 
                    Element::Text("Bl".to_string()), 
                    Element::Text("Em".to_string())
                ],
            })];

            let mdoc = MdocParser::parse_mdoc(content).unwrap();
            assert_eq!(mdoc.elements, elements);
        }
    }

    mod block_full_implicit {
        use crate::man_util::parser::*;

        #[test]
        fn it_first_variant() {
            let input = r#".Bl -hang
.It arg Ad addr1
Some text
.It arg1 arg2
.Ad addr
Some text
.El
"#;
            let elements = vec![Element::Macro(MacroNode {
                mdoc_macro: Macro::Bl {
                    list_type: BlType::Hang,
                    width: None,
                    offset: None,
                    compact: false,
                    columns: vec![],
                },
                nodes: vec![
                    Element::Macro(MacroNode {
                        mdoc_macro: Macro::It{
                            head: vec![
                                Element::Text("arg".to_string()),
                                Element::Macro(MacroNode {
                                    mdoc_macro: Macro::Ad,
                                    nodes: vec![Element::Text("addr1".to_string())],
                                }),
                            ]
                        },
                        nodes: vec![
                            Element::Text("Some text".to_string()),
                        ],
                    }),
                    Element::Macro(MacroNode {
                        mdoc_macro: Macro::It{
                            head: vec![
                                Element::Text("arg1".to_string()),
                                Element::Text("arg2".to_string()),
                            ]
                        },
                        nodes: vec![
                            Element::Macro(MacroNode {
                                mdoc_macro: Macro::Ad,
                                nodes: vec![Element::Text("addr".to_string())],
                            }),
                            Element::Text("Some text".to_string()),
                        ],
                    }),
                ],
            })];

            let mdoc = MdocParser::parse_mdoc(input).unwrap();
            assert_eq!(mdoc.elements, elements)
        }

        #[test]
        fn it_second_variant() {
            let input = r#".Bl -bullet
.It
Line
.It
.Ad addr Ad addr
.El
"#;
            let elements = vec![Element::Macro(MacroNode {
                mdoc_macro: Macro::Bl {
                    list_type: BlType::Bullet,
                    width: None,
                    offset: None,
                    compact: false,
                    columns: vec![],
                },
                nodes: vec![
                    Element::Macro(MacroNode {
                        mdoc_macro: Macro::It{
                            head: vec![]
                        },
                        nodes: vec![Element::Text("Line".to_string())],
                    }),
                    Element::Macro(MacroNode {
                        mdoc_macro: Macro::It{
                            head: vec![]
                        },
                        nodes: vec![
                            Element::Macro(MacroNode {
                                mdoc_macro: Macro::Ad,
                                nodes: vec![Element::Text("addr".to_string())],
                            }),
                            Element::Macro(MacroNode {
                                mdoc_macro: Macro::Ad,
                                nodes: vec![Element::Text("addr".to_string())],
                            }),
                        ],
                    }),
                ],
            })];

            let mdoc = MdocParser::parse_mdoc(input).unwrap();
            assert_eq!(mdoc.elements, elements)
        }

        #[test]
        fn it_column_variant() {
            let input = r#".Bl -column
.It Em Command Ta Em External Ta Ad addr
.El"#;

            let elements = vec![Element::Macro(MacroNode {
                mdoc_macro: Macro::Bl {
                    list_type: BlType::Column,
                    width: None,
                    offset: None,
                    compact: false,
                    columns: vec![],
                },
                nodes: vec![Element::Macro(MacroNode {
                    mdoc_macro: Macro::It{
                        head: vec![
                            Element::Macro(MacroNode {
                                mdoc_macro: Macro::Em,
                                nodes: vec![Element::Text("Command".to_string())],
                            }),
                            Element::Macro(MacroNode {
                                mdoc_macro: Macro::Ta,
                                nodes: vec![],
                            }),
                            Element::Macro(MacroNode {
                                mdoc_macro: Macro::Em,
                                nodes: vec![Element::Text("External".to_string())],
                            }),
                            Element::Macro(MacroNode {
                                mdoc_macro: Macro::Ta,
                                nodes: vec![],
                            }),
                            Element::Macro(MacroNode {
                                mdoc_macro: Macro::Ad,
                                nodes: vec![Element::Text("addr".to_string())],
                            }),
                        ]
                    },
                    nodes: vec![

                    ],
                })],
            })];

            let mdoc = MdocParser::parse_mdoc(input).unwrap();
            assert_eq!(mdoc.elements, elements)
        }

        #[test]
        fn nd() {
            let content = ".Nd short description";
            let elements = vec![Element::Macro(MacroNode {
                mdoc_macro: Macro::Nd,
                nodes: vec![
                    Element::Text("short".to_string()),
                    Element::Text("description".to_string())
                ],
            })];

            let mdoc = MdocParser::parse_mdoc(content).unwrap();
            assert_eq!(mdoc.elements, elements);
        }

        #[test]
        fn nd_with_line_whitespaces_and_tabs() {
            let content = ".Nd short description\t    \t";
            let elements = vec![Element::Macro(MacroNode {
                mdoc_macro: Macro::Nd,
                nodes: vec![
                    Element::Text("short".to_string()),
                    Element::Text("description".to_string())
                ],
            })];

            let mdoc = MdocParser::parse_mdoc(content).unwrap();
            assert_eq!(mdoc.elements, elements);
        }

        #[test]
        fn nd_surrounded_by_text() {
            let content = "Line 1\n.Nd short description\nLine 2\n";
            let elements = vec![
                Element::Text("Line 1".to_string()),
                Element::Macro(MacroNode {
                    mdoc_macro: Macro::Nd,
                    nodes: vec![
                        Element::Text("short".to_string()),
                        Element::Text("description".to_string()),
                        Element::Text("Line 2".to_string())
                    ],
                }),
            ];

            let mdoc = MdocParser::parse_mdoc(content).unwrap();
            assert_eq!(mdoc.elements, elements);
        }

        #[test]
        fn nd_with_sh_closure() {
            let content = ".Nd short description\nLine 1\nLine 2\n.Sh SECTION";
            let elements = vec![
                Element::Macro(MacroNode {
                    mdoc_macro: Macro::Nd,
                    nodes: vec![
                        Element::Text("short".to_string()),
                        Element::Text("description".to_string()),
                        Element::Text("Line 1".to_string()),
                        Element::Text("Line 2".to_string())
                    ],
                }),
                Element::Macro(MacroNode {
                    mdoc_macro: Macro::Sh {
                        title: "SECTION".to_string(),
                    },
                    nodes: vec![],
                }),
            ];

            let mdoc = MdocParser::parse_mdoc(content).unwrap();
            assert_eq!(mdoc.elements, elements);
        }

        #[test]
        fn nd_macro_in_body() {
            let content = ".Nd name description\n.Nm name1 name2";
            let elements = vec![
                Element::Macro(MacroNode {
                    mdoc_macro: Macro::Nd,
                    nodes: vec![
                        Element::Text("name".to_string()),
                        Element::Text("description".to_string()),
                        Element::Macro(MacroNode {
                            mdoc_macro: Macro::Nm,
                            nodes: vec![
                                Element::Text("name1".to_string()),
                                Element::Text("name2".to_string())
                            ],
                        })
                    ],
                })
            ];

            let mdoc = MdocParser::parse_mdoc(content).unwrap();
            assert_eq!(mdoc.elements, elements);
        }

        #[test]
        fn nd_not_parsed() {
            let content = ".Nd name Ad addr1";
            let elements = vec![
                Element::Macro(MacroNode {
                    mdoc_macro: Macro::Nd,
                    nodes: vec![
                        Element::Text("name".to_string())
                    ],
                }),
                Element::Macro(MacroNode {
                    mdoc_macro: Macro::Ad,
                    nodes: vec![
                        Element::Text("addr1".to_string())
                    ],
                }),
            ];

            let mdoc = MdocParser::parse_mdoc(content).unwrap();
            assert_eq!(mdoc.elements, elements);
        }

        #[test]
        fn nd_not_callable() {
            let content = ".Ad addr1 Nd name description";
            let elements = vec![Element::Macro(MacroNode {
                mdoc_macro: Macro::Ad,
                nodes: vec![
                    Element::Text("addr1".to_string()),
                    Element::Text("Nd".to_string()),
                    Element::Text("name".to_string()),
                    Element::Text("description".to_string()),
                ],
            })];

            let mdoc = MdocParser::parse_mdoc(content).unwrap();
            assert_eq!(mdoc.elements, elements);
        }

        #[test]
        fn nm() {
            let content = ".Nm command_name";
            let elements = vec![Element::Macro(MacroNode {
                mdoc_macro: Macro::Nm,
                nodes: vec![Element::Text("command_name".to_string())],
            })];

            let mdoc = MdocParser::parse_mdoc(content).unwrap();
            assert_eq!(mdoc.elements, elements);
        }

        #[test]
        fn nm_multiple_names() {
            let content = ".Nm command few name parts";
            let elements = vec![Element::Macro(MacroNode {
                mdoc_macro: Macro::Nm,
                nodes: vec![
                    Element::Text("command".to_string()),
                    Element::Text("few".to_string()),
                    Element::Text("name".to_string()),
                    Element::Text("parts".to_string()),
                ],
            })];

            let mdoc = MdocParser::parse_mdoc(content).unwrap();
            assert_eq!(mdoc.elements, elements);
        }

        #[test]
        fn nm_with_line_whitespaces_and_tabs() {
            let content = ".Nm command few   name\t\tparts    \t";
            let elements = vec![Element::Macro(MacroNode {
                mdoc_macro: Macro::Nm,
                nodes: vec![
                    Element::Text("command".to_string()),
                    Element::Text("few".to_string()),
                    Element::Text("name".to_string()),
                    Element::Text("parts".to_string()),
                ],
            })];

            let mdoc = MdocParser::parse_mdoc(content).unwrap();
            assert_eq!(mdoc.elements, elements);
        }

        #[test]
        fn nm_no_name() {
            let content = ".Nm";
            let elements = vec![Element::Macro(MacroNode {
                mdoc_macro: Macro::Nm,
                nodes: vec![],
            })];

            let mdoc = MdocParser::parse_mdoc(content).unwrap();
            assert_eq!(mdoc.elements, elements);
        }

        #[test]
        fn nm_enclosing() {
            let content_eof = ".Nm name 1\nLine 1\n.Nm name 2\nLine 2\n";
            let content_sh = ".Nm name 1\nLine 1\n.Sh SECTION\nLine 2\n";
            let content_ss = ".Nm name 1\nLine 1\n.Ss SUBSECTION\nLine 2\n";
            let element = Element::Macro(MacroNode {
                mdoc_macro: Macro::Nm,
                nodes: vec![
                    Element::Text("name".to_string()),
                    Element::Text("1".to_string()),
                ],
            });

            let mdoc_eof = MdocParser::parse_mdoc(content_eof).unwrap();
            assert_eq!(*mdoc_eof.elements.get(0).unwrap(), element);
            let mdoc_sh = MdocParser::parse_mdoc(content_sh).unwrap();
            assert_eq!(*mdoc_sh.elements.get(0).unwrap(), element);
            let mdoc_ss = MdocParser::parse_mdoc(content_ss).unwrap();
            assert_eq!(*mdoc_ss.elements.get(0).unwrap(), element);
        }

        #[test]
        fn nm_remember_name_skip_before_defining() {
            let content = ".Nm\n.Nm name 1";
            let elements = vec![
                Element::Macro(MacroNode {
                    mdoc_macro: Macro::Nm,
                    nodes: vec![],
                }),
                Element::Macro(MacroNode {
                    mdoc_macro: Macro::Nm,
                    nodes: vec![
                        Element::Text("name".to_string()),
                        Element::Text("1".to_string()),
                    ],
                }),
            ];

            let mdoc = MdocParser::parse_mdoc(content).unwrap();
            assert_eq!(mdoc.elements, elements);
        }

        #[test]
        fn nm_remember_use_defined() {
            let content = ".Nm name 1\n.Nm";
            let elements = vec![
                Element::Macro(MacroNode {
                    mdoc_macro: Macro::Nm,
                    nodes: vec![
                        Element::Text("name".to_string()),
                        Element::Text("1".to_string()),
                    ],
                }),
                Element::Macro(MacroNode {
                    mdoc_macro: Macro::Nm,
                    nodes: vec![
                        Element::Text("name".to_string()),
                        Element::Text("1".to_string()),
                    ],
                }),
            ];

            let mdoc = MdocParser::parse_mdoc(content).unwrap();
            assert_eq!(mdoc.elements, elements);
        }

        #[test]
        fn nm_remember_use_defined_with_local_overring() {
            let content = ".Nm name 1\n.Nm\n.Nm name 2";
            let elements = vec![
                Element::Macro(MacroNode {
                    mdoc_macro: Macro::Nm,
                    nodes: vec![
                        Element::Text("name".to_string()),
                        Element::Text("1".to_string()),
                    ],
                }),
                Element::Macro(MacroNode {
                    mdoc_macro: Macro::Nm,
                    nodes: vec![
                        Element::Text("name".to_string()),
                        Element::Text("1".to_string()),
                    ],
                }),
                Element::Macro(MacroNode {
                    mdoc_macro: Macro::Nm,
                    nodes: vec![
                        Element::Text("name".to_string()),
                        Element::Text("2".to_string()),
                    ],
                }),
            ];

            let mdoc = MdocParser::parse_mdoc(content).unwrap();
            assert_eq!(mdoc.elements, elements);
        }

        #[test]
        fn nm_macro_in_body() {
            let content = ".Nm name1 name2\n.Nd name description";
            let elements = vec![
                Element::Macro(MacroNode {
                    mdoc_macro: Macro::Nm,
                    nodes: vec![
                        Element::Text("name1".to_string()),
                        Element::Text("name2".to_string()),
                    ],
                }),
                Element::Macro(MacroNode {
                    mdoc_macro: Macro::Nd,
                    nodes: vec![
                        Element::Text("name".to_string()),
                        Element::Text("description".to_string())
                    ],
                })
            ];

            let mdoc = MdocParser::parse_mdoc(content).unwrap();
            assert_eq!(mdoc.elements, elements);
        }

        #[test]
        fn nm_parsed() {
            let content = ".Nm name1 name2 Ad addr1";
            let elements = vec![
                Element::Macro(MacroNode {
                    mdoc_macro: Macro::Nm,
                    nodes: vec![
                        Element::Text("name1".to_string()),
                        Element::Text("name2".to_string()),
                    ],
                }),
                Element::Macro(MacroNode {
                    mdoc_macro: Macro::Ad,
                    nodes: vec![Element::Text("addr1".to_string())],
                }),
            ];

            let mdoc = MdocParser::parse_mdoc(content).unwrap();
            assert_eq!(mdoc.elements, elements);
        }

        #[test]
        fn nm_not_callable() {
            let content = ".Ad addr1 Nm name1 name2";
            let elements = vec![Element::Macro(MacroNode {
                mdoc_macro: Macro::Ad,
                nodes: vec![
                    Element::Text("addr1".to_string()),
                    Element::Text("Nm".to_string()),
                    Element::Text("name1".to_string()),
                    Element::Text("name2".to_string()),
                ],
            })];

            let mdoc = MdocParser::parse_mdoc(content).unwrap();
            assert_eq!(mdoc.elements, elements);
        }

        #[test]
        fn sh() {
            let content = 
".Sh SECTION
This is the SECTION section.";
            let elements = vec![Element::Macro(MacroNode {
                mdoc_macro: Macro::Sh {
                    title: "SECTION".to_string(),
                },
                nodes: vec![Element::Text("This is the SECTION section.".to_string())],
            })];

            let mdoc = MdocParser::parse_mdoc(content).unwrap();
            assert_eq!(mdoc.elements, elements);
        }

        #[test]
        fn sh_with_multiple_lines() {
            let content = ".Sh SECTION\nLine 1\nLine 2\nLine 3\n";
            let elements = vec![Element::Macro(MacroNode {
                mdoc_macro: Macro::Sh {
                    title: "SECTION".to_string(),
                },
                nodes: vec![
                    Element::Text("Line 1".to_string()),
                    Element::Text("Line 2".to_string()),
                    Element::Text("Line 3".to_string()),
                ],
            })];

            let mdoc = MdocParser::parse_mdoc(content).unwrap();
            assert_eq!(mdoc.elements, elements);
        }

        #[test]
        fn sh_without_title() {
            assert_eq!(MdocParser::parse_mdoc(".Sh\nLine 1\n").unwrap().elements, vec![]);
        }

        #[test]
        fn sh_without_body() {
            let content = ".Sh SECTION";
            let elements = vec![Element::Macro(MacroNode {
                mdoc_macro: Macro::Sh {
                    title: "SECTION".to_string(),
                },
                nodes: vec![],
            })];

            let mdoc = MdocParser::parse_mdoc(content).unwrap();
            assert_eq!(mdoc.elements, elements);
        }

        #[test]
        fn sh_title_line() {
            let content = ".Sh TITLE LINE\nLine 1\n";
            let elements = vec![Element::Macro(MacroNode {
                mdoc_macro: Macro::Sh {
                    title: "TITLE LINE".to_string(),
                },
                nodes: vec![Element::Text("Line 1".to_string())],
            })];

            let mdoc = MdocParser::parse_mdoc(content).unwrap();
            assert_eq!(mdoc.elements, elements);
        }

        #[test]
        fn sh_with_multiple_chapters() {
            let content = ".Sh SECTION 1\nLine 1\n.Sh SECTION 2\nLine 2\n";
            let elements = vec![
                Element::Macro(MacroNode {
                    mdoc_macro: Macro::Sh {
                        title: "SECTION 1".to_string(),
                    },
                    nodes: vec![Element::Text("Line 1".to_string())],
                }),
                Element::Macro(MacroNode {
                    mdoc_macro: Macro::Sh {
                        title: "SECTION 2".to_string(),
                    },
                    nodes: vec![Element::Text("Line 2".to_string())],
                }),
            ];

            let mdoc = MdocParser::parse_mdoc(content).unwrap();
            assert_eq!(mdoc.elements, elements);
        }

        // #[test]
        // fn sh_duplicating_section_names() {
        //     let content = ".Sh SECTION\nLine 1\n.Sh NEW_SECTION\nLine 2\n.Sh SECTION\nLine 3\n";

        //     let mdoc = MdocParser::parse_mdoc(content);
        //     assert_eq!(
        //         mdoc,
        //         Err(MdocError::Validation(
        //             "Duplicate .Sh title found: SECTION".to_string()
        //         ))
        //     );
        // }

        // #[test]
        // fn sh_name_without_nd() {
        //     let content = ".Sh NAME\nLine 1\n";

        //     let mdoc = MdocParser::parse_mdoc(content);
        //     assert_eq!(
        //         mdoc,
        //         Err(MdocError::Validation(
        //             ".Sh NAME must end with .Nd".to_string()
        //         ))
        //     );
        // }

        #[test]
        fn sh_name_with_nd() {
            let content = ".Sh NAME\nLine 1\n.Nd short description";
            let elements = vec![Element::Macro(MacroNode {
                mdoc_macro: Macro::Sh {
                    title: "NAME".to_string(),
                },
                nodes: vec![
                    Element::Text("Line 1".to_string()),
                    Element::Macro(MacroNode {
                        mdoc_macro: Macro::Nd,
                        nodes: vec![
                            Element::Text("short".to_string()),
                            Element::Text("description".to_string()),
                        ],
                    }),
                ],
            })];

            let mdoc = MdocParser::parse_mdoc(content).unwrap();
            assert_eq!(mdoc.elements, elements);
        }

        #[test]
        fn sh_name_with_nd_in_nm() {
            let content = ".Sh NAME\nLine 1\n.Nm utility\n.Nd short description";
            let elements = vec![Element::Macro(MacroNode {
                mdoc_macro: Macro::Sh {
                    title: "NAME".to_string(),
                },
                nodes: vec![
                    Element::Text("Line 1".to_string()),
                    Element::Macro(MacroNode {
                        mdoc_macro: Macro::Nm,
                        nodes: vec![Element::Text("utility".to_string())],
                    }),
                    Element::Macro(MacroNode {
                        mdoc_macro: Macro::Nd,
                        nodes: vec![                            
                            Element::Text("short".to_string()),
                            Element::Text("description".to_string())
                        ],
                    })
                ],
            })];

            let mdoc = MdocParser::parse_mdoc(content).unwrap();
            assert_eq!(mdoc.elements, elements);
        }

        #[test]
        fn sh_parsed() {
            // Although this macro is parsed, it should not consist of child
            // node or it may not be linked with Sx.
            let content = ".Sh SECTION Ad addr1";
            let elements = vec![Element::Macro(MacroNode {
                mdoc_macro: Macro::Sh {
                    title: "SECTION Ad addr1".to_string(),
                },
                nodes: vec![],
            })];

            let mdoc = MdocParser::parse_mdoc(content).unwrap();
            assert_eq!(mdoc.elements, elements);
        }

        #[test]
        fn sh_not_callable() {
            let content = ".Ad addr1 Sh SECTION";
            let elements = vec![Element::Macro(MacroNode {
                mdoc_macro: Macro::Ad,
                nodes: vec![
                    Element::Text("addr1".to_string()),
                    Element::Text("Sh".to_string()),
                    Element::Text("SECTION".to_string()),
                ],
            })];

            let mdoc = MdocParser::parse_mdoc(content).unwrap();
            assert_eq!(mdoc.elements, elements);
        }

        #[test]
        fn ss() {
            let content = ".Ss Options\nThese are the available options.";
            let elements = vec![Element::Macro(MacroNode {
                mdoc_macro: Macro::Ss {
                    title: "Options".to_string(),
                },
                nodes: vec![Element::Text(
                    "These are the available options.".to_string(),
                )],
            })];

            let mdoc = MdocParser::parse_mdoc(content).unwrap();
            assert_eq!(mdoc.elements, elements);
        }

        #[test]
        fn ss_with_multiple_lines() {
            let content = ".Ss Options\nLine 1\nLine 2\nLine 3\n";
            let elements = vec![Element::Macro(MacroNode {
                mdoc_macro: Macro::Ss {
                    title: "Options".to_string(),
                },
                nodes: vec![
                    Element::Text("Line 1".to_string()),
                    Element::Text("Line 2".to_string()),
                    Element::Text("Line 3".to_string()),
                ],
            })];

            let mdoc = MdocParser::parse_mdoc(content).unwrap();
            assert_eq!(mdoc.elements, elements);
        }

        #[test]
        fn ss_without_title() {
            assert_eq!(MdocParser::parse_mdoc(".Ss\nLine 1").unwrap().elements, vec![]);
        }

        #[test]
        fn ss_without_body() {
            let content = ".Ss Options";
            let elements = vec![Element::Macro(MacroNode {
                mdoc_macro: Macro::Ss {
                    title: "Options".to_string(),
                },
                nodes: vec![],
            })];

            let mdoc = MdocParser::parse_mdoc(content).unwrap();
            assert_eq!(mdoc.elements, elements);
        }

        #[test]
        fn ss_title_line() {
            let content = ".Ss TITLE LINE\nLine 1\n";
            let elements = vec![Element::Macro(MacroNode {
                mdoc_macro: Macro::Ss {
                    title: "TITLE LINE".to_string(),
                },
                nodes: vec![Element::Text("Line 1".to_string())],
            })];

            let mdoc = MdocParser::parse_mdoc(content).unwrap();
            assert_eq!(mdoc.elements, elements);
        }

        #[test]
        fn ss_nested_in_sh() {
            let content = ".Sh SECTION\n.Ss Subsection\nLine 1\n";
            let elements = vec![Element::Macro(MacroNode {
                mdoc_macro: Macro::Sh {
                    title: "SECTION".to_string(),
                },
                nodes: vec![Element::Macro(MacroNode {
                    mdoc_macro: Macro::Ss {
                        title: "Subsection".to_string(),
                    },
                    nodes: vec![Element::Text("Line 1".to_string())],
                })],
            })];

            let mdoc = MdocParser::parse_mdoc(content).unwrap();
            assert_eq!(mdoc.elements, elements);
        }

        #[test]
        fn ss_with_multiple_subchapters() {
            let content = ".Ss Subchapter 1\nLine 1\n.Ss Subchapter 2\nLine 2\n";
            let elements = vec![
                Element::Macro(MacroNode {
                    mdoc_macro: Macro::Ss {
                        title: "Subchapter 1".to_string(),
                    },
                    nodes: vec![Element::Text("Line 1".to_string())],
                }),
                Element::Macro(MacroNode {
                    mdoc_macro: Macro::Ss {
                        title: "Subchapter 2".to_string(),
                    },
                    nodes: vec![Element::Text("Line 2".to_string())],
                }),
            ];

            let mdoc = MdocParser::parse_mdoc(content).unwrap();
            assert_eq!(mdoc.elements, elements);
        }

        // #[test]
        // fn ss_with_duplicate_titles() {
        //     let content = ".Ss Subchapter 1\n.Ss Subchapter 2\nLine 2\n.Ss Subchapter 1\nLine 3\n";

        //     let mdoc = MdocParser::parse_mdoc(content);
        //     assert_eq!(
        //         mdoc,
        //         Err(MdocError::Validation(
        //             "Duplicate .Ss title found: Subchapter 1".to_string()
        //         ))
        //     );
        // }

        #[test]
        fn ss_macro_in_body() {
            let content = ".Ss Subchapter\n.Nm name1 name2";
            let elements = vec![Element::Macro(MacroNode {
                mdoc_macro: Macro::Ss {
                    title: "Subchapter".to_string(),
                },
                nodes: vec![Element::Macro(MacroNode {
                    mdoc_macro: Macro::Nm,
                    nodes: vec![
                        Element::Text("name1".to_string()),
                        Element::Text("name2".to_string()),
                    ],
                })],
            })];

            let mdoc = MdocParser::parse_mdoc(content).unwrap();
            assert_eq!(mdoc.elements, elements);
        }

        #[test]
        fn ss_parsed() {
            // Although this macro is parsed, it should not consist of child
            // node or it may not be linked with Sx.
            let content = ".Ss Subchapter Ad addr1";
            let elements = vec![Element::Macro(MacroNode {
                mdoc_macro: Macro::Ss {
                    title: "Subchapter Ad addr1".to_string(),
                },
                nodes: vec![],
            })];

            let mdoc = MdocParser::parse_mdoc(content).unwrap();
            assert_eq!(mdoc.elements, elements);
        }

        #[test]
        fn ss_not_callable() {
            let content = ".Ad addr1 Ss Subchapter";
            let elements = vec![Element::Macro(MacroNode {
                mdoc_macro: Macro::Ad,
                nodes: vec![
                    Element::Text("addr1".to_string()),
                    Element::Text("Ss".to_string()),
                    Element::Text("Subchapter".to_string()),
                ],
            })];

            let mdoc = MdocParser::parse_mdoc(content).unwrap();
            assert_eq!(mdoc.elements, elements);
        }
    }

    mod block_partial_implicit {
        use crate::man_util::parser::*;

        #[test]
        fn aq_empty() {
            let content = ".Aq";
            let elements = vec![Element::Macro(MacroNode {
                mdoc_macro: Macro::Aq,
                nodes: vec![],
            })];

            let mdoc = MdocParser::parse_mdoc(content).unwrap();
            assert_eq!(mdoc.elements, elements);
        }

        #[test]
        fn aq_text_line() {
            let content = ".Aq Line 1";
            let elements = vec![Element::Macro(MacroNode {
                mdoc_macro: Macro::Aq,
                nodes: vec![
                    Element::Text("Line".to_string()),
                    Element::Text("1".to_string()),
                ],
            })];

            let mdoc = MdocParser::parse_mdoc(content).unwrap();
            assert_eq!(mdoc.elements, elements);
        }

        #[test]
        fn aq_parsed() {
            let content = ".Aq Text Ad addr1 addr2 Ad addr1 addr2";

            let elements = vec![Element::Macro(MacroNode {
                mdoc_macro: Macro::Aq,
                nodes: vec![
                    Element::Text("Text".to_string()),
                    Element::Macro(MacroNode {
                        mdoc_macro: Macro::Ad,
                        nodes: vec![
                            Element::Text("addr1".to_string()),
                            Element::Text("addr2".to_string()),
                        ],
                    }),
                    Element::Macro(MacroNode {
                        mdoc_macro: Macro::Ad,
                        nodes: vec![
                            Element::Text("addr1".to_string()),
                            Element::Text("addr2".to_string()),
                        ],
                    }),
                ],
            })];

            let mdoc = MdocParser::parse_mdoc(content).unwrap();
            assert_eq!(mdoc.elements, elements);
        }

        #[test]
        fn aq_callable() {
            let content = ".Ad addr1 Aq addr2";
            let elements = vec![
                Element::Macro(MacroNode {
                    mdoc_macro: Macro::Ad,
                    nodes: vec![Element::Text("addr1".to_string())],
                }),
                Element::Macro(MacroNode {
                    mdoc_macro: Macro::Aq,
                    nodes: vec![Element::Text("addr2".to_string())],
                }),
            ];

            let mdoc = MdocParser::parse_mdoc(content).unwrap();
            assert_eq!(mdoc.elements, elements);
        }

        #[test]
        fn bq_empty() {
            let content = ".Bq";
            let elements = vec![Element::Macro(MacroNode {
                mdoc_macro: Macro::Bq,
                nodes: vec![],
            })];

            let mdoc = MdocParser::parse_mdoc(content).unwrap();
            assert_eq!(mdoc.elements, elements);
        }

        #[test]
        fn bq_text_line() {
            let content = ".Bq Line 1";
            let elements = vec![Element::Macro(MacroNode {
                mdoc_macro: Macro::Bq,
                nodes: vec![
                    Element::Text("Line".to_string()),
                    Element::Text("1".to_string()),
                ],
            })];

            let mdoc = MdocParser::parse_mdoc(content).unwrap();
            assert_eq!(mdoc.elements, elements);
        }

        #[test]
        fn bq_parsed() {
            let content = ".Bq Text Ad addr1 addr2";

            let elements = vec![Element::Macro(MacroNode {
                mdoc_macro: Macro::Bq,
                nodes: vec![
                    Element::Text("Text".to_string()),
                    Element::Macro(MacroNode {
                        mdoc_macro: Macro::Ad,
                        nodes: vec![
                            Element::Text("addr1".to_string()),
                            Element::Text("addr2".to_string()),
                        ],
                    }),
                ],
            })];

            let mdoc = MdocParser::parse_mdoc(content).unwrap();
            assert_eq!(mdoc.elements, elements);
        }

        #[test]
        fn bq_callable() {
            let content = ".Ad addr1 Bq addr2";
            let elements = vec![
                Element::Macro(MacroNode {
                    mdoc_macro: Macro::Ad,
                    nodes: vec![Element::Text("addr1".to_string())],
                }),
                Element::Macro(MacroNode {
                    mdoc_macro: Macro::Bq,
                    nodes: vec![Element::Text("addr2".to_string())],
                }),
            ];

            let mdoc = MdocParser::parse_mdoc(content).unwrap();
            assert_eq!(mdoc.elements, elements);
        }

        #[test]
        fn brq_empty() {
            let content = ".Brq";
            let elements = vec![Element::Macro(MacroNode {
                mdoc_macro: Macro::Brq,
                nodes: vec![],
            })];

            let mdoc = MdocParser::parse_mdoc(content).unwrap();
            assert_eq!(mdoc.elements, elements);
        }

        #[test]
        fn brq_text_line() {
            let content = ".Brq Line 1";
            let elements = vec![Element::Macro(MacroNode {
                mdoc_macro: Macro::Brq,
                nodes: vec![
                    Element::Text("Line".to_string()),
                    Element::Text("1".to_string()),
                ],
            })];

            let mdoc = MdocParser::parse_mdoc(content).unwrap();
            assert_eq!(mdoc.elements, elements);
        }

        #[test]
        fn brq_parsed() {
            let content = ".Brq Text Ad addr1 addr2";

            let elements = vec![Element::Macro(MacroNode {
                mdoc_macro: Macro::Brq,
                nodes: vec![
                    Element::Text("Text".to_string()),
                    Element::Macro(MacroNode {
                        mdoc_macro: Macro::Ad,
                        nodes: vec![
                            Element::Text("addr1".to_string()),
                            Element::Text("addr2".to_string()),
                        ],
                    }),
                ],
            })];

            let mdoc = MdocParser::parse_mdoc(content).unwrap();
            assert_eq!(mdoc.elements, elements);
        }

        #[test]
        fn brq_callable() {
            let content = ".Ad addr1 Brq addr2";
            let elements = vec![
                Element::Macro(MacroNode {
                    mdoc_macro: Macro::Ad,
                    nodes: vec![Element::Text("addr1".to_string())],
                }),
                Element::Macro(MacroNode {
                    mdoc_macro: Macro::Brq,
                    nodes: vec![Element::Text("addr2".to_string())],
                }),
            ];

            let mdoc = MdocParser::parse_mdoc(content).unwrap();
            assert_eq!(mdoc.elements, elements);
        }

        #[test]
        fn d1_empty() {
            let content = ".D1";
            let elements = vec![Element::Macro(MacroNode {
                mdoc_macro: Macro::D1,
                nodes: vec![],
            })];

            let mdoc = MdocParser::parse_mdoc(content).unwrap();
            assert_eq!(mdoc.elements, elements);
        }

        #[test]
        fn d1_text_line() {
            let content = ".D1 Line 1";
            let elements = vec![Element::Macro(MacroNode {
                mdoc_macro: Macro::D1,
                nodes: vec![
                    Element::Text("Line".to_string()),
                    Element::Text("1".to_string()),
                ],
            })];

            let mdoc = MdocParser::parse_mdoc(content).unwrap();
            assert_eq!(mdoc.elements, elements);
        }

        #[test]
        fn d1_parsed() {
            let content = ".D1 Text Ad addr1 addr2";

            let elements = vec![Element::Macro(MacroNode {
                mdoc_macro: Macro::D1,
                nodes: vec![
                    Element::Text("Text".to_string()),
                    Element::Macro(MacroNode {
                        mdoc_macro: Macro::Ad,
                        nodes: vec![
                            Element::Text("addr1".to_string()),
                            Element::Text("addr2".to_string()),
                        ],
                    }),
                ],
            })];

            let mdoc = MdocParser::parse_mdoc(content).unwrap();
            assert_eq!(mdoc.elements, elements);
        }

        #[test]
        fn d1_not_callable() {
            let content = ".Ad addr1 D1 addr2";
            let elements = vec![Element::Macro(MacroNode {
                mdoc_macro: Macro::Ad,
                nodes: vec![
                    Element::Text("addr1".to_string()),
                    Element::Text("D1".to_string()),
                    Element::Text("addr2".to_string()),
                ],
            })];

            let mdoc = MdocParser::parse_mdoc(content).unwrap();
            assert_eq!(mdoc.elements, elements);
        }

        #[test]
        fn dl_empty() {
            let content = ".Dl";
            let elements = vec![Element::Macro(MacroNode {
                mdoc_macro: Macro::Dl,
                nodes: vec![],
            })];

            let mdoc = MdocParser::parse_mdoc(content).unwrap();
            assert_eq!(mdoc.elements, elements);
        }

        #[test]
        fn dl_text_line() {
            let content = ".Dl Line 1";
            let elements = vec![Element::Macro(MacroNode {
                mdoc_macro: Macro::Dl,
                nodes: vec![
                    Element::Text("Line".to_string()),
                    Element::Text("1".to_string()),
                ],
            })];

            let mdoc = MdocParser::parse_mdoc(content).unwrap();
            assert_eq!(mdoc.elements, elements);
        }

        #[test]
        fn dl_parsed() {
            let content = ".Dl Text Ad addr1 addr2";

            let elements = vec![Element::Macro(MacroNode {
                mdoc_macro: Macro::Dl,
                nodes: vec![
                    Element::Text("Text".to_string()),
                    Element::Macro(MacroNode {
                        mdoc_macro: Macro::Ad,
                        nodes: vec![
                            Element::Text("addr1".to_string()),
                            Element::Text("addr2".to_string()),
                        ],
                    }),
                ],
            })];

            let mdoc = MdocParser::parse_mdoc(content).unwrap();
            assert_eq!(mdoc.elements, elements);
        }

        #[test]
        fn dl_not_callable() {
            let content = ".Ad addr1 Dl addr2";
            let elements = vec![Element::Macro(MacroNode {
                mdoc_macro: Macro::Ad,
                nodes: vec![
                    Element::Text("addr1".to_string()),
                    Element::Text("Dl".to_string()),
                    Element::Text("addr2".to_string()),
                ],
            })];

            let mdoc = MdocParser::parse_mdoc(content).unwrap();
            assert_eq!(mdoc.elements, elements);
        }

        #[test]
        fn dq_empty() {
            let content = ".Dq";
            let elements = vec![Element::Macro(MacroNode {
                mdoc_macro: Macro::Dq,
                nodes: vec![],
            })];

            let mdoc = MdocParser::parse_mdoc(content).unwrap();
            assert_eq!(mdoc.elements, elements);
        }

        #[test]
        fn dq_text_line() {
            let content = ".Dq Line 1";
            let elements = vec![Element::Macro(MacroNode {
                mdoc_macro: Macro::Dq,
                nodes: vec![
                    Element::Text("Line".to_string()),
                    Element::Text("1".to_string()),
                ],
            })];

            let mdoc = MdocParser::parse_mdoc(content).unwrap();
            assert_eq!(mdoc.elements, elements);
        }

        #[test]
        fn dq_parsed() {
            let content = ".Dq Text Ad addr1 addr2";

            let elements = vec![Element::Macro(MacroNode {
                mdoc_macro: Macro::Dq,
                nodes: vec![
                    Element::Text("Text".to_string()),
                    Element::Macro(MacroNode {
                        mdoc_macro: Macro::Ad,
                        nodes: vec![
                            Element::Text("addr1".to_string()),
                            Element::Text("addr2".to_string()),
                        ],
                    }),
                ],
            })];

            let mdoc = MdocParser::parse_mdoc(content).unwrap();
            assert_eq!(mdoc.elements, elements);
        }

        #[test]
        fn dq_callable() {
            let content = ".Ad addr1 Dq addr2";
            let elements = vec![
                Element::Macro(MacroNode {
                    mdoc_macro: Macro::Ad,
                    nodes: vec![Element::Text("addr1".to_string())],
                }),
                Element::Macro(MacroNode {
                    mdoc_macro: Macro::Dq,
                    nodes: vec![Element::Text("addr2".to_string())],
                }),
            ];

            let mdoc = MdocParser::parse_mdoc(content).unwrap();
            assert_eq!(mdoc.elements, elements);
        }

        #[test]
        fn en() {
            let content = ".En word1 word2 word3";
            let elements = vec![Element::Macro(MacroNode {
                mdoc_macro: Macro::En,
                nodes: vec![
                    Element::Text("word1".to_string()),
                    Element::Text("word2".to_string()),
                    Element::Text("word3".to_string()),
                ],
            })];

            let mdoc = MdocParser::parse_mdoc(content).unwrap();
            assert_eq!(mdoc.elements, elements);
        }

        #[test]
        fn en_no_words() {
            assert_eq!(MdocParser::parse_mdoc(".En").unwrap().elements, vec![]);
        }

        #[test]
        fn en_parsed() {
            let content = ".En Text Ad addr1 addr2";

            let elements = vec![Element::Macro(MacroNode {
                mdoc_macro: Macro::En,
                nodes: vec![
                    Element::Text("Text".to_string()),
                    Element::Macro(MacroNode {
                        mdoc_macro: Macro::Ad,
                        nodes: vec![
                            Element::Text("addr1".to_string()),
                            Element::Text("addr2".to_string()),
                        ],
                    }),
                ],
            })];

            let mdoc = MdocParser::parse_mdoc(content).unwrap();
            assert_eq!(mdoc.elements, elements);
        }

        #[test]
        fn en_callable() {
            let content = ".Ad addr1 En addr2";
            let elements = vec![
                Element::Macro(MacroNode {
                    mdoc_macro: Macro::Ad,
                    nodes: vec![Element::Text("addr1".to_string())],
                }),
                Element::Macro(MacroNode {
                    mdoc_macro: Macro::En,
                    nodes: vec![Element::Text("addr2".to_string())],
                }),
            ];

            let mdoc = MdocParser::parse_mdoc(content).unwrap();
            assert_eq!(mdoc.elements, elements);
        }

        #[test]
        fn op_empty() {
            let content = ".Op";
            let elements = vec![Element::Macro(MacroNode {
                mdoc_macro: Macro::Op,
                nodes: vec![],
            })];

            let mdoc = MdocParser::parse_mdoc(content).unwrap();
            assert_eq!(mdoc.elements, elements);
        }

        #[test]
        fn op_text_line() {
            let content = ".Op Line 1";
            let elements = vec![Element::Macro(MacroNode {
                mdoc_macro: Macro::Op,
                nodes: vec![
                    Element::Text("Line".to_string()),
                    Element::Text("1".to_string()),
                ],
            })];

            let mdoc = MdocParser::parse_mdoc(content).unwrap();
            assert_eq!(mdoc.elements, elements);
        }

        #[test]
        fn op_parsed() {
            let content = ".Op Text Ad addr1 addr2";

            let elements = vec![Element::Macro(MacroNode {
                mdoc_macro: Macro::Op,
                nodes: vec![
                    Element::Text("Text".to_string()),
                    Element::Macro(MacroNode {
                        mdoc_macro: Macro::Ad,
                        nodes: vec![
                            Element::Text("addr1".to_string()),
                            Element::Text("addr2".to_string()),
                        ],
                    }),
                ],
            })];

            let mdoc = MdocParser::parse_mdoc(content).unwrap();
            assert_eq!(mdoc.elements, elements);
        }

        #[test]
        fn op_callable() {
            let content = ".Ad addr1 Op addr2";
            let elements = vec![
                Element::Macro(MacroNode {
                    mdoc_macro: Macro::Ad,
                    nodes: vec![Element::Text("addr1".to_string())],
                }),
                Element::Macro(MacroNode {
                    mdoc_macro: Macro::Op,
                    nodes: vec![Element::Text("addr2".to_string())],
                }),
            ];

            let mdoc = MdocParser::parse_mdoc(content).unwrap();
            assert_eq!(mdoc.elements, elements);
        }

        #[test]
        fn pq_empty() {
            let content = ".Pq";
            let elements = vec![Element::Macro(MacroNode {
                mdoc_macro: Macro::Pq,
                nodes: vec![],
            })];

            let mdoc = MdocParser::parse_mdoc(content).unwrap();
            assert_eq!(mdoc.elements, elements);
        }

        #[test]
        fn pq_text_line() {
            let content = ".Pq Line 1";
            let elements = vec![Element::Macro(MacroNode {
                mdoc_macro: Macro::Pq,
                nodes: vec![
                    Element::Text("Line".to_string()),
                    Element::Text("1".to_string()),
                ],
            })];

            let mdoc = MdocParser::parse_mdoc(content).unwrap();
            assert_eq!(mdoc.elements, elements);
        }

        #[test]
        fn pq_parsed() {
            let content = ".Pq Text Ad addr1 addr2";

            let elements = vec![Element::Macro(MacroNode {
                mdoc_macro: Macro::Pq,
                nodes: vec![
                    Element::Text("Text".to_string()),
                    Element::Macro(MacroNode {
                        mdoc_macro: Macro::Ad,
                        nodes: vec![
                            Element::Text("addr1".to_string()),
                            Element::Text("addr2".to_string()),
                        ],
                    }),
                ],
            })];

            let mdoc = MdocParser::parse_mdoc(content).unwrap();
            assert_eq!(mdoc.elements, elements);
        }

        #[test]
        fn pq_callable() {
            let content = ".Ad addr1 Pq addr2";
            let elements = vec![
                Element::Macro(MacroNode {
                    mdoc_macro: Macro::Ad,
                    nodes: vec![Element::Text("addr1".to_string())],
                }),
                Element::Macro(MacroNode {
                    mdoc_macro: Macro::Pq,
                    nodes: vec![Element::Text("addr2".to_string())],
                }),
            ];

            let mdoc = MdocParser::parse_mdoc(content).unwrap();
            assert_eq!(mdoc.elements, elements);
        }

        #[test]
        fn ql_empty() {
            let content = ".Ql";
            let elements = vec![Element::Macro(MacroNode {
                mdoc_macro: Macro::Ql,
                nodes: vec![],
            })];

            let mdoc = MdocParser::parse_mdoc(content).unwrap();
            assert_eq!(mdoc.elements, elements);
        }

        #[test]
        fn ql_text_line() {
            let content = ".Ql Line 1";
            let elements = vec![Element::Macro(MacroNode {
                mdoc_macro: Macro::Ql,
                nodes: vec![
                    Element::Text("Line".to_string()),
                    Element::Text("1".to_string()),
                ],
            })];

            let mdoc = MdocParser::parse_mdoc(content).unwrap();
            assert_eq!(mdoc.elements, elements);
        }

        #[test]
        fn ql_parsed() {
            let content = ".Ql Text Ad addr1 addr2";

            let elements = vec![Element::Macro(MacroNode {
                mdoc_macro: Macro::Ql,
                nodes: vec![
                    Element::Text("Text".to_string()),
                    Element::Macro(MacroNode {
                        mdoc_macro: Macro::Ad,
                        nodes: vec![
                            Element::Text("addr1".to_string()),
                            Element::Text("addr2".to_string()),
                        ],
                    }),
                ],
            })];

            let mdoc = MdocParser::parse_mdoc(content).unwrap();
            assert_eq!(mdoc.elements, elements);
        }

        #[test]
        fn ql_callable() {
            let content = ".Ad addr1 Ql addr2";
            let elements = vec![
                Element::Macro(MacroNode {
                    mdoc_macro: Macro::Ad,
                    nodes: vec![Element::Text("addr1".to_string())],
                }),
                Element::Macro(MacroNode {
                    mdoc_macro: Macro::Ql,
                    nodes: vec![Element::Text("addr2".to_string())],
                }),
            ];

            let mdoc = MdocParser::parse_mdoc(content).unwrap();
            assert_eq!(mdoc.elements, elements);
        }

        #[test]
        fn qq_empty() {
            let content = ".Qq";
            let elements = vec![Element::Macro(MacroNode {
                mdoc_macro: Macro::Qq,
                nodes: vec![],
            })];

            let mdoc = MdocParser::parse_mdoc(content).unwrap();
            assert_eq!(mdoc.elements, elements);
        }

        #[test]
        fn qq_text_line() {
            let content = ".Qq Line 1";
            let elements = vec![Element::Macro(MacroNode {
                mdoc_macro: Macro::Qq,
                nodes: vec![
                    Element::Text("Line".to_string()),
                    Element::Text("1".to_string()),
                ],
            })];

            let mdoc = MdocParser::parse_mdoc(content).unwrap();
            assert_eq!(mdoc.elements, elements);
        }

        #[test]
        fn qq_parsed() {
            let content = ".Qq Text Ad addr1 addr2";

            let elements = vec![Element::Macro(MacroNode {
                mdoc_macro: Macro::Qq,
                nodes: vec![
                    Element::Text("Text".to_string()),
                    Element::Macro(MacroNode {
                        mdoc_macro: Macro::Ad,
                        nodes: vec![
                            Element::Text("addr1".to_string()),
                            Element::Text("addr2".to_string()),
                        ],
                    }),
                ],
            })];

            let mdoc = MdocParser::parse_mdoc(content).unwrap();
            assert_eq!(mdoc.elements, elements);
        }

        #[test]
        fn qq_callable() {
            let content = ".Ad addr1 Qq addr2";
            let elements = vec![
                Element::Macro(MacroNode {
                    mdoc_macro: Macro::Ad,
                    nodes: vec![Element::Text("addr1".to_string())],
                }),
                Element::Macro(MacroNode {
                    mdoc_macro: Macro::Qq,
                    nodes: vec![Element::Text("addr2".to_string())],
                }),
            ];

            let mdoc = MdocParser::parse_mdoc(content).unwrap();
            assert_eq!(mdoc.elements, elements);
        }

        #[test]
        fn sq_empty() {
            let content = ".Sq";
            let elements = vec![Element::Macro(MacroNode {
                mdoc_macro: Macro::Sq,
                nodes: vec![],
            })];

            let mdoc = MdocParser::parse_mdoc(content).unwrap();
            assert_eq!(mdoc.elements, elements);
        }

        #[test]
        fn sq_text_line() {
            let content = ".Sq Line 1";
            let elements = vec![Element::Macro(MacroNode {
                mdoc_macro: Macro::Sq,
                nodes: vec![
                    Element::Text("Line".to_string()),
                    Element::Text("1".to_string()),
                ],
            })];

            let mdoc = MdocParser::parse_mdoc(content).unwrap();
            assert_eq!(mdoc.elements, elements);
        }

        #[test]
        fn sq_parsed() {
            let content = ".Sq Text Ad addr1 addr2";

            let elements = vec![Element::Macro(MacroNode {
                mdoc_macro: Macro::Sq,
                nodes: vec![
                    Element::Text("Text".to_string()),
                    Element::Macro(MacroNode {
                        mdoc_macro: Macro::Ad,
                        nodes: vec![
                            Element::Text("addr1".to_string()),
                            Element::Text("addr2".to_string()),
                        ],
                    }),
                ],
            })];

            let mdoc = MdocParser::parse_mdoc(content).unwrap();
            assert_eq!(mdoc.elements, elements);
        }

        #[test]
        fn sq_callable() {
            let content = ".Ad addr1 Sq addr2";
            let elements = vec![
                Element::Macro(MacroNode {
                    mdoc_macro: Macro::Ad,
                    nodes: vec![Element::Text("addr1".to_string())],
                }),
                Element::Macro(MacroNode {
                    mdoc_macro: Macro::Sq,
                    nodes: vec![Element::Text("addr2".to_string())],
                }),
            ];

            let mdoc = MdocParser::parse_mdoc(content).unwrap();
            assert_eq!(mdoc.elements, elements);
        }

        #[test]
        fn vt() {
            let content = ".Vt type some identifier";
            let elements = vec![Element::Macro(MacroNode {
                mdoc_macro: Macro::Vt,
                nodes: vec![
                    Element::Text("type".to_string()),
                    Element::Text("some".to_string()),
                    Element::Text("identifier".to_string()),
                ],
            })];

            let mdoc = MdocParser::parse_mdoc(content).unwrap();
            assert_eq!(mdoc.elements, elements);
        }

        #[test]
        fn vt_empty() {
            assert_eq!(MdocParser::parse_mdoc(".Vt").unwrap().elements, vec![]);
        }

        #[test]
        fn vt_only_type() {
            let content = ".Vt type";
            let elements = vec![Element::Macro(MacroNode {
                mdoc_macro: Macro::Vt,
                nodes: vec![Element::Text("type".to_string())],
            })];

            let mdoc = MdocParser::parse_mdoc(content).unwrap();
            assert_eq!(mdoc.elements, elements);
        }

        #[test]
        fn vt_parsed() {
            let content = ".Vt Text Ad addr1 addr2";

            let elements = vec![Element::Macro(MacroNode {
                mdoc_macro: Macro::Vt,
                nodes: vec![
                    Element::Text("Text".to_string()),
                    Element::Macro(MacroNode {
                        mdoc_macro: Macro::Ad,
                        nodes: vec![
                            Element::Text("addr1".to_string()),
                            Element::Text("addr2".to_string()),
                        ],
                    }),
                ],
            })];

            let mdoc = MdocParser::parse_mdoc(content).unwrap();
            assert_eq!(mdoc.elements, elements);
        }

        #[test]
        fn vt_callable() {
            let content = ".Ad addr1 Vt addr2";
            let elements = vec![
                Element::Macro(MacroNode {
                    mdoc_macro: Macro::Ad,
                    nodes: vec![Element::Text("addr1".to_string())],
                }),
                Element::Macro(MacroNode {
                    mdoc_macro: Macro::Vt,
                    nodes: vec![Element::Text("addr2".to_string())],
                }),
            ];

            let mdoc = MdocParser::parse_mdoc(content).unwrap();
            assert_eq!(mdoc.elements, elements);
        }
    }

    mod block_partial_explicit {
        use crate::man_util::parser::*;

        #[test]
        fn ao() {
            let input = r#".Ao
Line1
Line2
.Ac
.Ao arg
arg Ac
.Ac
.Ao El1 El2 El3 Ac
.Ao arg Ac
.Ao
.Dv ARG
.Ac
.Ao arg
.Dv ARG Ac
.Ao Dv ARG Ac
.Ao
Line
.Ac
"#;
            let elements = vec![
                Element::Macro(MacroNode {
                    mdoc_macro: Macro::Ao,
                    nodes: vec![
                        Element::Text("Line1".to_string()),
                        Element::Text("Line2".to_string()),
                    ],
                }),
                Element::Macro(MacroNode {
                    mdoc_macro: Macro::Ao,
                    nodes: vec![
                        Element::Text("arg".to_string()),
                        Element::Text("arg Ac".to_string()),
                    ],
                }),
                Element::Macro(MacroNode {
                    mdoc_macro: Macro::Ao,
                    nodes: vec![
                        Element::Text("El1".to_string()),
                        Element::Text("El2".to_string()),
                        Element::Text("El3".to_string()),
                    ],
                }),
                Element::Macro(MacroNode {
                    mdoc_macro: Macro::Ao,
                    nodes: vec![Element::Text("arg".to_string())],
                }),
                Element::Macro(MacroNode {
                    mdoc_macro: Macro::Ao,
                    nodes: vec![Element::Macro(MacroNode {
                        mdoc_macro: Macro::Dv,
                        nodes: vec![Element::Text("ARG".to_string())],
                    })],
                }),
                Element::Macro(MacroNode {
                    mdoc_macro: Macro::Ao,
                    nodes: vec![
                        Element::Text("arg".to_string()),
                        Element::Macro(MacroNode {
                            mdoc_macro: Macro::Dv,
                            nodes: vec![Element::Text("ARG".to_string())],
                        }),
                    ],
                }),
                Element::Macro(MacroNode {
                    mdoc_macro: Macro::Ao,
                    nodes: vec![Element::Macro(MacroNode {
                        mdoc_macro: Macro::Dv,
                        nodes: vec![Element::Text("ARG".to_string())],
                    })],
                }),
                Element::Macro(MacroNode {
                    mdoc_macro: Macro::Ao,
                    nodes: vec![Element::Text("Line".to_string())],
                }),
            ];

            let mdoc = MdocParser::parse_mdoc(input).unwrap();
            assert_eq!(mdoc.elements, elements);
        }

        #[test]
        fn ao_not_args() {
            let input = r#".Ao Ac
.Ao
.Ac"#;
            let elements = vec![
                Element::Macro(MacroNode {
                    mdoc_macro: Macro::Ao,
                    nodes: vec![],
                }),
                Element::Macro(MacroNode {
                    mdoc_macro: Macro::Ao,
                    nodes: vec![],
                }),
            ];

            let mdoc = MdocParser::parse_mdoc(input).unwrap();
            assert_eq!(mdoc.elements, elements);
        }
        #[test]
        fn ao_callable() {
            let input = ".Ao Ao arg Ac\n.Ac";
            let elements = vec![Element::Macro(MacroNode {
                mdoc_macro: Macro::Ao,
                nodes: vec![Element::Macro(MacroNode {
                    mdoc_macro: Macro::Ao,
                    nodes: vec![Element::Text("arg".to_string())],
                })],
            })];

            let mdoc = MdocParser::parse_mdoc(input).unwrap();
            assert_eq!(mdoc.elements, elements);
        }

        #[test]
        fn bo() {
            let input = r#".Bo
Line1
Line2
.Bc
.Bo arg
arg Bc
.Bc
.Bo El1 El2 El3 Bc
.Bo arg Bc
.Bo
.Dv ARG
.Bc
.Bo arg
.Dv ARG Bc
.Bo Dv ARG Bc
.Bo
Line
.Bc"#;
            let elements = vec![
                Element::Macro(MacroNode {
                    mdoc_macro: Macro::Bo,
                    nodes: vec![
                        Element::Text("Line1".to_string()),
                        Element::Text("Line2".to_string()),
                    ],
                }),
                Element::Macro(MacroNode {
                    mdoc_macro: Macro::Bo,
                    nodes: vec![
                        Element::Text("arg".to_string()),
                        Element::Text("arg Bc".to_string()),
                    ],
                }),
                Element::Macro(MacroNode {
                    mdoc_macro: Macro::Bo,
                    nodes: vec![
                        Element::Text("El1".to_string()),
                        Element::Text("El2".to_string()),
                        Element::Text("El3".to_string()),
                    ],
                }),
                Element::Macro(MacroNode {
                    mdoc_macro: Macro::Bo,
                    nodes: vec![Element::Text("arg".to_string())],
                }),
                Element::Macro(MacroNode {
                    mdoc_macro: Macro::Bo,
                    nodes: vec![Element::Macro(MacroNode {
                        mdoc_macro: Macro::Dv,
                        nodes: vec![Element::Text("ARG".to_string())],
                    })],
                }),
                Element::Macro(MacroNode {
                    mdoc_macro: Macro::Bo,
                    nodes: vec![
                        Element::Text("arg".to_string()),
                        Element::Macro(MacroNode {
                            mdoc_macro: Macro::Dv,
                            nodes: vec![Element::Text("ARG".to_string())],
                        }),
                    ],
                }),
                Element::Macro(MacroNode {
                    mdoc_macro: Macro::Bo,
                    nodes: vec![Element::Macro(MacroNode {
                        mdoc_macro: Macro::Dv,
                        nodes: vec![Element::Text("ARG".to_string())],
                    })],
                }),
                Element::Macro(MacroNode {
                    mdoc_macro: Macro::Bo,
                    nodes: vec![Element::Text("Line".to_string())],
                }),
            ];

            let mdoc = MdocParser::parse_mdoc(input).unwrap();
            assert_eq!(mdoc.elements, elements);
        }

        #[test]
        fn bo_not_args() {
            let input = r#".Bo Bc
.Bo
.Bc"#;
            let elements = vec![
                Element::Macro(MacroNode {
                    mdoc_macro: Macro::Bo,
                    nodes: vec![],
                }),
                Element::Macro(MacroNode {
                    mdoc_macro: Macro::Bo,
                    nodes: vec![],
                }),
            ];

            let mdoc = MdocParser::parse_mdoc(input).unwrap();
            assert_eq!(mdoc.elements, elements);
        }

        #[test]
        fn bo_callable() {
            let input = ".Bo Bo arg Bc\n.Bc";
            let elements = vec![Element::Macro(MacroNode {
                mdoc_macro: Macro::Bo,
                nodes: vec![Element::Macro(MacroNode {
                    mdoc_macro: Macro::Bo,
                    nodes: vec![Element::Text("arg".to_string())],
                })],
            })];

            let mdoc = MdocParser::parse_mdoc(input).unwrap();
            assert_eq!(mdoc.elements, elements);
        }

        #[test]
        fn bro() {
            let input = r#".Bro
Line1
Line2
.Brc
.Bro arg
arg Brc
.Brc
.Bro El1 El2 El3 Brc
.Bro arg Brc
.Bro
.Dv ARG
.Brc
.Bro arg
.Dv ARG Brc
.Bro Dv ARG Brc
.Bro
Line
.Brc"#;
            let elements = vec![
                Element::Macro(MacroNode {
                    mdoc_macro: Macro::Bro,
                    nodes: vec![
                        Element::Text("Line1".to_string()),
                        Element::Text("Line2".to_string()),
                    ],
                }),
                Element::Macro(MacroNode {
                    mdoc_macro: Macro::Bro,
                    nodes: vec![
                        Element::Text("arg".to_string()),
                        Element::Text("arg Brc".to_string()),
                    ],
                }),
                Element::Macro(MacroNode {
                    mdoc_macro: Macro::Bro,
                    nodes: vec![
                        Element::Text("El1".to_string()),
                        Element::Text("El2".to_string()),
                        Element::Text("El3".to_string()),
                    ],
                }),
                Element::Macro(MacroNode {
                    mdoc_macro: Macro::Bro,
                    nodes: vec![Element::Text("arg".to_string())],
                }),
                Element::Macro(MacroNode {
                    mdoc_macro: Macro::Bro,
                    nodes: vec![Element::Macro(MacroNode {
                        mdoc_macro: Macro::Dv,
                        nodes: vec![Element::Text("ARG".to_string())],
                    })],
                }),
                Element::Macro(MacroNode {
                    mdoc_macro: Macro::Bro,
                    nodes: vec![
                        Element::Text("arg".to_string()),
                        Element::Macro(MacroNode {
                            mdoc_macro: Macro::Dv,
                            nodes: vec![Element::Text("ARG".to_string())],
                        }),
                    ],
                }),
                Element::Macro(MacroNode {
                    mdoc_macro: Macro::Bro,
                    nodes: vec![Element::Macro(MacroNode {
                        mdoc_macro: Macro::Dv,
                        nodes: vec![Element::Text("ARG".to_string())],
                    })],
                }),
                Element::Macro(MacroNode {
                    mdoc_macro: Macro::Bro,
                    nodes: vec![Element::Text("Line".to_string())],
                }),
            ];

            let mdoc = MdocParser::parse_mdoc(input).unwrap();
            assert_eq!(mdoc.elements, elements);
        }

        #[test]
        fn bro_not_args() {
            let input = r#".Bro Brc
.Bro
.Brc"#;
            let elements = vec![
                Element::Macro(MacroNode {
                    mdoc_macro: Macro::Bro,
                    nodes: vec![],
                }),
                Element::Macro(MacroNode {
                    mdoc_macro: Macro::Bro,
                    nodes: vec![],
                }),
            ];

            let mdoc = MdocParser::parse_mdoc(input).unwrap();
            assert_eq!(mdoc.elements, elements);
        }

        #[test]
        fn bro_callable() {
            let input = ".Bo Bro arg Brc\n.Bc";
            let elements = vec![Element::Macro(MacroNode {
                mdoc_macro: Macro::Bo,
                nodes: vec![Element::Macro(MacroNode {
                    mdoc_macro: Macro::Bro,
                    nodes: vec![Element::Text("arg".to_string())],
                })],
            })];

            let mdoc = MdocParser::parse_mdoc(input).unwrap();
            assert_eq!(mdoc.elements, elements);
        }

        #[test]
        fn r#do() {
            let input = r#".Do
Line1
Line2
.Dc
.Do arg
arg Dc
.Dc
.Do El1 El2 El3 Dc
.Do arg Dc
.Do
.Dv ARG
.Dc
.Do arg
.Dv ARG Dc
.Do Dv ARG Dc
.Do
Line
.Dc"#;
            let elements = vec![
                Element::Macro(MacroNode {
                    mdoc_macro: Macro::Do,
                    nodes: vec![
                        Element::Text("Line1".to_string()),
                        Element::Text("Line2".to_string()),
                    ],
                }),
                Element::Macro(MacroNode {
                    mdoc_macro: Macro::Do,
                    nodes: vec![
                        Element::Text("arg".to_string()),
                        Element::Text("arg Dc".to_string()),
                    ],
                }),
                Element::Macro(MacroNode {
                    mdoc_macro: Macro::Do,
                    nodes: vec![
                        Element::Text("El1".to_string()),
                        Element::Text("El2".to_string()),
                        Element::Text("El3".to_string()),
                    ],
                }),
                Element::Macro(MacroNode {
                    mdoc_macro: Macro::Do,
                    nodes: vec![Element::Text("arg".to_string())],
                }),
                Element::Macro(MacroNode {
                    mdoc_macro: Macro::Do,
                    nodes: vec![Element::Macro(MacroNode {
                        mdoc_macro: Macro::Dv,
                        nodes: vec![Element::Text("ARG".to_string())],
                    })],
                }),
                Element::Macro(MacroNode {
                    mdoc_macro: Macro::Do,
                    nodes: vec![
                        Element::Text("arg".to_string()),
                        Element::Macro(MacroNode {
                            mdoc_macro: Macro::Dv,
                            nodes: vec![Element::Text("ARG".to_string())],
                        }),
                    ],
                }),
                Element::Macro(MacroNode {
                    mdoc_macro: Macro::Do,
                    nodes: vec![Element::Macro(MacroNode {
                        mdoc_macro: Macro::Dv,
                        nodes: vec![Element::Text("ARG".to_string())],
                    })],
                }),
                Element::Macro(MacroNode {
                    mdoc_macro: Macro::Do,
                    nodes: vec![Element::Text("Line".to_string())],
                }),
            ];

            let mdoc = MdocParser::parse_mdoc(input).unwrap();
            assert_eq!(mdoc.elements, elements);
        }

        #[test]
        fn do_not_args() {
            let input = r#".Do Dc
.Do Dc
.Do
.Dc"#;
            let elements = vec![
                Element::Macro(MacroNode {
                    mdoc_macro: Macro::Do,
                    nodes: vec![],
                }),
                Element::Macro(MacroNode {
                    mdoc_macro: Macro::Do,
                    nodes: vec![],
                }),
                Element::Macro(MacroNode {
                    mdoc_macro: Macro::Do,
                    nodes: vec![],
                }),
            ];

            let mdoc = MdocParser::parse_mdoc(input).unwrap();
            assert_eq!(mdoc.elements, elements);
        }

        #[test]
        fn do_callable() {
            let input = ".Bo Do arg Dc\n.Bc";
            let elements = vec![Element::Macro(MacroNode {
                mdoc_macro: Macro::Bo,
                nodes: vec![Element::Macro(MacroNode {
                    mdoc_macro: Macro::Do,
                    nodes: vec![Element::Text("arg".to_string())],
                })],
            })];

            let mdoc = MdocParser::parse_mdoc(input).unwrap();
            assert_eq!(mdoc.elements, elements);
        }

        #[test]
        fn eo() {
            let input = r#".Eo
Line
.Ec
.Eo [
Line
.Ec ]
.Eo
Line
.Ec .
.Eo [ arg1 arg2 Ec ]
.Eo arg1 arg2 Ec
.Eo arg1 arg2 Ec .
.Eo [ arg1
.Ec ]
.Eo
Line
.Ec
"#;

            let elements = vec![
                Element::Macro(MacroNode {
                    mdoc_macro: Macro::Eo {
                        opening_delimiter: None,
                        closing_delimiter: None,
                    },
                    nodes: vec![Element::Text("Line".to_string())],
                }),
                Element::Macro(MacroNode {
                    mdoc_macro: Macro::Eo {
                        opening_delimiter: Some('['),
                        closing_delimiter: Some(']'),
                    },
                    nodes: vec![Element::Text("Line".to_string())],
                }),
                Element::Macro(MacroNode {
                    mdoc_macro: Macro::Eo {
                        opening_delimiter: None,
                        closing_delimiter: Some('.'),
                    },
                    nodes: vec![Element::Text("Line".to_string())],
                }),
                Element::Macro(MacroNode {
                    mdoc_macro: Macro::Eo {
                        opening_delimiter: Some('['),
                        closing_delimiter: Some(']'),
                    },
                    nodes: vec![
                        Element::Text("arg1".to_string()),
                        Element::Text("arg2".to_string()),
                    ],
                }),
                Element::Macro(MacroNode {
                    mdoc_macro: Macro::Eo {
                        opening_delimiter: None,
                        closing_delimiter: None,
                    },
                    nodes: vec![
                        Element::Text("arg1".to_string()),
                        Element::Text("arg2".to_string()),
                    ],
                }),
                Element::Macro(MacroNode {
                    mdoc_macro: Macro::Eo {
                        opening_delimiter: None,
                        closing_delimiter: Some('.'),
                    },
                    nodes: vec![
                        Element::Text("arg1".to_string()),
                        Element::Text("arg2".to_string()),
                    ],
                }),
                Element::Macro(MacroNode {
                    mdoc_macro: Macro::Eo {
                        opening_delimiter: Some('['),
                        closing_delimiter: Some(']'),
                    },
                    nodes: vec![Element::Text("arg1".to_string())],
                }),
                Element::Macro(MacroNode {
                    mdoc_macro: Macro::Eo {
                        opening_delimiter: None,
                        closing_delimiter: None,
                    },
                    nodes: vec![Element::Text("Line".to_string())],
                }),
            ];

            let mdoc = MdocParser::parse_mdoc(input).unwrap();
            assert_eq!(mdoc.elements, elements);
        }

        #[test]
        fn eo_not_args() {
            let input = ".Eo Ec";
            let elements = vec![Element::Macro(MacroNode {
                mdoc_macro: Macro::Eo {
                    opening_delimiter: None,
                    closing_delimiter: None,
                },
                nodes: vec![],
            })];

            let mdoc = MdocParser::parse_mdoc(input).unwrap();
            assert_eq!(mdoc.elements, elements);
        }

        #[test]
        fn eo_parsed() {
            let input = r#".Eo
.Dv ARG
.Ec
.Eo
.Dv ARG
.Ec .
.Eo [
.Dv ARG
.Ec ]
.Eo Dv ARG
.Ec
.Eo Dv ARG
.Ec .
.Eo [ Dv ARG
.Ec ]
.Eo Dv ARG Ec
.Eo Dv ARG Ec .
.Eo [ Dv ARG Ec ]
.Eo
Text
.Ec
"#;
            let elements = vec![
                Element::Macro(MacroNode {
                    mdoc_macro: Macro::Eo {
                        opening_delimiter: None,
                        closing_delimiter: None,
                    },
                    nodes: vec![Element::Macro(MacroNode {
                        mdoc_macro: Macro::Dv,
                        nodes: vec![Element::Text("ARG".to_string())],
                    })],
                }),
                Element::Macro(MacroNode {
                    mdoc_macro: Macro::Eo {
                        opening_delimiter: None,
                        closing_delimiter: Some('.'),
                    },
                    nodes: vec![Element::Macro(MacroNode {
                        mdoc_macro: Macro::Dv,
                        nodes: vec![Element::Text("ARG".to_string())],
                    })],
                }),
                Element::Macro(MacroNode {
                    mdoc_macro: Macro::Eo {
                        opening_delimiter: Some('['),
                        closing_delimiter: Some(']'),
                    },
                    nodes: vec![Element::Macro(MacroNode {
                        mdoc_macro: Macro::Dv,
                        nodes: vec![Element::Text("ARG".to_string())],
                    })],
                }),
                Element::Macro(MacroNode {
                    mdoc_macro: Macro::Eo {
                        opening_delimiter: None,
                        closing_delimiter: None,
                    },
                    nodes: vec![Element::Macro(MacroNode {
                        mdoc_macro: Macro::Dv,
                        nodes: vec![Element::Text("ARG".to_string())],
                    })],
                }),
                Element::Macro(MacroNode {
                    mdoc_macro: Macro::Eo {
                        opening_delimiter: None,
                        closing_delimiter: Some('.'),
                    },
                    nodes: vec![Element::Macro(MacroNode {
                        mdoc_macro: Macro::Dv,
                        nodes: vec![Element::Text("ARG".to_string())],
                    })],
                }),
                Element::Macro(MacroNode {
                    mdoc_macro: Macro::Eo {
                        opening_delimiter: Some('['),
                        closing_delimiter: Some(']'),
                    },
                    nodes: vec![Element::Macro(MacroNode {
                        mdoc_macro: Macro::Dv,
                        nodes: vec![Element::Text("ARG".to_string())],
                    })],
                }),
                Element::Macro(MacroNode {
                    mdoc_macro: Macro::Eo {
                        opening_delimiter: None,
                        closing_delimiter: None,
                    },
                    nodes: vec![Element::Macro(MacroNode {
                        mdoc_macro: Macro::Dv,
                        nodes: vec![Element::Text("ARG".to_string())],
                    })],
                }),
                Element::Macro(MacroNode {
                    mdoc_macro: Macro::Eo {
                        opening_delimiter: None,
                        closing_delimiter: Some('.'),
                    },
                    nodes: vec![Element::Macro(MacroNode {
                        mdoc_macro: Macro::Dv,
                        nodes: vec![Element::Text("ARG".to_string())],
                    })],
                }),
                Element::Macro(MacroNode {
                    mdoc_macro: Macro::Eo {
                        opening_delimiter: Some('['),
                        closing_delimiter: Some(']'),
                    },
                    nodes: vec![Element::Macro(MacroNode {
                        mdoc_macro: Macro::Dv,
                        nodes: vec![Element::Text("ARG".to_string())],
                    })],
                }),
                Element::Macro(MacroNode {
                    mdoc_macro: Macro::Eo {
                        opening_delimiter: None,
                        closing_delimiter: None,
                    },
                    nodes: vec![Element::Text("Text".to_string())],
                }),
            ];

            let mdoc = MdocParser::parse_mdoc(input).unwrap();
            assert_eq!(mdoc.elements, elements);
        }

        #[test]
        fn eo_callable() {
            let input = ".Bo Eo [ arg Ec ]\n.Bc";
            let elements = vec![Element::Macro(MacroNode {
                mdoc_macro: Macro::Bo,
                nodes: vec![Element::Macro(MacroNode {
                    mdoc_macro: Macro::Eo {
                        opening_delimiter: Some('['),
                        closing_delimiter: Some(']'),
                    },
                    nodes: vec![Element::Text("arg".to_string())],
                })],
            })];

            let mdoc = MdocParser::parse_mdoc(input).unwrap();
            assert_eq!(mdoc.elements, elements);
        }

        #[test]
        fn fo() {
            let input = r#".Fo funcname
Line
.Fc
.Fo funcname Fc
.Fo funcname arg1
arg2 Fc
.Fc
"#;
            let elements = vec![
                Element::Macro(MacroNode {
                    mdoc_macro: Macro::Fo {
                        funcname: "funcname".to_string(),
                    },
                    nodes: vec![Element::Text("Line".to_string())],
                }),
                Element::Macro(MacroNode {
                    mdoc_macro: Macro::Fo {
                        funcname: "funcname".to_string(),
                    },
                    nodes: vec![],
                }),
                Element::Macro(MacroNode {
                    mdoc_macro: Macro::Fo {
                        funcname: "funcname".to_string(),
                    },
                    nodes: vec![
                        Element::Text("arg1".to_string()),
                        Element::Text("arg2 Fc".to_string()),
                    ],
                }),
            ];

            let mdoc = MdocParser::parse_mdoc(input).unwrap();
            assert_eq!(mdoc.elements, elements);
        }

        #[test]
        fn fo_not_args() {
            assert_eq!(MdocParser::parse_mdoc(".Fo.Fc").unwrap().elements, vec![]);
        }

        #[test]
        fn fo_not_parsed() {
            let input = r#".Fo funcname Dv ARG
.Fc            
"#;
            let elements = vec![Element::Macro(MacroNode {
                mdoc_macro: Macro::Fo {
                    funcname: "funcname".to_string(),
                },
                nodes: vec![Element::Text("Dv ARG".to_string())],
            })];

            let mdoc = MdocParser::parse_mdoc(input).unwrap();
            assert_eq!(mdoc.elements, elements);
        }

        // .Oo -----------------------------------------------------------

        #[test]
        fn oo() {
            let input = r#".Oo
Line1
Line2
.Oc
.Oo El1 El2 El3 Oc
.Oo
arg Oc
.Oc
.Oo
Line
.Oc
"#;
            let elements = vec![
                Element::Macro(MacroNode {
                    mdoc_macro: Macro::Oo,
                    nodes: vec![
                        Element::Text("Line1".to_string()),
                        Element::Text("Line2".to_string()),
                    ],
                }),
                Element::Macro(MacroNode {
                    mdoc_macro: Macro::Oo,
                    nodes: vec![
                        Element::Text("El1".to_string()),
                        Element::Text("El2".to_string()),
                        Element::Text("El3".to_string()),
                    ],
                }),
                Element::Macro(MacroNode {
                    mdoc_macro: Macro::Oo,
                    nodes: vec![Element::Text("arg Oc".to_string())],
                }),
                Element::Macro(MacroNode {
                    mdoc_macro: Macro::Oo,
                    nodes: vec![Element::Text("Line".to_string())],
                }),
            ];

            let mdoc = MdocParser::parse_mdoc(input).unwrap();
            assert_eq!(mdoc.elements, elements);
        }

        #[test]
        fn oo_no_args() {
            let input = r#".Oo Oc
.Oo
.Oc"#;
            let elements = vec![
                Element::Macro(MacroNode {
                    mdoc_macro: Macro::Oo,
                    nodes: vec![],
                }),
                Element::Macro(MacroNode {
                    mdoc_macro: Macro::Oo,
                    nodes: vec![],
                }),
            ];

            let mdoc = MdocParser::parse_mdoc(input).unwrap();
            assert_eq!(mdoc.elements, elements);
        }

        #[test]
        fn oo_parsed() {
            let input = r#".Oo
.Ad addr
.Oc
.Oo Dv CONSTANT
.Oc
.Oo
Line
.Oc
"#;
            let elements = vec![
                Element::Macro(MacroNode {
                    mdoc_macro: Macro::Oo,
                    nodes: vec![Element::Macro(MacroNode {
                        mdoc_macro: Macro::Ad,
                        nodes: vec![Element::Text("addr".to_string())],
                    })],
                }),
                Element::Macro(MacroNode {
                    mdoc_macro: Macro::Oo,
                    nodes: vec![Element::Macro(MacroNode {
                        mdoc_macro: Macro::Dv,
                        nodes: vec![Element::Text("CONSTANT".to_string())],
                    })],
                }),
                Element::Macro(MacroNode {
                    mdoc_macro: Macro::Oo,
                    nodes: vec![Element::Text("Line".to_string())],
                }),
            ];

            let mdoc = MdocParser::parse_mdoc(input).unwrap();
            assert_eq!(mdoc.elements, elements);
        }

        #[test]
        fn oo_called() {
            let input = r#".Ao
.Oo
.Ad addr
.Oc
.Oo Dv CONSTANT
.Oc
.Oo
Line
.Oc
.Ac
"#;
            let elements = vec![Element::Macro(MacroNode {
                mdoc_macro: Macro::Ao,
                nodes: vec![
                    Element::Macro(MacroNode {
                        mdoc_macro: Macro::Oo,
                        nodes: vec![Element::Macro(MacroNode {
                            mdoc_macro: Macro::Ad,
                            nodes: vec![Element::Text("addr".to_string())],
                        })],
                    }),
                    Element::Macro(MacroNode {
                        mdoc_macro: Macro::Oo,
                        nodes: vec![Element::Macro(MacroNode {
                            mdoc_macro: Macro::Dv,
                            nodes: vec![Element::Text("CONSTANT".to_string())],
                        })],
                    }),
                    Element::Macro(MacroNode {
                        mdoc_macro: Macro::Oo,
                        nodes: vec![Element::Text("Line".to_string())],
                    }),
                ],
            })];

            let mdoc = MdocParser::parse_mdoc(input).unwrap();
            assert_eq!(mdoc.elements, elements);
        }

        // .Po -----------------------------------------------------------

        #[test]
        fn po() {
            let input = r#".Po
Line1
Line2
.Pc
.Po El1 El2 El3 Pc
.Po
arg Pc
.Pc
.Po
Line
.Pc
"#;
            let elements = vec![
                Element::Macro(MacroNode {
                    mdoc_macro: Macro::Po,
                    nodes: vec![
                        Element::Text("Line1".to_string()),
                        Element::Text("Line2".to_string()),
                    ],
                }),
                Element::Macro(MacroNode {
                    mdoc_macro: Macro::Po,
                    nodes: vec![
                        Element::Text("El1".to_string()),
                        Element::Text("El2".to_string()),
                        Element::Text("El3".to_string()),
                    ],
                }),
                Element::Macro(MacroNode {
                    mdoc_macro: Macro::Po,
                    nodes: vec![Element::Text("arg Pc".to_string())],
                }),
                Element::Macro(MacroNode {
                    mdoc_macro: Macro::Po,
                    nodes: vec![Element::Text("Line".to_string())],
                }),
            ];

            let mdoc = MdocParser::parse_mdoc(input).unwrap();
            assert_eq!(mdoc.elements, elements);
        }

        #[test]
        fn po_no_args() {
            let input = r#".Po Pc
.Po
.Pc"#;
            let elements = vec![
                Element::Macro(MacroNode {
                    mdoc_macro: Macro::Po,
                    nodes: vec![],
                }),
                Element::Macro(MacroNode {
                    mdoc_macro: Macro::Po,
                    nodes: vec![],
                }),
            ];

            let mdoc = MdocParser::parse_mdoc(input).unwrap();
            assert_eq!(mdoc.elements, elements);
        }

        #[test]
        fn po_parsed() {
            let input = r#".Po
.Ad addr
.Pc
.Po Dv CONSTANT
.Pc
.Po
Line
.Pc
"#;
            let elements = vec![
                Element::Macro(MacroNode {
                    mdoc_macro: Macro::Po,
                    nodes: vec![Element::Macro(MacroNode {
                        mdoc_macro: Macro::Ad,
                        nodes: vec![Element::Text("addr".to_string())],
                    })],
                }),
                Element::Macro(MacroNode {
                    mdoc_macro: Macro::Po,
                    nodes: vec![Element::Macro(MacroNode {
                        mdoc_macro: Macro::Dv,
                        nodes: vec![Element::Text("CONSTANT".to_string())],
                    })],
                }),
                Element::Macro(MacroNode {
                    mdoc_macro: Macro::Po,
                    nodes: vec![Element::Text("Line".to_string())],
                }),
            ];

            let mdoc = MdocParser::parse_mdoc(input).unwrap();
            assert_eq!(mdoc.elements, elements);
        }

        #[test]
        fn po_called() {
            let input = r#".Ao
.Po
.Ad addr
.Pc
.Po Dv CONSTANT
.Pc
.Po
Line
.Pc
.Ac
"#;
            let elements = vec![Element::Macro(MacroNode {
                mdoc_macro: Macro::Ao,
                nodes: vec![
                    Element::Macro(MacroNode {
                        mdoc_macro: Macro::Po,
                        nodes: vec![Element::Macro(MacroNode {
                            mdoc_macro: Macro::Ad,
                            nodes: vec![Element::Text("addr".to_string())],
                        })],
                    }),
                    Element::Macro(MacroNode {
                        mdoc_macro: Macro::Po,
                        nodes: vec![Element::Macro(MacroNode {
                            mdoc_macro: Macro::Dv,
                            nodes: vec![Element::Text("CONSTANT".to_string())],
                        })],
                    }),
                    Element::Macro(MacroNode {
                        mdoc_macro: Macro::Po,
                        nodes: vec![Element::Text("Line".to_string())],
                    }),
                ],
            })];

            let mdoc = MdocParser::parse_mdoc(input).unwrap();
            assert_eq!(mdoc.elements, elements);
        }

        // .Qo -----------------------------------------------------------

        #[test]
        fn qo() {
            let input = r#".Qo
Line1
Line2
.Qc
.Qo El1 El2 El3 Qc
.Qo
arg Qc
.Qc
.Qo
Line
.Qc
"#;
            let elements = vec![
                Element::Macro(MacroNode {
                    mdoc_macro: Macro::Qo,
                    nodes: vec![
                        Element::Text("Line1".to_string()),
                        Element::Text("Line2".to_string()),
                    ],
                }),
                Element::Macro(MacroNode {
                    mdoc_macro: Macro::Qo,
                    nodes: vec![
                        Element::Text("El1".to_string()),
                        Element::Text("El2".to_string()),
                        Element::Text("El3".to_string()),
                    ],
                }),
                Element::Macro(MacroNode {
                    mdoc_macro: Macro::Qo,
                    nodes: vec![Element::Text("arg Qc".to_string())],
                }),
                Element::Macro(MacroNode {
                    mdoc_macro: Macro::Qo,
                    nodes: vec![Element::Text("Line".to_string())],
                }),
            ];

            let mdoc = MdocParser::parse_mdoc(input).unwrap();
            assert_eq!(mdoc.elements, elements);
        }

        #[test]
        fn qo_no_args() {
            let input = r#".Qo Qc
.Qo
.Qc"#;
            let elements = vec![
                Element::Macro(MacroNode {
                    mdoc_macro: Macro::Qo,
                    nodes: vec![],
                }),
                Element::Macro(MacroNode {
                    mdoc_macro: Macro::Qo,
                    nodes: vec![],
                }),
            ];

            let mdoc = MdocParser::parse_mdoc(input).unwrap();
            assert_eq!(mdoc.elements, elements);
        }

        #[test]
        fn qo_parsed() {
            let input = r#".Qo
.Ad addr
.Qc
.Qo Dv CONSTANT
.Qc
.Qo
Line
.Qc
"#;
            let elements = vec![
                Element::Macro(MacroNode {
                    mdoc_macro: Macro::Qo,
                    nodes: vec![Element::Macro(MacroNode {
                        mdoc_macro: Macro::Ad,
                        nodes: vec![Element::Text("addr".to_string())],
                    })],
                }),
                Element::Macro(MacroNode {
                    mdoc_macro: Macro::Qo,
                    nodes: vec![Element::Macro(MacroNode {
                        mdoc_macro: Macro::Dv,
                        nodes: vec![Element::Text("CONSTANT".to_string())],
                    })],
                }),
                Element::Macro(MacroNode {
                    mdoc_macro: Macro::Qo,
                    nodes: vec![Element::Text("Line".to_string())],
                }),
            ];

            let mdoc = MdocParser::parse_mdoc(input).unwrap();
            assert_eq!(mdoc.elements, elements);
        }

        #[test]
        fn qo_called() {
            let input = r#".Ao
.Qo
.Ad addr
.Qc
.Qo Dv CONSTANT
.Qc
.Qo
Line
.Qc
.Ac
"#;
            let elements = vec![Element::Macro(MacroNode {
                mdoc_macro: Macro::Ao,
                nodes: vec![
                    Element::Macro(MacroNode {
                        mdoc_macro: Macro::Qo,
                        nodes: vec![Element::Macro(MacroNode {
                            mdoc_macro: Macro::Ad,
                            nodes: vec![Element::Text("addr".to_string())],
                        })],
                    }),
                    Element::Macro(MacroNode {
                        mdoc_macro: Macro::Qo,
                        nodes: vec![Element::Macro(MacroNode {
                            mdoc_macro: Macro::Dv,
                            nodes: vec![Element::Text("CONSTANT".to_string())],
                        })],
                    }),
                    Element::Macro(MacroNode {
                        mdoc_macro: Macro::Qo,
                        nodes: vec![Element::Text("Line".to_string())],
                    }),
                ],
            })];

            let mdoc = MdocParser::parse_mdoc(input).unwrap();
            assert_eq!(mdoc.elements, elements);
        }

        // .Rs -----------------------------------------------------------

        #[test]
        fn rs() {
            let input = r#".Rs
.%A John Doe
.%B Title Line Ad addr1
.%D January 1, 1970
.%U protocol://path
.Re
.Rs %A John Doe %B Title Line Ad addr1 %D January 1, 1970 %U protocol://path 
.Re
.Rs %A John Doe 
.%B Title Line Ad addr1
.%D January 1, 1970
.%U protocol://path
.Re"#;

            let elements = vec![
                Element::Macro(MacroNode {
                    mdoc_macro: Macro::Rs,
                    nodes: vec![
                        Element::Macro(MacroNode {
                            mdoc_macro: Macro::A,
                            nodes: vec![
                                Element::Text("John".to_string()),
                                Element::Text("Doe".to_string()),
                            ],
                        }),
                        Element::Macro(MacroNode {
                            mdoc_macro: Macro::B,
                            nodes: vec![
                                Element::Text("Title".to_string()),
                                Element::Text("Line".to_string()),
                                Element::Text("Ad".to_string()),
                                Element::Text("addr1".to_string()),
                            ],
                        }),
                        Element::Macro(MacroNode {
                            mdoc_macro: Macro::U,
                            nodes: vec![Element::Text("protocol://path".to_string())],
                        }),
                        Element::Macro(MacroNode {
                            mdoc_macro: Macro::D,
                            nodes: vec![
                                Element::Text("January".to_string()),
                                Element::Text("1,".to_string()),
                                Element::Text("1970".to_string()),
                            ],
                        }),
                    ],
                }),
                Element::Macro(MacroNode {
                    mdoc_macro: Macro::Rs,
                    nodes: vec![],
                }),
                Element::Macro(MacroNode {
                    mdoc_macro: Macro::Rs,
                    nodes: vec![
                        Element::Macro(MacroNode {
                            mdoc_macro: Macro::B,
                            nodes: vec![
                                Element::Text("Title".to_string()),
                                Element::Text("Line".to_string()),
                                Element::Text("Ad".to_string()),
                                Element::Text("addr1".to_string()),
                            ],
                        }),
                        Element::Macro(MacroNode {
                            mdoc_macro: Macro::U,
                            nodes: vec![Element::Text("protocol://path".to_string())],
                        }),
                        Element::Macro(MacroNode {
                            mdoc_macro: Macro::D,
                            nodes: vec![
                                Element::Text("January".to_string()),
                                Element::Text("1,".to_string()),
                                Element::Text("1970".to_string()),
                            ],
                        }),
                    ],
                }),
            ];

            let mdoc = MdocParser::parse_mdoc(input).unwrap();
            assert_eq!(mdoc.elements, elements);
        }

        #[test]

        fn rs_wrong_args() {
            assert_eq!(MdocParser::parse_mdoc(
                r#".Rs
Line1
Line2
.Re
"#
            )
            .unwrap().elements, vec![]);
            assert_eq!(MdocParser::parse_mdoc(
                r#".Rs El1 El2 El3 
Re"#
            )
            .unwrap().elements, vec![]);
            assert_eq!(MdocParser::parse_mdoc(
                r#".Rs
arg Re"#
            )
            .unwrap().elements, vec![]);
            assert_eq!(MdocParser::parse_mdoc(
                r#".Rs
Line
.Re
"#
            )
            .unwrap().elements, vec![]);
        }

        #[test]
        fn rs_no_args() {
            assert_eq!(MdocParser::parse_mdoc(
                r#".Rs
            .Re"#
            )
            .unwrap().elements, vec![]);
        }

        #[test]
        fn rs_not_parsed() {
            assert_eq!(MdocParser::parse_mdoc(
                r#".Rs
.%A John Doe
.%B Title Line Ad addr1
.%D January 1, 1970
.%U protocol://path
.Ad addr
.Re"#
            )
            .unwrap().elements, vec![]);
            assert_eq!(MdocParser::parse_mdoc(
                r#".Rs %A John Doe 
.%B Title Line Ad addr1
.%D January 1, 1970
.%U protocol://path
.Ad addr
.Re"#
            )
            .unwrap().elements, vec![]);
        }

        #[test]
        fn rs_submacro_sorting() {
            let input = r#".Rs
.%O Optional information
.%D January 1, 1970
.%C Location line
.%Q John Doe
.%P pp. 1-100
.%U protocol://path
.%V Volume No. 1
.%N Issue No. 1
.%R Technical report No. 1
.%J Journal Name Line
.%I John Doe
.%B Title Line
.%T Article title line
.%A John Doe
.Re"#;

            let elements = vec![Element::Macro(MacroNode {
                mdoc_macro: Macro::Rs,
                nodes: vec![
                    Element::Macro(MacroNode {
                        mdoc_macro: Macro::A,
                        nodes: vec![
                            Element::Text("John".to_string()),
                            Element::Text("Doe".to_string()),
                        ],
                    }),
                    Element::Macro(MacroNode {
                        mdoc_macro: Macro::T,
                        nodes: vec![
                            Element::Text("Article".to_string()),
                            Element::Text("title".to_string()),
                            Element::Text("line".to_string()),
                        ],
                    }),
                    Element::Macro(MacroNode {
                        mdoc_macro: Macro::B,
                        nodes: vec![
                            Element::Text("Title".to_string()),
                            Element::Text("Line".to_string()),
                        ],
                    }),
                    Element::Macro(MacroNode {
                        mdoc_macro: Macro::I,
                        nodes: vec![
                            Element::Text("John".to_string()),
                            Element::Text("Doe".to_string()),
                        ],
                    }),
                    Element::Macro(MacroNode {
                        mdoc_macro: Macro::J,
                        nodes: vec![
                            Element::Text("Journal".to_string()),
                            Element::Text("Name".to_string()),
                            Element::Text("Line".to_string()),
                        ],
                    }),
                    Element::Macro(MacroNode {
                        mdoc_macro: Macro::R,
                        nodes: vec![
                            Element::Text("Technical".to_string()),
                            Element::Text("report".to_string()),
                            Element::Text("No.".to_string()),
                            Element::Text("1".to_string()),
                        ],
                    }),
                    Element::Macro(MacroNode {
                        mdoc_macro: Macro::N,
                        nodes: vec![
                            Element::Text("Issue".to_string()),
                            Element::Text("No.".to_string()),
                            Element::Text("1".to_string()),
                        ],
                    }),
                    Element::Macro(MacroNode {
                        mdoc_macro: Macro::V,
                        nodes: vec![
                            Element::Text("Volume".to_string()),
                            Element::Text("No.".to_string()),
                            Element::Text("1".to_string()),
                        ],
                    }),
                    Element::Macro(MacroNode {
                        mdoc_macro: Macro::U,
                        nodes: vec![Element::Text("protocol://path".to_string())],
                    }),
                    Element::Macro(MacroNode {
                        mdoc_macro: Macro::P,
                        nodes: vec![
                            Element::Text("pp.".to_string()),
                            Element::Text("1-100".to_string()),
                        ],
                    }),
                    Element::Macro(MacroNode {
                        mdoc_macro: Macro::Q,
                        nodes: vec![
                            Element::Text("John".to_string()),
                            Element::Text("Doe".to_string()),
                        ],
                    }),
                    Element::Macro(MacroNode {
                        mdoc_macro: Macro::C,
                        nodes: vec![
                            Element::Text("Location".to_string()),
                            Element::Text("line".to_string()),
                        ],
                    }),
                    Element::Macro(MacroNode {
                        mdoc_macro: Macro::D,
                        nodes: vec![
                            Element::Text("January".to_string()),
                            Element::Text("1,".to_string()),
                            Element::Text("1970".to_string()),
                        ],
                    }),
                    Element::Macro(MacroNode {
                        mdoc_macro: Macro::O,
                        nodes: vec![
                            Element::Text("Optional".to_string()),
                            Element::Text("information".to_string()),
                        ],
                    }),
                ],
            })];

            let mdoc = MdocParser::parse_mdoc(input).unwrap();
            assert_eq!(mdoc.elements, elements);
        }

        // .So -----------------------------------------------------------

        #[test]
        fn so() {
            let input = r#".So
Line1
Line2
.Sc
.So El1 El2 El3 Sc
.So
arg Sc
.Sc
.So
Line
.Sc
"#;
            let elements = vec![
                Element::Macro(MacroNode {
                    mdoc_macro: Macro::So,
                    nodes: vec![
                        Element::Text("Line1".to_string()),
                        Element::Text("Line2".to_string()),
                    ],
                }),
                Element::Macro(MacroNode {
                    mdoc_macro: Macro::So,
                    nodes: vec![
                        Element::Text("El1".to_string()),
                        Element::Text("El2".to_string()),
                        Element::Text("El3".to_string()),
                    ],
                }),
                Element::Macro(MacroNode {
                    mdoc_macro: Macro::So,
                    nodes: vec![Element::Text("arg Sc".to_string())],
                }),
                Element::Macro(MacroNode {
                    mdoc_macro: Macro::So,
                    nodes: vec![Element::Text("Line".to_string())],
                }),
            ];

            let mdoc = MdocParser::parse_mdoc(input).unwrap();
            assert_eq!(mdoc.elements, elements);
        }

        #[test]
        fn so_no_args() {
            let input = r#".So Sc
.So
.Sc"#;
            let elements = vec![
                Element::Macro(MacroNode {
                    mdoc_macro: Macro::So,
                    nodes: vec![],
                }),
                Element::Macro(MacroNode {
                    mdoc_macro: Macro::So,
                    nodes: vec![],
                }),
            ];

            let mdoc = MdocParser::parse_mdoc(input).unwrap();
            assert_eq!(mdoc.elements, elements);
        }

        #[test]
        fn so_parsed() {
            let input = r#".So
.Ad addr
.Sc
.So Dv CONSTANT
.Sc
.So
Line
.Sc
"#;
            let elements = vec![
                Element::Macro(MacroNode {
                    mdoc_macro: Macro::So,
                    nodes: vec![Element::Macro(MacroNode {
                        mdoc_macro: Macro::Ad,
                        nodes: vec![Element::Text("addr".to_string())],
                    })],
                }),
                Element::Macro(MacroNode {
                    mdoc_macro: Macro::So,
                    nodes: vec![Element::Macro(MacroNode {
                        mdoc_macro: Macro::Dv,
                        nodes: vec![Element::Text("CONSTANT".to_string())],
                    })],
                }),
                Element::Macro(MacroNode {
                    mdoc_macro: Macro::So,
                    nodes: vec![Element::Text("Line".to_string())],
                }),
            ];

            let mdoc = MdocParser::parse_mdoc(input).unwrap();
            assert_eq!(mdoc.elements, elements);
        }

        #[test]
        fn so_called() {
            let input = r#".Ao
.So
.Ad addr
.Sc
.So Dv CONSTANT
.Sc
.So
Line
.Sc
.Ac
"#;
            let elements = vec![Element::Macro(MacroNode {
                mdoc_macro: Macro::Ao,
                nodes: vec![
                    Element::Macro(MacroNode {
                        mdoc_macro: Macro::So,
                        nodes: vec![Element::Macro(MacroNode {
                            mdoc_macro: Macro::Ad,
                            nodes: vec![Element::Text("addr".to_string())],
                        })],
                    }),
                    Element::Macro(MacroNode {
                        mdoc_macro: Macro::So,
                        nodes: vec![Element::Macro(MacroNode {
                            mdoc_macro: Macro::Dv,
                            nodes: vec![Element::Text("CONSTANT".to_string())],
                        })],
                    }),
                    Element::Macro(MacroNode {
                        mdoc_macro: Macro::So,
                        nodes: vec![Element::Text("Line".to_string())],
                    }),
                ],
            })];

            let mdoc = MdocParser::parse_mdoc(input).unwrap();
            assert_eq!(mdoc.elements, elements);
        }

        // .Xo -----------------------------------------------------------

        #[test]
        fn xo() {
            let input = r#".Xo
Line1
Line2
.Xc
.Xo El1 El2 El3 Xc
.Xo
arg Xc
.Xc
.Xo
Line
.Xc
"#;
            let elements = vec![
                Element::Macro(MacroNode {
                    mdoc_macro: Macro::Xo,
                    nodes: vec![
                        Element::Text("Line1".to_string()),
                        Element::Text("Line2".to_string()),
                    ],
                }),
                Element::Macro(MacroNode {
                    mdoc_macro: Macro::Xo,
                    nodes: vec![
                        Element::Text("El1".to_string()),
                        Element::Text("El2".to_string()),
                        Element::Text("El3".to_string()),
                    ],
                }),
                Element::Macro(MacroNode {
                    mdoc_macro: Macro::Xo,
                    nodes: vec![Element::Text("arg Xc".to_string())],
                }),
                Element::Macro(MacroNode {
                    mdoc_macro: Macro::Xo,
                    nodes: vec![Element::Text("Line".to_string())],
                }),
            ];

            let mdoc = MdocParser::parse_mdoc(input).unwrap();
            assert_eq!(mdoc.elements, elements);
        }

        #[test]
        fn xo_no_args() {
            let input = r#".Xo Xc
.Xo
.Xc"#;
            let elements = vec![
                Element::Macro(MacroNode {
                    mdoc_macro: Macro::Xo,
                    nodes: vec![],
                }),
                Element::Macro(MacroNode {
                    mdoc_macro: Macro::Xo,
                    nodes: vec![],
                }),
            ];

            let mdoc = MdocParser::parse_mdoc(input).unwrap();
            assert_eq!(mdoc.elements, elements);
        }

        #[test]
        fn xo_parsed() {
            let input = r#".Xo
.Ad addr
.Xc
.Xo Dv CONSTANT
.Xc
.Xo
Line
.Xc
"#;
            let elements = vec![
                Element::Macro(MacroNode {
                    mdoc_macro: Macro::Xo,
                    nodes: vec![Element::Macro(MacroNode {
                        mdoc_macro: Macro::Ad,
                        nodes: vec![Element::Text("addr".to_string())],
                    })],
                }),
                Element::Macro(MacroNode {
                    mdoc_macro: Macro::Xo,
                    nodes: vec![Element::Macro(MacroNode {
                        mdoc_macro: Macro::Dv,
                        nodes: vec![Element::Text("CONSTANT".to_string())],
                    })],
                }),
                Element::Macro(MacroNode {
                    mdoc_macro: Macro::Xo,
                    nodes: vec![Element::Text("Line".to_string())],
                }),
            ];

            let mdoc = MdocParser::parse_mdoc(input).unwrap();
            assert_eq!(mdoc.elements, elements);
        }

        #[test]
        fn xo_called() {
            let input = r#".Ao
.Xo
.Ad addr
.Xc
.Xo Dv CONSTANT
.Xc
.Xo
Line
.Xc
.Ac
"#;
            let elements = vec![Element::Macro(MacroNode {
                mdoc_macro: Macro::Ao,
                nodes: vec![
                    Element::Macro(MacroNode {
                        mdoc_macro: Macro::Xo,
                        nodes: vec![Element::Macro(MacroNode {
                            mdoc_macro: Macro::Ad,
                            nodes: vec![Element::Text("addr".to_string())],
                        })],
                    }),
                    Element::Macro(MacroNode {
                        mdoc_macro: Macro::Xo,
                        nodes: vec![Element::Macro(MacroNode {
                            mdoc_macro: Macro::Dv,
                            nodes: vec![Element::Text("CONSTANT".to_string())],
                        })],
                    }),
                    Element::Macro(MacroNode {
                        mdoc_macro: Macro::Xo,
                        nodes: vec![Element::Text("Line".to_string())],
                    }),
                ],
            })];

            let mdoc = MdocParser::parse_mdoc(input).unwrap();
            assert_eq!(mdoc.elements, elements);
        }
    }

    mod inline {
        use crate::man_util::parser::*;

        mod rs_submacros {
            use crate::man_util::parser::*;

            #[test]
            fn a() {
                let content = ".%A John Doe";
                let elements = vec![Element::Macro(MacroNode {
                    mdoc_macro: Macro::A,
                    nodes: vec![
                        Element::Text("John".to_string()),
                        Element::Text("Doe".to_string()),
                    ],
                })];

                let mdoc = MdocParser::parse_mdoc(content).unwrap();
                assert_eq!(mdoc.elements, elements);
            }

            #[test]
            fn a_with_whitespaces() {
                let content = ".%A John  \t  Doe";
                let elements = vec![Element::Macro(MacroNode {
                    mdoc_macro: Macro::A,
                    nodes: vec![
                        Element::Text("John".to_string()),
                        Element::Text("Doe".to_string()),
                    ],
                })];

                let mdoc = MdocParser::parse_mdoc(content).unwrap();
                assert_eq!(mdoc.elements, elements);
            }

            #[test]
            fn a_no_args() {
                let content = ".%A";
                let elements = vec![];

                let mdoc = MdocParser::parse_mdoc(content).unwrap();
                assert_eq!(mdoc.elements, elements);
            }

            #[test]
            fn a_not_parsed() {
                let content = ".%A John Doe Ad addr1";
                let elements = vec![Element::Macro(MacroNode {
                    mdoc_macro: Macro::A,
                    nodes: vec![
                        Element::Text("John".to_string()),
                        Element::Text("Doe".to_string()),
                        Element::Text("Ad".to_string()),
                        Element::Text("addr1".to_string()),
                    ],
                })];

                let mdoc = MdocParser::parse_mdoc(content).unwrap();
                assert_eq!(mdoc.elements, elements);
            }

            #[test]
            fn a_not_callable() {
                let content = ".Ad addr1 %A John Doe";
                let elements = vec![Element::Macro(MacroNode {
                    mdoc_macro: Macro::Ad,
                    nodes: vec![
                        Element::Text("addr1".to_string()),
                        Element::Text("%A".to_string()),
                        Element::Text("John".to_string()),
                        Element::Text("Doe".to_string()),
                    ],
                })];

                let mdoc = MdocParser::parse_mdoc(content).unwrap();
                assert_eq!(mdoc.elements, elements);
            }

            #[test]
            fn b() {
                let content = ".%B Title Line";
                let elements = vec![Element::Macro(MacroNode {
                    mdoc_macro: Macro::B,
                    nodes: vec![
                        Element::Text("Title".to_string()),
                        Element::Text("Line".to_string()),
                    ],
                })];

                let mdoc = MdocParser::parse_mdoc(content).unwrap();
                assert_eq!(mdoc.elements, elements);
            }

            #[test]
            fn b_with_whitespaces() {
                let content = ".%B Title  \t  Line\n";
                let elements = vec![Element::Macro(MacroNode {
                    mdoc_macro: Macro::B,
                    nodes: vec![
                        Element::Text("Title".to_string()),
                        Element::Text("Line".to_string()),
                    ],
                })];

                let mdoc = MdocParser::parse_mdoc(content).unwrap();
                assert_eq!(mdoc.elements, elements);
            }

            #[test]
            fn b_no_args() {
                let content = ".%B";
                let elements = vec![];

                let mdoc = MdocParser::parse_mdoc(content).unwrap();
                assert_eq!(mdoc.elements, elements);
            }

            #[test]
            fn b_not_parsed() {
                let content = ".%B Title Line Ad addr1";
                let elements = vec![Element::Macro(MacroNode {
                    mdoc_macro: Macro::B,
                    nodes: vec![
                        Element::Text("Title".to_string()),
                        Element::Text("Line".to_string()),
                        Element::Text("Ad".to_string()),
                        Element::Text("addr1".to_string()),
                    ],
                })];

                let mdoc = MdocParser::parse_mdoc(content).unwrap();
                assert_eq!(mdoc.elements, elements);
            }

            #[test]
            fn b_not_callable() {
                let content = ".Ad addr1 %B Title Line";
                let elements = vec![Element::Macro(MacroNode {
                    mdoc_macro: Macro::Ad,
                    nodes: vec![
                        Element::Text("addr1".to_string()),
                        Element::Text("%B".to_string()),
                        Element::Text("Title".to_string()),
                        Element::Text("Line".to_string()),
                    ],
                })];

                let mdoc = MdocParser::parse_mdoc(content).unwrap();
                assert_eq!(mdoc.elements, elements);
            }

            #[test]
            fn c() {
                let content = ".%C Location line";
                let elements = vec![Element::Macro(MacroNode {
                    mdoc_macro: Macro::C,
                    nodes: vec![
                        Element::Text("Location".to_string()),
                        Element::Text("line".to_string()),
                    ],
                })];

                let mdoc = MdocParser::parse_mdoc(content).unwrap();
                assert_eq!(mdoc.elements, elements);
            }

            #[test]
            fn c_with_whitespaces() {
                let content = ".%C Location  \t  Line\n";
                let elements = vec![Element::Macro(MacroNode {
                    mdoc_macro: Macro::C,
                    nodes: vec![
                        Element::Text("Location".to_string()),
                        Element::Text("Line".to_string()),
                    ],
                })];

                let mdoc = MdocParser::parse_mdoc(content).unwrap();
                assert_eq!(mdoc.elements, elements);
            }

            #[test]
            fn c_no_args() {
                let content = ".%C";
                let elements = vec![];

                let mdoc = MdocParser::parse_mdoc(content).unwrap();
                assert_eq!(mdoc.elements, elements);
            }

            #[test]
            fn c_not_parsed() {
                let content = ".%C Location Line Ad addr1";
                let elements = vec![Element::Macro(MacroNode {
                    mdoc_macro: Macro::C,
                    nodes: vec![
                        Element::Text("Location".to_string()),
                        Element::Text("Line".to_string()),
                        Element::Text("Ad".to_string()),
                        Element::Text("addr1".to_string()),
                    ],
                })];

                let mdoc = MdocParser::parse_mdoc(content).unwrap();
                assert_eq!(mdoc.elements, elements);
            }

            #[test]
            fn c_not_callable() {
                let content = ".Ad addr1 %C Location Line";
                let elements = vec![Element::Macro(MacroNode {
                    mdoc_macro: Macro::Ad,
                    nodes: vec![
                        Element::Text("addr1".to_string()),
                        Element::Text("%C".to_string()),
                        Element::Text("Location".to_string()),
                        Element::Text("Line".to_string()),
                    ],
                })];

                let mdoc = MdocParser::parse_mdoc(content).unwrap();
                assert_eq!(mdoc.elements, elements);
            }

            #[test]
            fn d() {
                let content = ".%D January 1, 1970";
                let elements = vec![Element::Macro(MacroNode {
                    mdoc_macro: Macro::D,
                    nodes: vec![
                        Element::Text("January".to_string()),
                        Element::Text("1,".to_string()),
                        Element::Text("1970".to_string()),
                    ],
                })];

                let mdoc = MdocParser::parse_mdoc(content).unwrap();
                assert_eq!(mdoc.elements, elements);
            }

            #[test]
            fn d_with_whitespaces() {
                let content = ".%D January  \t  1,  \t  1970\n";
                let elements = vec![Element::Macro(MacroNode {
                    mdoc_macro: Macro::D,
                    nodes: vec![
                        Element::Text("January".to_string()),
                        Element::Text("1,".to_string()),
                        Element::Text("1970".to_string()),
                    ],
                })];

                let mdoc = MdocParser::parse_mdoc(content).unwrap();
                assert_eq!(mdoc.elements, elements);
            }

            #[test]
            fn d_no_month_day() {
                let content = ".%D 1970";
                let elements = vec![Element::Macro(MacroNode {
                    mdoc_macro: Macro::D,
                    nodes: vec![Element::Text("1970".to_string())],
                })];

                let mdoc = MdocParser::parse_mdoc(content).unwrap();
                assert_eq!(mdoc.elements, elements);
            }

            #[test]
            fn d_no_args() {
                let content = ".%D";
                let elements = vec![];

                let mdoc = MdocParser::parse_mdoc(content).unwrap();
                assert_eq!(mdoc.elements, elements);
            }

            #[test]
            fn d_not_parsed() {
                let input = ".%D Ad 1, 1970";
                let elements = vec![Element::Macro(MacroNode {
                    mdoc_macro: Macro::D,
                    nodes: vec![
                        Element::Text("Ad".to_string()),
                        Element::Text("1,".to_string()),
                        Element::Text("1970".to_string()),
                    ],
                })];

                let mdoc = MdocParser::parse_mdoc(input).unwrap();
                assert_eq!(mdoc.elements, elements);
            }

            #[test]
            fn d_not_callable() {
                let content = ".Ad addr1 %D January 1, 1970";
                let elements = vec![Element::Macro(MacroNode {
                    mdoc_macro: Macro::Ad,
                    nodes: vec![
                        Element::Text("addr1".to_string()),
                        Element::Text("%D".to_string()),
                        Element::Text("January".to_string()),
                        Element::Text("1,".to_string()),
                        Element::Text("1970".to_string()),
                    ],
                })];

                let mdoc = MdocParser::parse_mdoc(content).unwrap();
                assert_eq!(mdoc.elements, elements);
            }

            #[test]
            fn i() {
                let content = ".%I John Doe";
                let elements = vec![Element::Macro(MacroNode {
                    mdoc_macro: Macro::I,
                    nodes: vec![
                        Element::Text("John".to_string()),
                        Element::Text("Doe".to_string()),
                    ],
                })];

                let mdoc = MdocParser::parse_mdoc(content).unwrap();
                assert_eq!(mdoc.elements, elements);
            }

            #[test]
            fn i_with_whitespaces() {
                let content = ".%I John  \t  Doe\n";
                let elements = vec![Element::Macro(MacroNode {
                    mdoc_macro: Macro::I,
                    nodes: vec![
                        Element::Text("John".to_string()),
                        Element::Text("Doe".to_string()),
                    ],
                })];

                let mdoc = MdocParser::parse_mdoc(content).unwrap();
                assert_eq!(mdoc.elements, elements);
            }

            #[test]
            fn i_no_args() {
                let content = ".%I";
                let elements = vec![];

                let mdoc = MdocParser::parse_mdoc(content).unwrap();
                assert_eq!(mdoc.elements, elements);
            }

            #[test]
            fn i_not_parsed() {
                let content = ".%I John Doe Ad addr1";
                let elements = vec![Element::Macro(MacroNode {
                    mdoc_macro: Macro::I,
                    nodes: vec![
                        Element::Text("John".to_string()),
                        Element::Text("Doe".to_string()),
                        Element::Text("Ad".to_string()),
                        Element::Text("addr1".to_string()),
                    ],
                })];

                let mdoc = MdocParser::parse_mdoc(content).unwrap();
                assert_eq!(mdoc.elements, elements);
            }

            #[test]
            fn i_not_callable() {
                let content = ".Ad addr1 %I John Doe";
                let elements = vec![Element::Macro(MacroNode {
                    mdoc_macro: Macro::Ad,
                    nodes: vec![
                        Element::Text("addr1".to_string()),
                        Element::Text("%I".to_string()),
                        Element::Text("John".to_string()),
                        Element::Text("Doe".to_string()),
                    ],
                })];

                let mdoc = MdocParser::parse_mdoc(content).unwrap();
                assert_eq!(mdoc.elements, elements);
            }

            #[test]
            fn j() {
                let content = ".%J Journal Name Line";
                let elements = vec![Element::Macro(MacroNode {
                    mdoc_macro: Macro::J,
                    nodes: vec![
                        Element::Text("Journal".to_string()),
                        Element::Text("Name".to_string()),
                        Element::Text("Line".to_string()),
                    ],
                })];

                let mdoc = MdocParser::parse_mdoc(content).unwrap();
                assert_eq!(mdoc.elements, elements);
            }

            #[test]
            fn j_with_whitespaces() {
                let content = ".%J Journal  \t  Name  \t  Line\n";
                let elements = vec![Element::Macro(MacroNode {
                    mdoc_macro: Macro::J,
                    nodes: vec![
                        Element::Text("Journal".to_string()),
                        Element::Text("Name".to_string()),
                        Element::Text("Line".to_string()),
                    ],
                })];

                let mdoc = MdocParser::parse_mdoc(content).unwrap();
                assert_eq!(mdoc.elements, elements);
            }

            #[test]
            fn j_no_args() {
                let content = ".%J";
                let elements = vec![];

                let mdoc = MdocParser::parse_mdoc(content).unwrap();
                assert_eq!(mdoc.elements, elements);
            }

            #[test]
            fn j_not_parsed() {
                let content = ".%J Journal Name Ad addr1";
                let elements = vec![Element::Macro(MacroNode {
                    mdoc_macro: Macro::J,
                    nodes: vec![
                        Element::Text("Journal".to_string()),
                        Element::Text("Name".to_string()),
                        Element::Text("Ad".to_string()),
                        Element::Text("addr1".to_string()),
                    ],
                })];

                let mdoc = MdocParser::parse_mdoc(content).unwrap();
                assert_eq!(mdoc.elements, elements);
            }

            #[test]
            fn j_not_callable() {
                let content = ".Ad addr1 %J Journal Name";
                let elements = vec![Element::Macro(MacroNode {
                    mdoc_macro: Macro::Ad,
                    nodes: vec![
                        Element::Text("addr1".to_string()),
                        Element::Text("%J".to_string()),
                        Element::Text("Journal".to_string()),
                        Element::Text("Name".to_string()),
                    ],
                })];

                let mdoc = MdocParser::parse_mdoc(content).unwrap();
                assert_eq!(mdoc.elements, elements);
            }

            #[test]
            fn n() {
                let content = ".%N Issue No. 1";
                let elements = vec![Element::Macro(MacroNode {
                    mdoc_macro: Macro::N,
                    nodes: vec![
                        Element::Text("Issue".to_string()),
                        Element::Text("No.".to_string()),
                        Element::Text("1".to_string()),
                    ],
                })];

                let mdoc = MdocParser::parse_mdoc(content).unwrap();
                assert_eq!(mdoc.elements, elements);
            }

            #[test]
            fn n_with_whitespaces() {
                let content = ".%N Issue  \t  No.  \t  1\n";
                let elements = vec![Element::Macro(MacroNode {
                    mdoc_macro: Macro::N,
                    nodes: vec![
                        Element::Text("Issue".to_string()),
                        Element::Text("No.".to_string()),
                        Element::Text("1".to_string()),
                    ],
                })];

                let mdoc = MdocParser::parse_mdoc(content).unwrap();
                assert_eq!(mdoc.elements, elements);
            }

            #[test]
            fn n_no_args() {
                let content = ".%N";
                let elements = vec![];

                let mdoc = MdocParser::parse_mdoc(content).unwrap();
                assert_eq!(mdoc.elements, elements);
            }

            #[test]
            fn n_not_parsed() {
                let content = ".%N Issue No. 1 Ad addr1";
                let elements = vec![Element::Macro(MacroNode {
                    mdoc_macro: Macro::N,
                    nodes: vec![
                        Element::Text("Issue".to_string()),
                        Element::Text("No.".to_string()),
                        Element::Text("1".to_string()),
                        Element::Text("Ad".to_string()),
                        Element::Text("addr1".to_string()),
                    ],
                })];

                let mdoc = MdocParser::parse_mdoc(content).unwrap();
                assert_eq!(mdoc.elements, elements);
            }

            #[test]
            fn n_not_callable() {
                let content = ".Ad addr1 %N Issue No. 1";
                let elements = vec![Element::Macro(MacroNode {
                    mdoc_macro: Macro::Ad,
                    nodes: vec![
                        Element::Text("addr1".to_string()),
                        Element::Text("%N".to_string()),
                        Element::Text("Issue".to_string()),
                        Element::Text("No.".to_string()),
                        Element::Text("1".to_string()),
                    ],
                })];

                let mdoc = MdocParser::parse_mdoc(content).unwrap();
                assert_eq!(mdoc.elements, elements);
            }

            #[test]
            fn o() {
                let content = ".%O Optional information line";
                let elements = vec![Element::Macro(MacroNode {
                    mdoc_macro: Macro::O,
                    nodes: vec![
                        Element::Text("Optional".to_string()),
                        Element::Text("information".to_string()),
                        Element::Text("line".to_string()),
                    ],
                })];

                let mdoc = MdocParser::parse_mdoc(content).unwrap();
                assert_eq!(mdoc.elements, elements);
            }

            #[test]
            fn o_with_whitespaces() {
                let content = ".%O Optional  \t  information  \t  line\n";
                let elements = vec![Element::Macro(MacroNode {
                    mdoc_macro: Macro::O,
                    nodes: vec![
                        Element::Text("Optional".to_string()),
                        Element::Text("information".to_string()),
                        Element::Text("line".to_string()),
                    ],
                })];

                let mdoc = MdocParser::parse_mdoc(content).unwrap();
                assert_eq!(mdoc.elements, elements);
            }

            #[test]
            fn o_no_args() {
                let content = ".%O";
                let elements = vec![];

                let mdoc = MdocParser::parse_mdoc(content).unwrap();
                assert_eq!(mdoc.elements, elements);
            }

            #[test]
            fn o_not_parsed() {
                let content = ".%O Optional information Ad addr1";
                let elements = vec![Element::Macro(MacroNode {
                    mdoc_macro: Macro::O,
                    nodes: vec![
                        Element::Text("Optional".to_string()),
                        Element::Text("information".to_string()),
                        Element::Text("Ad".to_string()),
                        Element::Text("addr1".to_string()),
                    ],
                })];

                let mdoc = MdocParser::parse_mdoc(content).unwrap();
                assert_eq!(mdoc.elements, elements);
            }

            #[test]
            fn o_not_callable() {
                let content = ".Ad addr1 %O Optional information";
                let elements = vec![Element::Macro(MacroNode {
                    mdoc_macro: Macro::Ad,
                    nodes: vec![
                        Element::Text("addr1".to_string()),
                        Element::Text("%O".to_string()),
                        Element::Text("Optional".to_string()),
                        Element::Text("information".to_string()),
                    ],
                })];

                let mdoc = MdocParser::parse_mdoc(content).unwrap();
                assert_eq!(mdoc.elements, elements);
            }

            #[test]
            fn p() {
                let content = ".%P pp. 1-100";
                let elements = vec![Element::Macro(MacroNode {
                    mdoc_macro: Macro::P,
                    nodes: vec![
                        Element::Text("pp.".to_string()),
                        Element::Text("1-100".to_string()),
                    ],
                })];

                let mdoc = MdocParser::parse_mdoc(content).unwrap();
                assert_eq!(mdoc.elements, elements);
            }

            #[test]
            fn p_with_whitespaces() {
                let content = ".%P pp.  \t  1-100\n";
                let elements = vec![Element::Macro(MacroNode {
                    mdoc_macro: Macro::P,
                    nodes: vec![
                        Element::Text("pp.".to_string()),
                        Element::Text("1-100".to_string()),
                    ],
                })];

                let mdoc = MdocParser::parse_mdoc(content).unwrap();
                assert_eq!(mdoc.elements, elements);
            }

            #[test]
            fn p_no_args() {
                let content = ".%P";
                let elements = vec![];

                let mdoc = MdocParser::parse_mdoc(content).unwrap();
                assert_eq!(mdoc.elements, elements);
            }

            #[test]
            fn p_not_parsed() {
                let content = ".%P pp. 1-100 Ad addr1";
                let elements = vec![Element::Macro(MacroNode {
                    mdoc_macro: Macro::P,
                    nodes: vec![
                        Element::Text("pp.".to_string()),
                        Element::Text("1-100".to_string()),
                        Element::Text("Ad".to_string()),
                        Element::Text("addr1".to_string()),
                    ],
                })];

                let mdoc = MdocParser::parse_mdoc(content).unwrap();
                assert_eq!(mdoc.elements, elements);
            }

            #[test]
            fn p_not_callable() {
                let content = ".Ad addr1 %P pp. 1-100";
                let elements = vec![Element::Macro(MacroNode {
                    mdoc_macro: Macro::Ad,
                    nodes: vec![
                        Element::Text("addr1".to_string()),
                        Element::Text("%P".to_string()),
                        Element::Text("pp.".to_string()),
                        Element::Text("1-100".to_string()),
                    ],
                })];

                let mdoc = MdocParser::parse_mdoc(content).unwrap();
                assert_eq!(mdoc.elements, elements);
            }

            #[test]
            fn q() {
                let content = ".%Q John Doe";
                let elements = vec![Element::Macro(MacroNode {
                    mdoc_macro: Macro::Q,
                    nodes: vec![
                        Element::Text("John".to_string()),
                        Element::Text("Doe".to_string()),
                    ],
                })];

                let mdoc = MdocParser::parse_mdoc(content).unwrap();
                assert_eq!(mdoc.elements, elements);
            }

            #[test]
            fn q_with_whitespaces() {
                let content = ".%Q John  \t  Doe\n";
                let elements = vec![Element::Macro(MacroNode {
                    mdoc_macro: Macro::Q,
                    nodes: vec![
                        Element::Text("John".to_string()),
                        Element::Text("Doe".to_string()),
                    ],
                })];

                let mdoc = MdocParser::parse_mdoc(content).unwrap();
                assert_eq!(mdoc.elements, elements);
            }

            #[test]
            fn q_no_args() {
                let content = ".%Q";
                let elements = vec![];

                let mdoc = MdocParser::parse_mdoc(content).unwrap();
                assert_eq!(mdoc.elements, elements);
            }

            #[test]
            fn q_not_parsed() {
                let content = ".%Q John Doe Ad addr1";
                let elements = vec![Element::Macro(MacroNode {
                    mdoc_macro: Macro::Q,
                    nodes: vec![
                        Element::Text("John".to_string()),
                        Element::Text("Doe".to_string()),
                        Element::Text("Ad".to_string()),
                        Element::Text("addr1".to_string()),
                    ],
                })];

                let mdoc = MdocParser::parse_mdoc(content).unwrap();
                assert_eq!(mdoc.elements, elements);
            }

            #[test]
            fn q_not_callable() {
                let content = ".Ad addr1 %Q John Doe";
                let elements = vec![Element::Macro(MacroNode {
                    mdoc_macro: Macro::Ad,
                    nodes: vec![
                        Element::Text("addr1".to_string()),
                        Element::Text("%Q".to_string()),
                        Element::Text("John".to_string()),
                        Element::Text("Doe".to_string()),
                    ],
                })];

                let mdoc = MdocParser::parse_mdoc(content).unwrap();
                assert_eq!(mdoc.elements, elements);
            }

            #[test]
            fn r() {
                let content = ".%R Technical report No. 1";
                let elements = vec![Element::Macro(MacroNode {
                    mdoc_macro: Macro::R,
                    nodes: vec![
                        Element::Text("Technical".to_string()),
                        Element::Text("report".to_string()),
                        Element::Text("No.".to_string()),
                        Element::Text("1".to_string()),
                    ],
                })];

                let mdoc = MdocParser::parse_mdoc(content).unwrap();
                assert_eq!(mdoc.elements, elements);
            }

            #[test]
            fn r_with_whitespaces() {
                let content = ".%R Technical  \t  report  \t  No.  \t  1\n";
                let elements = vec![Element::Macro(MacroNode {
                    mdoc_macro: Macro::R,
                    nodes: vec![
                        Element::Text("Technical".to_string()),
                        Element::Text("report".to_string()),
                        Element::Text("No.".to_string()),
                        Element::Text("1".to_string()),
                    ],
                })];

                let mdoc = MdocParser::parse_mdoc(content).unwrap();
                assert_eq!(mdoc.elements, elements);
            }

            #[test]
            fn r_no_args() {
                let content = ".%R";
                let elements = vec![];

                let mdoc = MdocParser::parse_mdoc(content).unwrap();
                assert_eq!(mdoc.elements, elements);
            }

            #[test]
            fn r_not_parsed() {
                let content = ".%R Technical report Ad addr1";
                let elements = vec![Element::Macro(MacroNode {
                    mdoc_macro: Macro::R,
                    nodes: vec![
                        Element::Text("Technical".to_string()),
                        Element::Text("report".to_string()),
                        Element::Text("Ad".to_string()),
                        Element::Text("addr1".to_string()),
                    ],
                })];

                let mdoc = MdocParser::parse_mdoc(content).unwrap();
                assert_eq!(mdoc.elements, elements);
            }

            #[test]
            fn r_not_callable() {
                let content = ".Ad addr1 %R Technical report";
                let elements = vec![Element::Macro(MacroNode {
                    mdoc_macro: Macro::Ad,
                    nodes: vec![
                        Element::Text("addr1".to_string()),
                        Element::Text("%R".to_string()),
                        Element::Text("Technical".to_string()),
                        Element::Text("report".to_string()),
                    ],
                })];

                let mdoc = MdocParser::parse_mdoc(content).unwrap();
                assert_eq!(mdoc.elements, elements);
            }

            #[test]
            fn t() {
                let content = ".%T Article title line";
                let elements = vec![Element::Macro(MacroNode {
                    mdoc_macro: Macro::T,
                    nodes: vec![
                        Element::Text("Article".to_string()),
                        Element::Text("title".to_string()),
                        Element::Text("line".to_string()),
                    ],
                })];

                let mdoc = MdocParser::parse_mdoc(content).unwrap();
                assert_eq!(mdoc.elements, elements);
            }

            #[test]
            fn t_with_whitespaces() {
                let content = ".%T Article  \t  title  \t  line\n";
                let elements = vec![Element::Macro(MacroNode {
                    mdoc_macro: Macro::T,
                    nodes: vec![
                        Element::Text("Article".to_string()),
                        Element::Text("title".to_string()),
                        Element::Text("line".to_string()),
                    ],
                })];

                let mdoc = MdocParser::parse_mdoc(content).unwrap();
                assert_eq!(mdoc.elements, elements);
            }

            #[test]
            fn t_no_args() {
                let content = ".%T";
                let elements = vec![];

                let mdoc = MdocParser::parse_mdoc(content).unwrap();
                assert_eq!(mdoc.elements, elements);
            }

            #[test]
            fn t_not_parsed() {
                let content = ".%T Article title Ad addr1";
                let elements = vec![Element::Macro(MacroNode {
                    mdoc_macro: Macro::T,
                    nodes: vec![
                        Element::Text("Article".to_string()),
                        Element::Text("title".to_string()),
                        Element::Text("Ad".to_string()),
                        Element::Text("addr1".to_string()),
                    ],
                })];

                let mdoc = MdocParser::parse_mdoc(content).unwrap();
                assert_eq!(mdoc.elements, elements);
            }

            #[test]
            fn t_not_callable() {
                let content = ".Ad addr1 %T Article title";
                let elements = vec![Element::Macro(MacroNode {
                    mdoc_macro: Macro::Ad,
                    nodes: vec![
                        Element::Text("addr1".to_string()),
                        Element::Text("%T".to_string()),
                        Element::Text("Article".to_string()),
                        Element::Text("title".to_string()),
                    ],
                })];

                let mdoc = MdocParser::parse_mdoc(content).unwrap();
                assert_eq!(mdoc.elements, elements);
            }

            #[test]
            fn u() {
                let content = ".%U protocol://path";
                let elements = vec![Element::Macro(MacroNode {
                    mdoc_macro: Macro::U,
                    nodes: vec![Element::Text("protocol://path".to_string())],
                })];

                let mdoc = MdocParser::parse_mdoc(content).unwrap();
                assert_eq!(mdoc.elements, elements);
            }

            #[test]
            fn u_no_args() {
                let content = ".%U";
                let elements = vec![];

                let mdoc = MdocParser::parse_mdoc(content).unwrap();
                assert_eq!(mdoc.elements, elements);
            }

            #[test]
            fn u_not_parsed() {
                let content = ".%U Ad addr1";

                let elements = vec![Element::Macro(MacroNode {
                    mdoc_macro: Macro::U,
                    nodes: vec![
                        Element::Text("Ad".to_string()),
                        Element::Text("addr1".to_string()),
                    ],
                })];

                let mdoc = MdocParser::parse_mdoc(content).unwrap();
                assert_eq!(mdoc.elements, elements);
            }

            #[test]
            fn u_not_callable() {
                let content = ".Ad addr1 %U protocol://path";
                let elements = vec![Element::Macro(MacroNode {
                    mdoc_macro: Macro::Ad,
                    nodes: vec![
                        Element::Text("addr1".to_string()),
                        Element::Text("%U".to_string()),
                        Element::Text("protocol://path".to_string()),
                    ],
                })];

                let mdoc = MdocParser::parse_mdoc(content).unwrap();
                assert_eq!(mdoc.elements, elements);
            }

            #[test]
            fn v() {
                let content = ".%V Volume No. 1";
                let elements = vec![Element::Macro(MacroNode {
                    mdoc_macro: Macro::V,
                    nodes: vec![
                        Element::Text("Volume".to_string()),
                        Element::Text("No.".to_string()),
                        Element::Text("1".to_string()),
                    ],
                })];

                let mdoc = MdocParser::parse_mdoc(content).unwrap();
                assert_eq!(mdoc.elements, elements);
            }

            #[test]
            fn v_with_whitespaces() {
                let content = ".%V Volume  \t  No.  \t  1\n";
                let elements = vec![Element::Macro(MacroNode {
                    mdoc_macro: Macro::V,
                    nodes: vec![
                        Element::Text("Volume".to_string()),
                        Element::Text("No.".to_string()),
                        Element::Text("1".to_string()),
                    ],
                })];

                let mdoc = MdocParser::parse_mdoc(content).unwrap();
                assert_eq!(mdoc.elements, elements);
            }

            #[test]
            fn v_no_args() {
                let content = ".%V";
                let elements = vec![];

                let mdoc = MdocParser::parse_mdoc(content).unwrap();
                assert_eq!(mdoc.elements, elements);
            }

            #[test]
            fn v_not_parsed() {
                let content = ".%V Volume No. 1 Ad addr1";
                let elements = vec![Element::Macro(MacroNode {
                    mdoc_macro: Macro::V,
                    nodes: vec![
                        Element::Text("Volume".to_string()),
                        Element::Text("No.".to_string()),
                        Element::Text("1".to_string()),
                        Element::Text("Ad".to_string()),
                        Element::Text("addr1".to_string()),
                    ],
                })];

                let mdoc = MdocParser::parse_mdoc(content).unwrap();
                assert_eq!(mdoc.elements, elements);
            }

            #[test]
            fn v_not_callable() {
                let content = ".Ad addr1 %V Volume No. 1";
                let elements = vec![Element::Macro(MacroNode {
                    mdoc_macro: Macro::Ad,
                    nodes: vec![
                        Element::Text("addr1".to_string()),
                        Element::Text("%V".to_string()),
                        Element::Text("Volume".to_string()),
                        Element::Text("No.".to_string()),
                        Element::Text("1".to_string()),
                    ],
                })];

                let mdoc = MdocParser::parse_mdoc(content).unwrap();
                assert_eq!(mdoc.elements, elements);
            }
        }

        mod text_production {
            use std::collections::HashMap;

            use crate::man_util::parser::*;

            #[test]
            fn at() {
                let mut at_types: HashMap<&str, AtType> = Default::default();
                at_types.insert("", AtType::General);
                at_types.insert("v1", AtType::Version("1".to_string()));
                at_types.insert("v2", AtType::Version("2".to_string()));
                at_types.insert("v3", AtType::Version("3".to_string()));
                at_types.insert("v4", AtType::Version("4".to_string()));
                at_types.insert("v5", AtType::Version("5".to_string()));
                at_types.insert("v6", AtType::Version("6".to_string()));
                at_types.insert("v7", AtType::Version("7".to_string()));
                at_types.insert("32v", AtType::V32);
                at_types.insert("III", AtType::SystemIII);
                at_types.insert("V", AtType::SystemV(None));
                at_types.insert("V.1", AtType::SystemV(Some("1".to_string())));
                at_types.insert("V.2", AtType::SystemV(Some("2".to_string())));
                at_types.insert("V.3", AtType::SystemV(Some("3".to_string())));
                at_types.insert("V.4", AtType::SystemV(Some("4".to_string())));

                for (str_type, enum_type) in at_types {
                    let content = format!(".At {str_type}");
                    let elements = vec![Element::Macro(MacroNode {
                        mdoc_macro: Macro::At,
                        nodes: vec![Element::Text(enum_type.to_string())],
                    })];

                    let mdoc = MdocParser::parse_mdoc(&content).unwrap();
                    assert_eq!(mdoc.elements, elements, "At type: {str_type}");
                }
            }

            #[test]
            fn at_other_text_values() {
                let at_args = vec![
                    "v0".to_string(),
                    "v8".to_string(),
                    "V.0".to_string(),
                    "V.5".to_string(),
                    "word".to_string(),
                ];

                for arg in at_args {
                    let content = format!(".At {arg} word\n");
                    let elements = vec![
                        Element::Macro(MacroNode {
                            mdoc_macro: Macro::At,
                            nodes: vec![
                                Element::Text(AtType::General.to_string()),
                                Element::Text(arg.clone()),
                                Element::Text("word".to_string()),
                            ],
                        })
                    ];

                    let mdoc = MdocParser::parse_mdoc(&content).unwrap();
                    assert_eq!(mdoc.elements, elements, "At type: {arg}");
                }
            }

            #[test]
            fn at_parsed() {
                let content = ".At v1 Ad addr1";
                let elements = vec![
                    Element::Macro(MacroNode {
                        mdoc_macro: Macro::At,
                        nodes: vec![Element::Text(AtType::Version("1".to_string()).to_string())],
                    }),
                    Element::Macro(MacroNode {
                        mdoc_macro: Macro::Ad,
                        nodes: vec![Element::Text("addr1".to_string())],
                    }),
                ];

                let mdoc = MdocParser::parse_mdoc(content).unwrap();
                assert_eq!(mdoc.elements, elements);
            }

            #[test]
            fn at_callable() {
                let content = ".Ad addr1 At v1 word\n";
                let elements = vec![
                    Element::Macro(MacroNode {
                        mdoc_macro: Macro::Ad,
                        nodes: vec![Element::Text("addr1".to_string())],
                    }),
                    Element::Macro(MacroNode {
                        mdoc_macro: Macro::At,
                        nodes: vec![
                            Element::Text(AtType::Version(1.to_string()).to_string()),
                            Element::Text("word".to_string())
                        ],
                    })
                ];

                let mdoc = MdocParser::parse_mdoc(content).unwrap();
                assert_eq!(mdoc.elements, elements);
            }

            #[test]
            fn at_with_delimiters() {
                let input = r#".At ( v1 )
.At ( v2
.At v3 )
.At , v1
"#;
                let elements = vec![
                    Element::Macro(MacroNode {
                        mdoc_macro: Macro::At,
                        nodes: vec![
                            Element::Text("(".to_string()),
                            Element::Text(AtType::Version("1".to_string()).to_string()),
                            Element::Text(")".to_string()),
                        ],
                    }),
                    Element::Macro(MacroNode {
                        mdoc_macro: Macro::At,
                        nodes: vec![
                            Element::Text("(".to_string()),
                            Element::Text(AtType::Version("2".to_string()).to_string()),
                        ],
                    }),
                    Element::Macro(MacroNode {
                        mdoc_macro: Macro::At,
                        nodes: vec![
                            Element::Text(AtType::Version("3".to_string()).to_string()),
                            Element::Text(")".to_string()),
                        ],
                    }),
                    Element::Macro(MacroNode {
                        mdoc_macro: Macro::At,
                        nodes: vec![
                            Element::Text(AtType::default().to_string()),
                            Element::Text(",".to_string()),
                            Element::Text("v1".to_string()),
                        ],
                    }),
                ];

                let mdoc = MdocParser::parse_mdoc(input).unwrap();
                assert_eq!(mdoc.elements, elements);
            }

            #[test]
            fn bsx() {
                let content = ".Bsx 1.0";
                let elements = vec![Element::Macro(MacroNode {
                    mdoc_macro: Macro::Bsx,
                    nodes: vec![Element::Text(BsxType::format("1.0"))],
                })];

                let mdoc = MdocParser::parse_mdoc(content).unwrap();
                assert_eq!(mdoc.elements, elements);
            }

            #[test]
            fn bsx_no_args() {
                let content = ".Bsx";
                let elements = vec![Element::Macro(MacroNode {
                    mdoc_macro: Macro::Bsx,
                    nodes: vec![Element::Text(BsxType::format_default())],
                })];

                let mdoc = MdocParser::parse_mdoc(content).unwrap();
                assert_eq!(mdoc.elements, elements);
            }

            #[test]
            fn bsx_parsed() {
                let content = ".Bsx 1.0 Ad addr1";
                let elements = vec![
                    Element::Macro(MacroNode {
                        mdoc_macro: Macro::Bsx,
                        nodes: vec![Element::Text(BsxType::format("1.0"))],
                    }),
                    Element::Macro(MacroNode {
                        mdoc_macro: Macro::Ad,
                        nodes: vec![Element::Text("addr1".to_string())],
                    }),
                ];

                let mdoc = MdocParser::parse_mdoc(content).unwrap();
                assert_eq!(mdoc.elements, elements);
            }

            #[test]
            fn bsx_callable() {
                let content = ".Ad addr1 Bsx 1.0";
                let elements = vec![
                    Element::Macro(MacroNode {
                        mdoc_macro: Macro::Ad,
                        nodes: vec![Element::Text("addr1".to_string())],
                    }),
                    Element::Macro(MacroNode {
                        mdoc_macro: Macro::Bsx,
                        nodes: vec![Element::Text(BsxType::format("1.0"))],
                    }),
                ];

                let mdoc = MdocParser::parse_mdoc(content).unwrap();
                assert_eq!(mdoc.elements, elements);
            }

            #[test]
            fn bsx_with_delimiters() {
                let input = r#".Bsx ( v1 )
.Bsx ( v2
.Bsx v3 )
.Bsx , v1
"#;
                let elements = vec![
                    Element::Macro(MacroNode {
                        mdoc_macro: Macro::Bsx,
                        nodes: vec![
                            Element::Text("(".to_string()),
                            Element::Text(BsxType::format("v1")),
                            Element::Text(")".to_string()),
                        ],
                    }),
                    Element::Macro(MacroNode {
                        mdoc_macro: Macro::Bsx,
                        nodes: vec![
                            Element::Text("(".to_string()),
                            Element::Text(BsxType::format("v2")),
                        ],
                    }),
                    Element::Macro(MacroNode {
                        mdoc_macro: Macro::Bsx,
                        nodes: vec![
                            Element::Text(BsxType::format("v3")),
                            Element::Text(")".to_string()),
                        ],
                    }),
                    Element::Macro(MacroNode {
                        mdoc_macro: Macro::Bsx,
                        nodes: vec![
                            Element::Text(BsxType::format_default()),
                            Element::Text(",".to_string()),
                            Element::Text("v1".to_string()),
                        ],
                    }),
                ];

                let mdoc = MdocParser::parse_mdoc(input).unwrap();
                assert_eq!(mdoc.elements, elements);
            }

            #[test]
            fn bx() {
                let mut bx_args: HashMap<&str, (&str, Option<&str>)> = Default::default();
                bx_args.insert("", ("", None));
                bx_args.insert("4.3", ("4.3", None));
                bx_args.insert("4.3 Tahoe", ("4.3", Some("Tahoe")));

                for (args, (version, variant)) in bx_args {
                    let content = format!(".Bx {args}");
                    let elements = vec![Element::Macro(MacroNode {
                        mdoc_macro: Macro::Bx,
                        nodes: vec![Element::Text(BxType::format(version, variant))],
                    })];

                    let mdoc = MdocParser::parse_mdoc(&content).unwrap();
                    assert_eq!(mdoc.elements, elements, "Bx args: {args}");
                }
            }

            #[test]
            fn bx_parsed() {
                let content = ".Bx 4.3 Tahoe Ad addr1";
                let elements = vec![
                    Element::Macro(MacroNode {
                        mdoc_macro: Macro::Bx,
                        nodes: vec![Element::Text(BxType::format("4.3", Some("Tahoe")))],
                    }),
                    Element::Macro(MacroNode {
                        mdoc_macro: Macro::Ad,
                        nodes: vec![Element::Text("addr1".to_string())],
                    }),
                ];

                let mdoc = MdocParser::parse_mdoc(content).unwrap();
                assert_eq!(mdoc.elements, elements);
            }

            #[test]
            fn bx_callable_with_arg() {
                let content = ".Ad addr1 Bx 4.3 Tahoe Example\n";
                let elements = vec![
                    Element::Macro(MacroNode {
                        mdoc_macro: Macro::Ad,
                        nodes: vec![Element::Text("addr1".to_string())],
                    }),
                    Element::Macro(MacroNode {
                        mdoc_macro: Macro::Bx,
                        nodes: vec![
                            Element::Text(BxType::format("4.3", Some("Tahoe"))),
                            Element::Text("Example".to_string()),
                        ],
                    })
                ];

                let mdoc = MdocParser::parse_mdoc(content).unwrap();
                assert_eq!(mdoc.elements, elements);
            }

            #[test]
            fn bx_callable_without_arg() {
                let content = ".Ad addr1 Bx";
                let elements = vec![
                    Element::Macro(MacroNode {
                        mdoc_macro: Macro::Ad,
                        nodes: vec![Element::Text("addr1".to_string())],
                    }),
                    Element::Macro(MacroNode {
                        mdoc_macro: Macro::Bx,
                        nodes: vec![Element::Text(BxType::format_default())],
                    }),
                ];

                let mdoc = MdocParser::parse_mdoc(content).unwrap();
                assert_eq!(mdoc.elements, elements);
            }

            #[test]
            fn bx_with_delimiters() {
                let input = r#".Bx ( v1 )
.Bx ( v2
.Bx v3 )
.Bx , v1
"#;
                let elements = vec![
                    Element::Macro(MacroNode {
                        mdoc_macro: Macro::Bx,
                        nodes: vec![
                            Element::Text("(".to_string()),
                            Element::Text(BxType::format("v1", None)),
                            Element::Text(")".to_string()),
                        ],
                    }),
                    Element::Macro(MacroNode {
                        mdoc_macro: Macro::Bx,
                        nodes: vec![
                            Element::Text("(".to_string()),
                            Element::Text(BxType::format("v2", None)),
                        ],
                    }),
                    Element::Macro(MacroNode {
                        mdoc_macro: Macro::Bx,
                        nodes: vec![
                            Element::Text(BxType::format("v3", None)),
                            Element::Text(")".to_string()),
                        ],
                    }),
                    Element::Macro(MacroNode {
                        mdoc_macro: Macro::Bx,
                        nodes: vec![
                            Element::Text(BxType::format_default()),
                            Element::Text(",".to_string()),
                            Element::Text("v1".to_string()),
                        ],
                    }),
                ];

                let mdoc = MdocParser::parse_mdoc(input).unwrap();
                assert_eq!(mdoc.elements, elements);
            }

            #[test]
            fn dx() {
                let content = ".Dx 1.0";
                let elements = vec![Element::Macro(MacroNode {
                    mdoc_macro: Macro::Dx,
                    nodes: vec![Element::Text(DxType::format("1.0"))],
                })];

                let mdoc = MdocParser::parse_mdoc(content).unwrap();
                assert_eq!(mdoc.elements, elements);
            }

            #[test]
            fn dx_no_args() {
                let content = ".Dx";
                let elements = vec![Element::Macro(MacroNode {
                    mdoc_macro: Macro::Dx,
                    nodes: vec![Element::Text(DxType::format_default())],
                })];

                let mdoc = MdocParser::parse_mdoc(content).unwrap();
                assert_eq!(mdoc.elements, elements);
            }

            #[test]
            fn dx_parsed() {
                let content = ".Dx 1.0 Ad addr1";
                let elements = vec![
                    Element::Macro(MacroNode {
                        mdoc_macro: Macro::Dx,
                        nodes: vec![Element::Text(DxType::format("1.0"))],
                    }),
                    Element::Macro(MacroNode {
                        mdoc_macro: Macro::Ad,
                        nodes: vec![Element::Text("addr1".to_string())],
                    }),
                ];

                let mdoc = MdocParser::parse_mdoc(content).unwrap();
                assert_eq!(mdoc.elements, elements);
            }

            #[test]
            fn dx_callable_with_arg() {
                let content = ".Ad addr1 Dx 1.0 text";
                let elements = vec![
                    Element::Macro(MacroNode {
                        mdoc_macro: Macro::Ad,
                        nodes: vec![Element::Text("addr1".to_string())],
                    }),
                    Element::Macro(MacroNode {
                        mdoc_macro: Macro::Dx,
                        nodes: vec![
                            Element::Text(DxType::format("1.0")),
                            Element::Text("text".to_string())
                        ],
                    })
                ];

                let mdoc = MdocParser::parse_mdoc(content).unwrap();
                assert_eq!(mdoc.elements, elements);
            }

            #[test]
            fn dx_callable_without_arg() {
                let content = ".Ad addr1 Dx";
                let elements = vec![
                    Element::Macro(MacroNode {
                        mdoc_macro: Macro::Ad,
                        nodes: vec![Element::Text("addr1".to_string())],
                    }),
                    Element::Macro(MacroNode {
                        mdoc_macro: Macro::Dx,
                        nodes: vec![Element::Text(DxType::format_default())],
                    }),
                ];

                let mdoc = MdocParser::parse_mdoc(content).unwrap();
                assert_eq!(mdoc.elements, elements);
            }

            #[test]
            fn dx_with_delimiters() {
                let input = r#".Dx ( v1 )
.Dx ( v2
.Dx v3 )
.Dx , v1
"#;
                let elements = vec![
                    Element::Macro(MacroNode {
                        mdoc_macro: Macro::Dx,
                        nodes: vec![
                            Element::Text("(".to_string()),
                            Element::Text(DxType::format("v1")),
                            Element::Text(")".to_string()),
                        ],
                    }),
                    Element::Macro(MacroNode {
                        mdoc_macro: Macro::Dx,
                        nodes: vec![
                            Element::Text("(".to_string()),
                            Element::Text(DxType::format("v2")),
                        ],
                    }),
                    Element::Macro(MacroNode {
                        mdoc_macro: Macro::Dx,
                        nodes: vec![
                            Element::Text(DxType::format("v3")),
                            Element::Text(")".to_string()),
                        ],
                    }),
                    Element::Macro(MacroNode {
                        mdoc_macro: Macro::Dx,
                        nodes: vec![
                            Element::Text(DxType::format_default()),
                            Element::Text(",".to_string()),
                            Element::Text("v1".to_string()),
                        ],
                    }),
                ];

                let mdoc = MdocParser::parse_mdoc(input).unwrap();
                assert_eq!(mdoc.elements, elements);
            }

            #[test]
            fn nx() {
                let content = ".Nx 1.0";
                let elements = vec![Element::Macro(MacroNode {
                    mdoc_macro: Macro::Nx,
                    nodes: vec![Element::Text(NxType::format("1.0"))],
                })];

                let mdoc = MdocParser::parse_mdoc(content).unwrap();
                assert_eq!(mdoc.elements, elements);
            }

            #[test]
            fn nx_no_args() {
                let content = ".Nx";
                let elements = vec![Element::Macro(MacroNode {
                    mdoc_macro: Macro::Nx,
                    nodes: vec![Element::Text(NxType::format_default())],
                })];

                let mdoc = MdocParser::parse_mdoc(content).unwrap();
                assert_eq!(mdoc.elements, elements);
            }

            #[test]
            fn nx_parsed() {
                let content = ".Nx 1.0 Ad addr1";
                let elements = vec![
                    Element::Macro(MacroNode {
                        mdoc_macro: Macro::Nx,
                        nodes: vec![Element::Text(NxType::format("1.0"))],
                    }),
                    Element::Macro(MacroNode {
                        mdoc_macro: Macro::Ad,
                        nodes: vec![Element::Text("addr1".to_string())],
                    }),
                ];

                let mdoc = MdocParser::parse_mdoc(content).unwrap();
                assert_eq!(mdoc.elements, elements);
            }

            #[test]
            fn nx_callable_with_arg() {
                let content = ".Ad addr1 Nx 1.0";
                let elements = vec![
                    Element::Macro(MacroNode {
                        mdoc_macro: Macro::Ad,
                        nodes: vec![Element::Text("addr1".to_string())],
                    }),
                    Element::Macro(MacroNode {
                        mdoc_macro: Macro::Nx,
                        nodes: vec![Element::Text(NxType::format("1.0"))],
                    }),
                ];

                let mdoc = MdocParser::parse_mdoc(content).unwrap();
                assert_eq!(mdoc.elements, elements);
            }

            #[test]
            fn nx_callable_without_arg() {
                let content = ".Ad addr1 Nx";
                let elements = vec![
                    Element::Macro(MacroNode {
                        mdoc_macro: Macro::Ad,
                        nodes: vec![Element::Text("addr1".to_string())],
                    }),
                    Element::Macro(MacroNode {
                        mdoc_macro: Macro::Nx,
                        nodes: vec![Element::Text(NxType::format_default())],
                    }),
                ];

                let mdoc = MdocParser::parse_mdoc(content).unwrap();
                assert_eq!(mdoc.elements, elements);
            }

            #[test]
            fn nx_with_delimiters() {
                let input = r#".Nx ( v1 )
.Nx ( v2
.Nx v3 )
.Nx , v1
"#;
                let elements = vec![
                    Element::Macro(MacroNode {
                        mdoc_macro: Macro::Nx,
                        nodes: vec![
                            Element::Text("(".to_string()),
                            Element::Text(NxType::format("v1")),
                            Element::Text(")".to_string()),
                        ],
                    }),
                    Element::Macro(MacroNode {
                        mdoc_macro: Macro::Nx,
                        nodes: vec![
                            Element::Text("(".to_string()),
                            Element::Text(NxType::format("v2")),
                        ],
                    }),
                    Element::Macro(MacroNode {
                        mdoc_macro: Macro::Nx,
                        nodes: vec![
                            Element::Text(NxType::format("v3")),
                            Element::Text(")".to_string()),
                        ],
                    }),
                    Element::Macro(MacroNode {
                        mdoc_macro: Macro::Nx,
                        nodes: vec![
                            Element::Text(NxType::format_default()),
                            Element::Text(",".to_string()),
                            Element::Text("v1".to_string()),
                        ],
                    }),
                ];

                let mdoc = MdocParser::parse_mdoc(input).unwrap();
                assert_eq!(mdoc.elements, elements);
            }

            #[test]
            fn ox() {
                let content = ".Ox 1.0";
                let elements = vec![Element::Macro(MacroNode {
                    mdoc_macro: Macro::Ox,
                    nodes: vec![Element::Text(OxType::format("1.0"))],
                })];

                let mdoc = MdocParser::parse_mdoc(content).unwrap();
                assert_eq!(mdoc.elements, elements);
            }

            #[test]
            fn ox_no_args() {
                let content = ".Ox";
                let elements = vec![Element::Macro(MacroNode {
                    mdoc_macro: Macro::Ox,
                    nodes: vec![Element::Text(OxType::format_default())],
                })];

                let mdoc = MdocParser::parse_mdoc(content).unwrap();
                assert_eq!(mdoc.elements, elements);
            }

            #[test]
            fn ox_parsed() {
                let content = ".Ox 1.0 Ad addr1";
                let elements = vec![
                    Element::Macro(MacroNode {
                        mdoc_macro: Macro::Ox,
                        nodes: vec![Element::Text(OxType::format("1.0"))],
                    }),
                    Element::Macro(MacroNode {
                        mdoc_macro: Macro::Ad,
                        nodes: vec![Element::Text("addr1".to_string())],
                    }),
                ];

                let mdoc = MdocParser::parse_mdoc(content).unwrap();
                assert_eq!(mdoc.elements, elements);
            }

            #[test]
            fn ox_callable_with_arg() {
                let content = ".Ad addr1 Ox 1.0";
                let elements = vec![
                    Element::Macro(MacroNode {
                        mdoc_macro: Macro::Ad,
                        nodes: vec![Element::Text("addr1".to_string())],
                    }),
                    Element::Macro(MacroNode {
                        mdoc_macro: Macro::Ox,
                        nodes: vec![Element::Text(OxType::format("1.0"))],
                    }),
                ];

                let mdoc = MdocParser::parse_mdoc(content).unwrap();
                assert_eq!(mdoc.elements, elements);
            }

            #[test]
            fn ox_callable_without_arg() {
                let content = ".Ad addr1 Ox";
                let elements = vec![
                    Element::Macro(MacroNode {
                        mdoc_macro: Macro::Ad,
                        nodes: vec![Element::Text("addr1".to_string())],
                    }),
                    Element::Macro(MacroNode {
                        mdoc_macro: Macro::Ox,
                        nodes: vec![Element::Text(OxType::format_default())],
                    }),
                ];

                let mdoc = MdocParser::parse_mdoc(content).unwrap();
                assert_eq!(mdoc.elements, elements);
            }

            #[test]
            fn ox_with_delimiters() {
                let input = r#".Ox ( v1 )
.Ox ( v2
.Ox v3 )
.Ox , v1
"#;
                let elements = vec![
                    Element::Macro(MacroNode {
                        mdoc_macro: Macro::Ox,
                        nodes: vec![
                            Element::Text("(".to_string()),
                            Element::Text(OxType::format("v1")),
                            Element::Text(")".to_string()),
                        ],
                    }),
                    Element::Macro(MacroNode {
                        mdoc_macro: Macro::Ox,
                        nodes: vec![
                            Element::Text("(".to_string()),
                            Element::Text(OxType::format("v2")),
                        ],
                    }),
                    Element::Macro(MacroNode {
                        mdoc_macro: Macro::Ox,
                        nodes: vec![
                            Element::Text(OxType::format("v3")),
                            Element::Text(")".to_string()),
                        ],
                    }),
                    Element::Macro(MacroNode {
                        mdoc_macro: Macro::Ox,
                        nodes: vec![
                            Element::Text(OxType::format_default()),
                            Element::Text(",".to_string()),
                            Element::Text("v1".to_string()),
                        ],
                    })
                ];

                let mdoc = MdocParser::parse_mdoc(input).unwrap();
                assert_eq!(mdoc.elements, elements);
            }

            #[test]
            fn st() {
                let mut st_types: HashMap<&str, StType> = Default::default();
                // C Language Standards
                st_types.insert("-ansiC", StType::AnsiC);
                st_types.insert("-ansiC-89", StType::AnsiC89);
                st_types.insert("-isoC", StType::IsoC);
                st_types.insert("-isoC-90", StType::IsoC90);
                st_types.insert("-isoC-amd1", StType::IsoCAmd1);
                st_types.insert("-isoC-tcor1", StType::IsoCTcor1);
                st_types.insert("-isoC-tcor2", StType::IsoCTcor2);
                st_types.insert("-isoC-99", StType::IsoC99);
                st_types.insert("-isoC-2011", StType::IsoC2011);
                // POSIX.1 Standards before XPG4.2
                st_types.insert("-p1003.1-88", StType::P1003188);
                st_types.insert("-p1003.1", StType::P10031);
                st_types.insert("-p1003.1-90", StType::P1003190);
                st_types.insert("-iso9945-1-90", StType::Iso9945190);
                st_types.insert("-p1003.1b-93", StType::P10031B93);
                st_types.insert("-p1003.1b", StType::P10031B);
                st_types.insert("-p1003.1c-95", StType::P10031C95);
                st_types.insert("-p1003.1i-95", StType::P10031I95);
                st_types.insert("-p1003.1-96", StType::P1003196);
                st_types.insert("-iso9945-1-96", StType::Iso9945196);
                // X/Open Portability Guide before XPG4.2
                st_types.insert("-xpg3", StType::Xpg3);
                st_types.insert("-p1003.2", StType::P10032);
                st_types.insert("-p1003.2-92", StType::P1003292);
                st_types.insert("-iso9945-2-93", StType::Iso9945293);
                st_types.insert("-p1003.2a-92", StType::P10032A92);
                st_types.insert("-xpg4", StType::Xpg4);
                // X/Open Portability Guide Issue 4 Version 2 and Related Standards
                st_types.insert("-susv1", StType::Susv1);
                st_types.insert("-xpg4.2", StType::Xpg42);
                st_types.insert("-xcurses4.2", StType::XCurses42);
                st_types.insert("-p1003.1g-2000", StType::P10031G2000);
                st_types.insert("-svid4", StType::Svid4);
                // X/Open Portability Guide Issue 5 and Related Standards
                st_types.insert("-susv2", StType::Susv2);
                st_types.insert("-xbd5", StType::Xbd5);
                st_types.insert("-xsh5", StType::Xsh5);
                st_types.insert("-xcu5", StType::Xcu5);
                st_types.insert("-xns5", StType::Xns5);
                st_types.insert("-xns5.2", StType::Xns52);
                // POSIX Issue 6 Standards
                st_types.insert("-p1003.1-2001", StType::P100312001);
                st_types.insert("-susv3", StType::Susv3);
                st_types.insert("-p1003.1-2004", StType::P100312004);
                // POSIX Issues 7 and 8 Standards
                st_types.insert("-p1003.1-2008", StType::P100312008);
                st_types.insert("-susv4", StType::Susv4);
                st_types.insert("-p1003.1-2024", StType::P100312024);
                // Other Standards
                st_types.insert("-ieee754", StType::Ieee754);
                st_types.insert("-iso8601", StType::Iso8601);
                st_types.insert("-iso8802-3", StType::Iso88023);
                st_types.insert("-ieee1275-94", StType::Ieee127594);

                for (str_type, enum_type) in st_types {
                    let content = format!(".St {str_type} word");
                    let elements = vec![
                        Element::Macro(MacroNode {
                            mdoc_macro: Macro::St(enum_type),
                            nodes: vec![
                                Element::Text("word".to_string())
                            ],
                        })
                    ];

                    let mdoc = MdocParser::parse_mdoc(&content).unwrap();
                    assert_eq!(mdoc.elements, elements, "St type: {str_type}");
                }
            }

            #[test]
            fn st_no_abbreviation() {
                assert_eq!(MdocParser::parse_mdoc(".St word").unwrap().elements, vec![])
            }

            #[test]
            fn st_parsed() {
                let content = ".St -ansiC Ad addr1";
                let elements = vec![
                    Element::Macro(MacroNode {
                        mdoc_macro: Macro::St(StType::AnsiC),
                        nodes: vec![]
                    }),
                    Element::Macro(MacroNode {
                        mdoc_macro: Macro::Ad,
                        nodes: vec![Element::Text("addr1".to_string())],
                    }),
                ];

                let mdoc = MdocParser::parse_mdoc(content).unwrap();
                assert_eq!(mdoc.elements, elements);
            }

            #[test]
            fn st_not_callable() {
                let content = ".Ad addr1 St -ansiC word";
                let elements = vec![Element::Macro(MacroNode {
                    mdoc_macro: Macro::Ad,
                    nodes: vec![
                        Element::Text("addr1".to_string()),
                        Element::Text("St".to_string()),
                        Element::Text("-ansiC".to_string()),
                        Element::Text("word".to_string()),
                    ],
                })];

                let mdoc = MdocParser::parse_mdoc(content).unwrap();
                assert_eq!(mdoc.elements, elements);
            }
        }

        #[test]
        fn ad() {
            let content = ".Ad addr1 addr2 addr3";
            let elements = vec![Element::Macro(MacroNode {
                mdoc_macro: Macro::Ad,
                nodes: vec![
                    Element::Text("addr1".to_string()),
                    Element::Text("addr2".to_string()),
                    Element::Text("addr3".to_string()),
                ],
            })];

            let mdoc = MdocParser::parse_mdoc(content).unwrap();
            assert_eq!(mdoc.elements, elements);
        }

        #[test]

        fn ad_no_args() {
            let content = ".Ad";
            let elements = vec![];

            let mdoc = MdocParser::parse_mdoc(content).unwrap();
            assert_eq!(mdoc.elements, elements);
        }

        #[test]
        fn ad_parsed() {
            let content = ".Ad addr1 Ad arg1 arg2";
            let elements = vec![
                Element::Macro(MacroNode {
                    mdoc_macro: Macro::Ad,
                    nodes: vec![Element::Text("addr1".to_string())],
                }),
                Element::Macro(MacroNode {
                    mdoc_macro: Macro::Ad,
                    nodes: vec![
                        Element::Text("arg1".to_string()),
                        Element::Text("arg2".to_string()),
                    ],
                }),
            ];

            let mdoc = MdocParser::parse_mdoc(content).unwrap();
            assert_eq!(mdoc.elements, elements);
        }

        #[test]
        fn ad_callable() {
            let content = ".Ad word1 Ad addr1 addr2";
            let elements = vec![
                Element::Macro(MacroNode {
                    mdoc_macro: Macro::Ad,
                    nodes: vec![Element::Text("word1".to_string())],
                }),
                Element::Macro(MacroNode {
                    mdoc_macro: Macro::Ad,
                    nodes: vec![
                        Element::Text("addr1".to_string()),
                        Element::Text("addr2".to_string()),
                    ],
                }),
            ];

            let mdoc = MdocParser::parse_mdoc(content).unwrap();
            assert_eq!(mdoc.elements, elements);
        }

        #[test]
        fn an_split() {
            let content = ".An -split";

            let elements = vec![Element::Macro(MacroNode {
                mdoc_macro: Macro::An {
                    author_name_type: AnType::Split,
                },
                nodes: vec![],
            })];

            let mdoc = MdocParser::parse_mdoc(content).unwrap();
            assert_eq!(mdoc.elements, elements);
        }

        #[test]
        fn an_nosplit() {
            let content = ".An -nosplit";

            let elements = vec![Element::Macro(MacroNode {
                mdoc_macro: Macro::An {
                    author_name_type: AnType::NoSplit,
                },
                nodes: vec![],
            })];

            let mdoc = MdocParser::parse_mdoc(content).unwrap();
            assert_eq!(mdoc.elements, elements);
        }

        #[test]
        fn an_name() {
            let content = ".An John Doe";

            let elements = vec![Element::Macro(MacroNode {
                mdoc_macro: Macro::An {
                    author_name_type: AnType::Name,
                },
                nodes: vec![
                    Element::Text("John".to_string()),
                    Element::Text("Doe".to_string()),
                ],
            })];

            let mdoc = MdocParser::parse_mdoc(content).unwrap();
            assert_eq!(mdoc.elements, elements);
        }

        #[test]

        fn an_no_args() {
            let content = ".An";
            let elements = vec![];

            let mdoc = MdocParser::parse_mdoc(content).unwrap();
            assert_eq!(mdoc.elements, elements);
        }

        #[test]
        fn an_parsed() {
            let content = ".An Name Ad addr1 addr2";
            let elements = vec![
                Element::Macro(MacroNode {
                    mdoc_macro: Macro::An {
                        author_name_type: AnType::Name,
                    },
                    nodes: vec![Element::Text("Name".to_string())],
                }),
                Element::Macro(MacroNode {
                    mdoc_macro: Macro::Ad,
                    nodes: vec![
                        Element::Text("addr1".to_string()),
                        Element::Text("addr2".to_string()),
                    ],
                }),
            ];

            let mdoc = MdocParser::parse_mdoc(content).unwrap();
            assert_eq!(mdoc.elements, elements);
        }

        #[test]
        fn an_callable() {
            let content = ".Ad word1 An -nosplit";
            let elements = vec![
                Element::Macro(MacroNode {
                    mdoc_macro: Macro::Ad,
                    nodes: vec![Element::Text("word1".to_string())],
                }),
                Element::Macro(MacroNode {
                    mdoc_macro: Macro::An {
                        author_name_type: AnType::NoSplit,
                    },
                    nodes: vec![],
                }),
            ];

            let mdoc = MdocParser::parse_mdoc(content).unwrap();
            assert_eq!(mdoc.elements, elements);
        }

        #[test]
        fn ap() {
            let content = ".Ap Text Line";

            let elements = vec![
                Element::Macro(MacroNode {
                    mdoc_macro: Macro::Ap,
                    nodes: vec![ 
                        Element::Text("Text".to_string()),
                        Element::Text("Line".to_string())
                    ],
                }),
            ];

            let mdoc = MdocParser::parse_mdoc(content).unwrap();
            assert_eq!(mdoc.elements, elements);
        }

        #[test]
        fn ap_no_args() {
            let content = ".Ap";

            let elements = vec![Element::Macro(MacroNode {
                mdoc_macro: Macro::Ap,
                nodes: vec![],
            })];

            let mdoc = MdocParser::parse_mdoc(content).unwrap();
            assert_eq!(mdoc.elements, elements);
        }

        #[test]
        fn ap_parsed() {
            let content = ".Ap some text Ad addr1 addr2";

            let elements = vec![
                Element::Macro(MacroNode {
                    mdoc_macro: Macro::Ap,
                    nodes: vec![
                        Element::Text("some".to_string()),
                        Element::Text("text".to_string()),
                    ],
                }),
                Element::Macro(MacroNode {
                    mdoc_macro: Macro::Ad,
                    nodes: vec![
                        Element::Text("addr1".to_string()),
                        Element::Text("addr2".to_string()),
                    ],
                }),
            ];

            let mdoc = MdocParser::parse_mdoc(content).unwrap();
            assert_eq!(mdoc.elements, elements);
        }

        #[test]
        fn ap_callable() {
            let content = ".Ad addr1 Ap word1 word2";
            let elements = vec![
                Element::Macro(MacroNode {
                    mdoc_macro: Macro::Ad,
                    nodes: vec![Element::Text("addr1".to_string())],
                }),
                Element::Macro(MacroNode {
                    mdoc_macro: Macro::Ap,
                    nodes: vec![
                        Element::Text("word1".to_string()),
                        Element::Text("word2".to_string()),
                    ]
                }),
            ];

            let mdoc = MdocParser::parse_mdoc(content).unwrap();
            assert_eq!(mdoc.elements, elements);
        }

        #[test]
        fn ar() {
            let content = ".Ar arg1 arg2 arg3";

            let elements = vec![Element::Macro(MacroNode {
                mdoc_macro: Macro::Ar,
                nodes: vec![
                    Element::Text("arg1".to_string()),
                    Element::Text("arg2".to_string()),
                    Element::Text("arg3".to_string()),
                ],
            })];

            let mdoc = MdocParser::parse_mdoc(content).unwrap();
            assert_eq!(mdoc.elements, elements);
        }

        #[test]
        fn ar_no_args() {
            let content = ".Ar";

            let elements = vec![Element::Macro(MacroNode {
                mdoc_macro: Macro::Ar,
                nodes: vec![],
            })];

            let mdoc = MdocParser::parse_mdoc(content).unwrap();
            assert_eq!(mdoc.elements, elements);
        }

        #[test]
        fn ar_parsed() {
            let content = ".Ar arg1 Ad addr1 addr2";

            let elements = vec![
                Element::Macro(MacroNode {
                    mdoc_macro: Macro::Ar,
                    nodes: vec![Element::Text("arg1".to_string())],
                }),
                Element::Macro(MacroNode {
                    mdoc_macro: Macro::Ad,
                    nodes: vec![
                        Element::Text("addr1".to_string()),
                        Element::Text("addr2".to_string()),
                    ],
                }),
            ];

            let mdoc = MdocParser::parse_mdoc(content).unwrap();
            assert_eq!(mdoc.elements, elements);
        }

        #[test]
        fn ar_callable() {
            let content = ".Ad addr1 Ar word1 word2";
            let elements = vec![
                Element::Macro(MacroNode {
                    mdoc_macro: Macro::Ad,
                    nodes: vec![Element::Text("addr1".to_string())],
                }),
                Element::Macro(MacroNode {
                    mdoc_macro: Macro::Ar,
                    nodes: vec![
                        Element::Text("word1".to_string()),
                        Element::Text("word2".to_string()),
                    ],
                }),
            ];

            let mdoc = MdocParser::parse_mdoc(content).unwrap();
            assert_eq!(mdoc.elements, elements);
        }

        #[test]
        fn bt() {
            // "Text Line" will be ignored
            let content = ".Bt Text Line";

            let elements = vec![Element::Macro(MacroNode {
                mdoc_macro: Macro::Bt,
                nodes: vec![],
            })];

            let mdoc = MdocParser::parse_mdoc(content).unwrap();
            assert_eq!(mdoc.elements, elements);
        }

        #[test]
        fn bt_no_args() {
            let content = ".Bt";

            let elements = vec![Element::Macro(MacroNode {
                mdoc_macro: Macro::Bt,
                nodes: vec![],
            })];

            let mdoc = MdocParser::parse_mdoc(content).unwrap();
            assert_eq!(mdoc.elements, elements);
        }

        #[test]
        fn bt_not_parsed() {
            // "Ad" macro will be ignored
            let content = ".Bt Ad addr1 addr2";

            let elements = vec![Element::Macro(MacroNode {
                mdoc_macro: Macro::Bt,
                nodes: vec![],
            })];

            let mdoc = MdocParser::parse_mdoc(content).unwrap();
            assert_eq!(mdoc.elements, elements);
        }

        #[test]
        fn bt_not_callable() {
            let content = ".Ad addr1 Bt addr2";
            let elements = vec![Element::Macro(MacroNode {
                mdoc_macro: Macro::Ad,
                nodes: vec![
                    Element::Text("addr1".to_string()),
                    Element::Text("Bt".to_string()),
                    Element::Text("addr2".to_string()),
                ],
            })];

            let mdoc = MdocParser::parse_mdoc(content).unwrap();
            assert_eq!(mdoc.elements, elements);
        }

        #[test]
        fn cd() {
            let content = ".Cd kernel configuration declaration";

            let elements = vec![Element::Macro(MacroNode {
                mdoc_macro: Macro::Cd,
                nodes: vec![
                    Element::Text("kernel".to_string()),
                    Element::Text("configuration".to_string()),
                    Element::Text("declaration".to_string()),
                ],
            })];

            let mdoc = MdocParser::parse_mdoc(content).unwrap();
            assert_eq!(mdoc.elements, elements);
        }

        #[test]
        fn cd_no_args() {
            let content = ".Cd";
            let elements = vec![];

            let mdoc = MdocParser::parse_mdoc(content).unwrap();
            assert_eq!(mdoc.elements, elements);
        }

        #[test]
        fn cd_parsed() {
            let content = ".Cd declaration Ad addr1 addr2";

            let elements = vec![
                Element::Macro(MacroNode {
                    mdoc_macro: Macro::Cd,
                    nodes: vec![Element::Text("declaration".to_string())],
                }),
                Element::Macro(MacroNode {
                    mdoc_macro: Macro::Ad,
                    nodes: vec![
                        Element::Text("addr1".to_string()),
                        Element::Text("addr2".to_string()),
                    ],
                }),
            ];

            let mdoc = MdocParser::parse_mdoc(content).unwrap();
            assert_eq!(mdoc.elements, elements);
        }

        #[test]
        fn cd_callable() {
            let content = ".Ad addr1 Cd configuration declaration";
            let elements = vec![
                Element::Macro(MacroNode {
                    mdoc_macro: Macro::Ad,
                    nodes: vec![Element::Text("addr1".to_string())],
                }),
                Element::Macro(MacroNode {
                    mdoc_macro: Macro::Cd,
                    nodes: vec![
                        Element::Text("configuration".to_string()),
                        Element::Text("declaration".to_string()),
                    ],
                }),
            ];

            let mdoc = MdocParser::parse_mdoc(content).unwrap();
            assert_eq!(mdoc.elements, elements);
        }

        #[test]
        fn cm() {
            let content = ".Cm mod1 mod2 mod3";

            let elements = vec![Element::Macro(MacroNode {
                mdoc_macro: Macro::Cm,
                nodes: vec![
                    Element::Text("mod1".to_string()),
                    Element::Text("mod2".to_string()),
                    Element::Text("mod3".to_string()),
                ],
            })];

            let mdoc = MdocParser::parse_mdoc(content).unwrap();
            assert_eq!(mdoc.elements, elements);
        }

        #[test]
        fn cm_no_args() {
            let content = ".Cm";
            let elements = vec![];

            let mdoc = MdocParser::parse_mdoc(content).unwrap();
            assert_eq!(mdoc.elements, elements);
        }

        #[test]
        fn cm_parsed() {
            let content = ".Cm cmdm1 cmdm2 Ad addr1 addr2";

            let elements = vec![
                Element::Macro(MacroNode {
                    mdoc_macro: Macro::Cm,
                    nodes: vec![
                        Element::Text("cmdm1".to_string()),
                        Element::Text("cmdm2".to_string()),
                    ],
                }),
                Element::Macro(MacroNode {
                    mdoc_macro: Macro::Ad,
                    nodes: vec![
                        Element::Text("addr1".to_string()),
                        Element::Text("addr2".to_string()),
                    ],
                }),
            ];

            let mdoc = MdocParser::parse_mdoc(content).unwrap();
            assert_eq!(mdoc.elements, elements);
        }

        #[test]
        fn cm_callable() {
            let content = ".Ad addr1 Cm mod1 mod2";
            let elements = vec![
                Element::Macro(MacroNode {
                    mdoc_macro: Macro::Ad,
                    nodes: vec![Element::Text("addr1".to_string())],
                }),
                Element::Macro(MacroNode {
                    mdoc_macro: Macro::Cm,
                    nodes: vec![
                        Element::Text("mod1".to_string()),
                        Element::Text("mod2".to_string()),
                    ],
                }),
            ];

            let mdoc = MdocParser::parse_mdoc(content).unwrap();
            assert_eq!(mdoc.elements, elements);
        }

        #[test]
        fn db() {
            let content = ".Db text_argument";
            let elements = vec![Element::Macro(MacroNode {
                mdoc_macro: Macro::Db,
                nodes: vec![Element::Text("text_argument".to_string())],
            })];

            let mdoc = MdocParser::parse_mdoc(content).unwrap();
            assert_eq!(mdoc.elements, elements);
        }

        #[test]
        fn db_not_callable() {
            let content = ".Ad addr1 Db addr2";
            let elements = vec![Element::Macro(MacroNode {
                mdoc_macro: Macro::Ad,
                nodes: vec![
                    Element::Text("addr1".to_string()),
                    Element::Text("Db".to_string()),
                    Element::Text("addr2".to_string()),
                ],
            })];

            let mdoc = MdocParser::parse_mdoc(content).unwrap();
            assert_eq!(mdoc.elements, elements);
        }

        #[test]
        fn db_not_parsed() {
            let content = ".Db Ad";
            let elements = vec![Element::Macro(MacroNode {
                mdoc_macro: Macro::Db,
                nodes: vec![Element::Text("Ad".to_string())],
            })];

            let mdoc = MdocParser::parse_mdoc(content).unwrap();
            assert_eq!(mdoc.elements, elements);
        }

        #[test]
        fn db_no_args() {
            let content = ".Db";
            let elements = vec![Element::Macro(MacroNode {
                mdoc_macro: Macro::Db,
                nodes: vec![],
            })];

            let mdoc = MdocParser::parse_mdoc(content).unwrap();
            assert_eq!(mdoc.elements, elements);
        }

        #[test]
        fn dd() {
            let content = ".Dd $Mdocdate: July 2 2018$";
            let elements = vec![Element::Macro(MacroNode {
                mdoc_macro: Macro::Dd,
                nodes: vec![
                    Element::Text("$Mdocdate: July 2 2018$".to_string()),
                ],
            })];

            let mdoc = MdocParser::parse_mdoc(content).unwrap();
            assert_eq!(mdoc.elements, elements);
        }

        #[test]
        fn dd_no_date() {
            let content = ".Dd $Mdocdate$";
            let elements = vec![Element::Macro(MacroNode {
                mdoc_macro: Macro::Dd,
                nodes: vec![
                    Element::Text("$Mdocdate$".to_string())
                ],
            })];

            let mdoc = MdocParser::parse_mdoc(content).unwrap();
            assert_eq!(mdoc.elements, elements);
        }

        #[test]
        fn dd_no_args() {
            let content = ".Dd";
            let elements = vec![Element::Macro(MacroNode {
                mdoc_macro: Macro::Dd,
                nodes: vec![],
            })];

            let mdoc = MdocParser::parse_mdoc(content).unwrap();
            assert_eq!(mdoc.elements, elements);
        }

        #[test]
        fn dd_not_callable() {
            let content = ".Ad addr1 Dd addr2";
            let elements = vec![Element::Macro(MacroNode {
                mdoc_macro: Macro::Ad,
                nodes: vec![
                    Element::Text("addr1".to_string()),
                    Element::Text("Dd".to_string()),
                    Element::Text("addr2".to_string()),
                ],
            })];

            let mdoc = MdocParser::parse_mdoc(content).unwrap();
            assert_eq!(mdoc.elements, elements);
        }

        #[test]
        fn dd_not_parsed() {
            let content = ".Dd Ad 2, 2018";
            let elements = vec![Element::Macro(MacroNode {
                mdoc_macro: Macro::Dd,
                nodes: vec![
                    Element::Text("Ad 2, 2018".to_string()),
                ],
            })];

            let mdoc = MdocParser::parse_mdoc(content).unwrap();
            assert_eq!(mdoc.elements, elements);
        }

        #[test]
        fn dt() {
            let content = ".Dt PROGNAME 1 i386\n.Dt 1 i386 \n.Dt PROGNAME 1";
            let elements = vec![
                Element::Macro(MacroNode {
                    mdoc_macro: Macro::Dt {
                        title: Some("PROGNAME".to_string()),
                        section: "1".to_string(),
                        arch: Some("i386".to_string()),
                    },
                    nodes: vec![],
                }),
                Element::Macro(MacroNode {
                    mdoc_macro: Macro::Dt {
                        title: None,
                        section: "1".to_string(),
                        arch: Some("i386".to_string()),
                    },
                    nodes: vec![],
                }),
                Element::Macro(MacroNode {
                    mdoc_macro: Macro::Dt {
                        title: Some("PROGNAME".to_string()),
                        section: "1".to_string(),
                        arch: None,
                    },
                    nodes: vec![],
                }),
            ];

            let mdoc = MdocParser::parse_mdoc(content).unwrap();
            assert_eq!(mdoc.elements, elements);
        }

        #[test]
        fn dt_not_callable() {
            let content = ".Ad addr1 Dt addr2";
            let elements = vec![Element::Macro(MacroNode {
                mdoc_macro: Macro::Ad,
                nodes: vec![
                    Element::Text("addr1".to_string()),
                    Element::Text("Dt".to_string()),
                    Element::Text("addr2".to_string()),
                ],
            })];

            let mdoc = MdocParser::parse_mdoc(content).unwrap();
            assert_eq!(mdoc.elements, elements);
        }

        #[test]
        fn dt_not_parsed() {
            let content = ".Dt Ad 1";
            let elements = vec![Element::Macro(MacroNode {
                mdoc_macro: Macro::Dt {
                    title: Some("Ad".to_string()),
                    section: "1".to_string(),
                    arch: None,
                },
                nodes: vec![],
            })];

            let mdoc = MdocParser::parse_mdoc(content).unwrap();
            assert_eq!(mdoc.elements, elements);
        }

        
        #[test]
        fn dt_no_args() {
            let content = ".Dt";
            let elements = vec![];

            let mdoc = MdocParser::parse_mdoc(content).unwrap();
            assert_eq!(mdoc.elements, elements);
        }

        #[test]
        fn dv() {
            let content = ".Dv CONSTANT1 CONSTANT2";
            let elements = vec![Element::Macro(MacroNode {
                mdoc_macro: Macro::Dv,
                nodes: vec![
                    Element::Text("CONSTANT1".to_string()),
                    Element::Text("CONSTANT2".to_string()),
                ],
            })];

            let mdoc = MdocParser::parse_mdoc(content).unwrap();
            assert_eq!(mdoc.elements, elements);
        }

        #[test]
        fn dv_no_args() {
            let content = ".Dv";
            let elements = vec![];

            let mdoc = MdocParser::parse_mdoc(content).unwrap();
            assert_eq!(mdoc.elements, elements);
        }

        #[test]
        fn dv_callable() {
            let content = ".Ad addr1 addr2 Dv CONST1";
            let elemenets = vec![
                Element::Macro(MacroNode {
                    mdoc_macro: Macro::Ad,
                    nodes: vec![
                        Element::Text("addr1".to_string()),
                        Element::Text("addr2".to_string()),
                    ],
                }),
                Element::Macro(MacroNode {
                    mdoc_macro: Macro::Dv,
                    nodes: vec![Element::Text("CONST1".to_string())],
                }),
            ];

            let mdoc = MdocParser::parse_mdoc(content).unwrap();
            assert_eq!(mdoc.elements, elemenets)
        }

        #[test]
        fn dv_parsed() {
            let content = ".Dv CONST1 Ad addr1 addr2";
            let elements = vec![
                Element::Macro(MacroNode {
                    mdoc_macro: Macro::Dv,
                    nodes: vec![Element::Text("CONST1".to_string())],
                }),
                Element::Macro(MacroNode {
                    mdoc_macro: Macro::Ad,
                    nodes: vec![
                        Element::Text("addr1".to_string()),
                        Element::Text("addr2".to_string()),
                    ],
                }),
            ];

            let mdoc = MdocParser::parse_mdoc(content).unwrap();
            assert_eq!(mdoc.elements, elements);
        }

        #[test]
        fn em() {
            let input = ".Em word1 word2";
            let elements = vec![Element::Macro(MacroNode {
                mdoc_macro: Macro::Em,
                nodes: vec![
                    Element::Text("word1".to_string()),
                    Element::Text("word2".to_string()),
                ],
            })];

            let mdoc = MdocParser::parse_mdoc(input).unwrap();
            assert_eq!(mdoc.elements, elements);
        }

        #[test]
        fn em_no_args() {
            let input = ".Em";
            let elements = vec![];

            let mdoc = MdocParser::parse_mdoc(input).unwrap();
            assert_eq!(mdoc.elements, elements);
        }

        #[test]
        fn em_parsed() {
            let input = ".Em word1 Ad addr1 addr2";
            let elements = vec![
                Element::Macro(MacroNode {
                    mdoc_macro: Macro::Em,
                    nodes: vec![Element::Text("word1".to_string())],
                }),
                Element::Macro(MacroNode {
                    mdoc_macro: Macro::Ad,
                    nodes: vec![
                        Element::Text("addr1".to_string()),
                        Element::Text("addr2".to_string()),
                    ],
                }),
            ];

            let mdoc = MdocParser::parse_mdoc(input).unwrap();
            assert_eq!(mdoc.elements, elements);
        }

        #[test]
        fn em_callable() {
            let input = ".Ad addr1 addr2 Em word1";
            let elemenets = vec![
                Element::Macro(MacroNode {
                    mdoc_macro: Macro::Ad,
                    nodes: vec![
                        Element::Text("addr1".to_string()),
                        Element::Text("addr2".to_string()),
                    ],
                }),
                Element::Macro(MacroNode {
                    mdoc_macro: Macro::Em,
                    nodes: vec![Element::Text("word1".to_string())],
                }),
            ];

            let mdoc = MdocParser::parse_mdoc(input).unwrap();
            assert_eq!(mdoc.elements, elemenets)
        }

        #[test]
        fn er() {
            let input = ".Er ERROR";
            let elements = vec![Element::Macro(MacroNode {
                mdoc_macro: Macro::Er,
                nodes: vec![Element::Text("ERROR".to_string())],
            })];

            let mdoc = MdocParser::parse_mdoc(input).unwrap();
            assert_eq!(mdoc.elements, elements);
        }

        #[test]
        fn er_no_args() {
            let input = ".Er";
            let elements = vec![];

            let mdoc = MdocParser::parse_mdoc(input).unwrap();
            assert_eq!(mdoc.elements, elements);
        }

        #[test]
        fn er_parsed() {
            let input = ".Er ERROR Ad addr1";
            let elements = vec![
                Element::Macro(MacroNode {
                    mdoc_macro: Macro::Er,
                    nodes: vec![Element::Text("ERROR".to_string())],
                }),
                Element::Macro(MacroNode {
                    mdoc_macro: Macro::Ad,
                    nodes: vec![Element::Text("addr1".to_string())],
                }),
            ];

            let mdoc = MdocParser::parse_mdoc(input).unwrap();
            assert_eq!(mdoc.elements, elements);
        }

        #[test]
        fn er_callable() {
            let input = ".Ad addr1 addr2 Er ERROR ERROR2";
            let elemenets = vec![
                Element::Macro(MacroNode {
                    mdoc_macro: Macro::Ad,
                    nodes: vec![
                        Element::Text("addr1".to_string()),
                        Element::Text("addr2".to_string()),
                    ],
                }),
                Element::Macro(MacroNode {
                    mdoc_macro: Macro::Er,
                    nodes: vec![
                        Element::Text("ERROR".to_string()),
                        Element::Text("ERROR2".to_string()),
                    ],
                }),
            ];

            let mdoc = MdocParser::parse_mdoc(input).unwrap();
            assert_eq!(mdoc.elements, elemenets)
        }

        #[test]
        fn es() {
            let input = ".Es ( )";
            let elements = vec![Element::Macro(MacroNode {
                mdoc_macro: Macro::Es {
                    opening_delimiter: '(',
                    closing_delimiter: ')',
                },
                nodes: vec![],
            })];

            let mdoc = MdocParser::parse_mdoc(input).unwrap();
            assert_eq!(mdoc.elements, elements);
        }

        #[test]
        fn es_bad_args() {
            assert_eq!(MdocParser::parse_mdoc(".Es").unwrap().elements, vec![]);
            assert_eq!(MdocParser::parse_mdoc(".Es (").unwrap().elements, vec![]);
            assert_eq!(MdocParser::parse_mdoc(".Es { }").unwrap().elements, vec![]);
        }

        #[test]
        fn es_parsed() {
            let input = ".Es [ ] At 2.32";
            let elements = vec![
                Element::Macro(MacroNode {
                    mdoc_macro: Macro::Es {
                        opening_delimiter: '[',
                        closing_delimiter: ']',
                    },
                    nodes: vec![],
                }),
                Element::Macro(MacroNode {
                    mdoc_macro: Macro::At,
                    nodes: vec![
                        Element::Text(AtType::General.to_string()),
                        Element::Text("2.32".to_string()),
                    ],
                }),
            ];

            let mdoc = MdocParser::parse_mdoc(input).unwrap();
            assert_eq!(mdoc.elements, elements);
        }

        #[test]
        fn es_callable() {
            let input = ".Ad addr1 addr2 Es ( )";
            let elements = vec![
                Element::Macro(MacroNode {
                    mdoc_macro: Macro::Ad,
                    nodes: vec![
                        Element::Text("addr1".to_string()),
                        Element::Text("addr2".to_string()),
                    ],
                }),
                Element::Macro(MacroNode {
                    mdoc_macro: Macro::Es {
                        opening_delimiter: '(',
                        closing_delimiter: ')',
                    },
                    nodes: vec![],
                }),
            ];

            let mdoc = MdocParser::parse_mdoc(input).unwrap();
            assert_eq!(mdoc.elements, elements);
        }

        // .Ev -----------------------------------------------------------

        #[test]
        fn ev() {
            let input = ".Ev DISPLAY";
            let elements = vec![Element::Macro(MacroNode {
                mdoc_macro: Macro::Ev,
                nodes: vec![Element::Text("DISPLAY".to_string())],
            })];

            let mdoc = MdocParser::parse_mdoc(input).unwrap();
            assert_eq!(mdoc.elements, elements);
        }

        #[test]
        fn ev_no_args() {
            let input = ".Ev";
            let elements = vec![];

            let mdoc = MdocParser::parse_mdoc(input).unwrap();
            assert_eq!(mdoc.elements, elements);
        }

        #[test]
        fn ev_parsed() {
            let input = ".Ev DISPLAY Ad ADDRESS";
            let elements = vec![
                Element::Macro(MacroNode {
                    mdoc_macro: Macro::Ev,
                    nodes: vec![Element::Text("DISPLAY".to_string())],
                }),
                Element::Macro(MacroNode {
                    mdoc_macro: Macro::Ad,
                    nodes: vec![Element::Text("ADDRESS".to_string())],
                }),
            ];

            let mdoc = MdocParser::parse_mdoc(input).unwrap();
            assert_eq!(mdoc.elements, elements);
        }

        #[test]
        fn ev_callable() {
            let input = ".Ad addr1 Ev ADDRESS";
            let elements = vec![
                Element::Macro(MacroNode {
                    mdoc_macro: Macro::Ad,
                    nodes: vec![Element::Text("addr1".to_string())],
                }),
                Element::Macro(MacroNode {
                    mdoc_macro: Macro::Ev,
                    nodes: vec![Element::Text("ADDRESS".to_string())],
                }),
            ];

            let mdoc = MdocParser::parse_mdoc(input).unwrap();
            assert_eq!(mdoc.elements, elements);
        }

        // .Ex -----------------------------------------------------------

        #[test]
        fn ex() {
            let input = ".Ex -std grep";
            let elements = vec![Element::Macro(MacroNode {
                mdoc_macro: Macro::Ex,
                nodes: vec![Element::Text("grep".to_string())],
            })];

            let mdoc = MdocParser::parse_mdoc(input).unwrap();
            assert_eq!(mdoc.elements, elements);
        }

        #[test]
        fn ex_no_args() {
            let input = ".Ex";
            let elements = vec![];

            let mdoc = MdocParser::parse_mdoc(input).unwrap();
            assert_eq!(mdoc.elements, elements);
        }

        #[test]
        fn ex_not_parsed() {
            let input = ".Ex -std grep Ad addr";
            let elements = vec![Element::Macro(MacroNode {
                mdoc_macro: Macro::Ex,
                nodes: vec![
                    Element::Text("grep".to_string()),
                    Element::Text("Ad".to_string()),
                    Element::Text("addr".to_string()),
                ],
            })];

            let mdoc = MdocParser::parse_mdoc(input).unwrap();
            assert_eq!(mdoc.elements, elements);
        }

        #[test]
        fn ex_not_callable() {
            let input = ".Ad addr Ex -std grep";
            let elements = vec![Element::Macro(MacroNode {
                mdoc_macro: Macro::Ad,
                nodes: vec![
                    Element::Text("addr".to_string()),
                    Element::Text("Ex".to_string()),
                    Element::Text("-std".to_string()),
                    Element::Text("grep".to_string()),
                ],
            })];

            let mdoc = MdocParser::parse_mdoc(input).unwrap();
            assert_eq!(mdoc.elements, elements);
        }

        // .Fa -----------------------------------------------------------

        #[test]
        fn fa() {
            let input = ".Fa size_t";
            let elements = vec![Element::Macro(MacroNode {
                mdoc_macro: Macro::Fa,
                nodes: vec![Element::Text("size_t".to_string())],
            })];

            let mdoc = MdocParser::parse_mdoc(input).unwrap();
            assert_eq!(mdoc.elements, elements);
        }

        #[test]
        fn fa_no_args() {
            let input = ".Fa";
            let elements = vec![];

            let mdoc = MdocParser::parse_mdoc(input).unwrap();
            assert_eq!(mdoc.elements, elements);
        }

        #[test]
        fn fa_parsed() {
            let input = ".Fa funcname Ft const char *";
            let elemets = vec![
                Element::Macro(MacroNode {
                    mdoc_macro: Macro::Fa,
                    nodes: vec![Element::Text("funcname".to_string())],
                }),
                Element::Macro(MacroNode {
                    mdoc_macro: Macro::Ft,
                    nodes: vec![
                        Element::Text("const".to_string()),
                        Element::Text("char".to_string()),
                        Element::Text("*".to_string()),
                    ],
                }),
            ];

            let mdoc = MdocParser::parse_mdoc(input).unwrap();
            assert_eq!(mdoc.elements, elemets);
        }

        #[test]
        fn fa_callable() {
            let input = ".Ft functype Fa int";
            let elements = vec![
                Element::Macro(MacroNode {
                    mdoc_macro: Macro::Ft,
                    nodes: vec![Element::Text("functype".to_string())],
                }),
                Element::Macro(MacroNode {
                    mdoc_macro: Macro::Fa,
                    nodes: vec![Element::Text("int".to_string())],
                }),
            ];

            let mdoc = MdocParser::parse_mdoc(input).unwrap();
            assert_eq!(mdoc.elements, elements);
        }

        #[test]
        fn fd() {
            let input = ".Fd #define sa_handler __sigaction_u.__sa_handler\n.Fd #define SIO_MAXNFDS\n.Fd #endif";
            let elements = vec![
                Element::Macro(MacroNode {
                    mdoc_macro: Macro::Fd {
                        directive: "#define".to_string(),
                        arguments: vec![
                            "sa_handler".to_string(),
                            "__sigaction_u.__sa_handler".to_string(),
                        ],
                    },
                    nodes: vec![],
                }),
                Element::Macro(MacroNode {
                    mdoc_macro: Macro::Fd {
                        directive: "#define".to_string(),
                        arguments: vec!["SIO_MAXNFDS".to_string()],
                    },
                    nodes: vec![],
                }),
                Element::Macro(MacroNode {
                    mdoc_macro: Macro::Fd {
                        directive: "#endif".to_string(),
                        arguments: vec![],
                    },
                    nodes: vec![],
                }),
            ];

            let mdoc = MdocParser::parse_mdoc(input).unwrap();
            assert_eq!(mdoc.elements, elements);
        }

        #[test]
        fn fd_no_args() {
            let input = ".Fd";
            let elements = vec![];

            let mdoc = MdocParser::parse_mdoc(input).unwrap();
            assert_eq!(mdoc.elements, elements);
        }

        #[test]
        fn fd_not_parsed() {
            let input = ".Fd #define Ad addr";
            let elements = vec![Element::Macro(MacroNode {
                mdoc_macro: Macro::Fd {
                    directive: "#define".to_string(),
                    arguments: vec!["Ad".to_string(), "addr".to_string()],
                },
                nodes: vec![],
            })];

            let mdoc = MdocParser::parse_mdoc(input).unwrap();
            assert_eq!(mdoc.elements, elements);
        }

        #[test]
        fn fd_not_callable() {
            let input = ".Ad Fd #define ADDRESS";
            let elements = vec![Element::Macro(MacroNode {
                mdoc_macro: Macro::Ad,
                nodes: vec![
                    Element::Text("Fd".to_string()),
                    Element::Text("#define".to_string()),
                    Element::Text("ADDRESS".to_string()),
                ],
            })];

            let mdoc = MdocParser::parse_mdoc(input).unwrap();
            assert_eq!(mdoc.elements, elements);
        }

        #[test]
        fn fl() {
            let input = ".Fl H | L | P\n.Fl inet";
            let elements = vec![
                Element::Macro(MacroNode {
                    mdoc_macro: Macro::Fl,
                    nodes: vec![
                        Element::Text("H".to_string()),
                        Element::Text("|".to_string()),
                        Element::Text("L".to_string()),
                        Element::Text("|".to_string()),
                        Element::Text("P".to_string()),
                    ],
                }),
                Element::Macro(MacroNode {
                    mdoc_macro: Macro::Fl,
                    nodes: vec![Element::Text("inet".to_string())],
                }),
            ];

            let mdoc = MdocParser::parse_mdoc(input).unwrap();
            assert_eq!(mdoc.elements, elements);
        }

        #[test]
        fn fl_no_args() {
            let input = ".Fl";
            let elements = vec![Element::Macro(MacroNode {
                mdoc_macro: Macro::Fl,
                nodes: vec![],
            })];

            let mdoc = MdocParser::parse_mdoc(input).unwrap();
            assert_eq!(mdoc.elements, elements);
        }

        #[test]
        fn fl_parsed() {
            let input = ".Fl inet Ar destination gateway";
            let elements = vec![
                Element::Macro(MacroNode {
                    mdoc_macro: Macro::Fl,
                    nodes: vec![Element::Text("inet".to_string())],
                }),
                Element::Macro(MacroNode {
                    mdoc_macro: Macro::Ar,
                    nodes: vec![
                        Element::Text("destination".to_string()),
                        Element::Text("gateway".to_string()),
                    ],
                }),
            ];

            let mdoc = MdocParser::parse_mdoc(input).unwrap();
            assert_eq!(mdoc.elements, elements);
        }

        #[test]
        fn fl_callable() {
            let input = ".Cm add Fl inet";
            let elements = vec![
                Element::Macro(MacroNode {
                    mdoc_macro: Macro::Cm,
                    nodes: vec![Element::Text("add".to_string())],
                }),
                Element::Macro(MacroNode {
                    mdoc_macro: Macro::Fl,
                    nodes: vec![Element::Text("inet".to_string())],
                }),
            ];

            let mdoc = MdocParser::parse_mdoc(input).unwrap();
            assert_eq!(mdoc.elements, elements);
        }

        // .Fn -----------------------------------------------------------

        #[test]
        fn r#fn() {
            let input = ".Fn \"int funcname\" \"int arg0\" \"int arg1\"\n.Fn funcname \"int arg0\"\n.Fn funcname arg0\n.Fn ( funcname )";
            let elements = vec![
                Element::Macro(MacroNode {
                    mdoc_macro: Macro::Fn {
                        funcname: "\"int funcname\"".to_string(),
                    },
                    nodes: vec![
                        Element::Text("int arg0".to_string()),
                        Element::Text("int arg1".to_string()),
                    ],
                }),
                Element::Macro(MacroNode {
                    mdoc_macro: Macro::Fn {
                        funcname: "funcname".to_string(),
                    },
                    nodes: vec![Element::Text("int arg0".to_string())],
                }),
                Element::Macro(MacroNode {
                    mdoc_macro: Macro::Fn {
                        funcname: "funcname".to_string(),
                    },
                    nodes: vec![Element::Text("arg0".to_string())],
                }),
                Element::Macro(MacroNode {
                    mdoc_macro: Macro::Fn {
                        funcname: "(funcname".to_string(),
                    },
                    nodes: vec![Element::Text(")".to_string())],
                }),
            ];

            let mdoc = MdocParser::parse_mdoc(input).unwrap();
            assert_eq!(mdoc.elements, elements);
        }

        
        #[test]
        fn fn_no_args() {
            let input = ".Fn";
            let elements = vec![];

            let mdoc = MdocParser::parse_mdoc(input).unwrap();
            assert_eq!(mdoc.elements, elements);
        }

        #[test]
        fn fn_parsed() {
            let input = ".Fn funcname arg Ft int";
            let elements = vec![
                Element::Macro(MacroNode {
                    mdoc_macro: Macro::Fn {
                        funcname: "funcname".to_string(),
                    },
                    nodes: vec![Element::Text("arg".to_string())],
                }),
                Element::Macro(MacroNode {
                    mdoc_macro: Macro::Ft,
                    nodes: vec![Element::Text("int".to_string())],
                }),
            ];

            let mdoc = MdocParser::parse_mdoc(input).unwrap();
            assert_eq!(mdoc.elements, elements);
        }

        #[test]
        fn fn_callable() {
            let input = ".Ft functype Fn funcname";
            let elements = vec![
                Element::Macro(MacroNode {
                    mdoc_macro: Macro::Ft,
                    nodes: vec![Element::Text("functype".to_string())],
                }),
                Element::Macro(MacroNode {
                    mdoc_macro: Macro::Fn {
                        funcname: "funcname".to_string(),
                    },
                    nodes: vec![],
                }),
            ];

            let mdoc = MdocParser::parse_mdoc(input).unwrap();
            assert_eq!(mdoc.elements, elements);
        }

        #[test]
        fn fr() {
            let input = ".Fr 32";
            let elements = vec![Element::Macro(MacroNode {
                mdoc_macro: Macro::Fr,
                nodes: vec![Element::Text("32".to_string())],
            })];

            let mdoc = MdocParser::parse_mdoc(input).unwrap();
            assert_eq!(mdoc.elements, elements);
        }

        #[test]
        fn fr_no_args() {
            let input = ".Fr";
            let elements = vec![];

            let mdoc = MdocParser::parse_mdoc(input).unwrap();
            assert_eq!(mdoc.elements, elements);
        }

        #[test]
        fn fr_parsed() {
            let input = ".Fr 32 Ad addr";
            let elements = vec![
                Element::Macro(MacroNode {
                    mdoc_macro: Macro::Fr,
                    nodes: vec![Element::Text("32".to_string())],
                }),
                Element::Macro(MacroNode {
                    mdoc_macro: Macro::Ad,
                    nodes: vec![Element::Text("addr".to_string())],
                }),
            ];

            let mdoc = MdocParser::parse_mdoc(input).unwrap();
            assert_eq!(mdoc.elements, elements);
        }

        #[test]
        fn fr_callable() {
            let input = ".Ft functype Fr 12";
            let elements = vec![
                Element::Macro(MacroNode {
                    mdoc_macro: Macro::Ft,
                    nodes: vec![Element::Text("functype".to_string())],
                }),
                Element::Macro(MacroNode {
                    mdoc_macro: Macro::Fr,
                    nodes: vec![Element::Text("12".to_string())],
                }),
            ];

            let mdoc = MdocParser::parse_mdoc(input).unwrap();
            assert_eq!(mdoc.elements, elements);
        }

        // .Ft -----------------------------------------------------------

        #[test]
        fn ft() {
            let input = ".Ft int32 void";
            let elements = vec![Element::Macro(MacroNode {
                mdoc_macro: Macro::Ft,
                nodes: vec![
                    Element::Text("int32".to_string()),
                    Element::Text("void".to_string()),
                ],
            })];

            let mdoc = MdocParser::parse_mdoc(input).unwrap();
            assert_eq!(mdoc.elements, elements);
        }

        #[test]
        fn ft_no_args() {
            let input = ".Ft";
            let elements = vec![];

            let mdoc = MdocParser::parse_mdoc(input).unwrap();
            assert_eq!(mdoc.elements, elements);
        }

        #[test]
        fn ft_parsed() {
            let input = ".Ft functype Fa arg";
            let elements = vec![
                Element::Macro(MacroNode {
                    mdoc_macro: Macro::Ft,
                    nodes: vec![Element::Text("functype".to_string())],
                }),
                Element::Macro(MacroNode {
                    mdoc_macro: Macro::Fa,
                    nodes: vec![Element::Text("arg".to_string())],
                }),
            ];

            let mdoc = MdocParser::parse_mdoc(input).unwrap();
            assert_eq!(mdoc.elements, elements);
        }

        #[test]
        fn ft_callable() {
            let input = ".Fa funcname Ft const char *";
            let elemets = vec![
                Element::Macro(MacroNode {
                    mdoc_macro: Macro::Fa,
                    nodes: vec![Element::Text("funcname".to_string())],
                }),
                Element::Macro(MacroNode {
                    mdoc_macro: Macro::Ft,
                    nodes: vec![
                        Element::Text("const".to_string()),
                        Element::Text("char".to_string()),
                        Element::Text("*".to_string()),
                    ],
                }),
            ];

            let mdoc = MdocParser::parse_mdoc(input).unwrap();
            assert_eq!(mdoc.elements, elemets);
        }

        #[test]
        fn fx() {
            let input = ".Fx 1.0 arg\n";
            let elements = vec![
                Element::Macro(MacroNode {
                    mdoc_macro: Macro::Fx,
                    nodes: vec![
                        Element::Text(FxType::format("1.0")),
                        Element::Text("arg".to_string()),
                    ],
                }),
            ];

            let mdoc = MdocParser::parse_mdoc(input).unwrap();
            assert_eq!(mdoc.elements, elements);
        }

        #[test]
        fn fx_no_args() {
            let input = ".Fx";
            let elements = vec![Element::Macro(MacroNode {
                mdoc_macro: Macro::Fx,
                nodes: vec![Element::Text(FxType::format_default())],
            })];

            let mdoc = MdocParser::parse_mdoc(input).unwrap();
            assert_eq!(mdoc.elements, elements);
        }

        #[test]
        fn fx_parsed() {
            let input = ".Fx 1.0 Ad addr";
            let elements = vec![
                Element::Macro(MacroNode {
                    mdoc_macro: Macro::Fx,
                    nodes: vec![Element::Text(FxType::format("1.0"))],
                }),
                Element::Macro(MacroNode {
                    mdoc_macro: Macro::Ad,
                    nodes: vec![Element::Text("addr".to_string())],
                }),
            ];

            let mdoc = MdocParser::parse_mdoc(input).unwrap();
            assert_eq!(mdoc.elements, elements);
        }

        #[test]
        fn fx_callable() {
            let input = ".Ad addr Fx 1.0";
            let elements = vec![
                Element::Macro(MacroNode {
                    mdoc_macro: Macro::Ad,
                    nodes: vec![Element::Text("addr".to_string())],
                }),
                Element::Macro(MacroNode {
                    mdoc_macro: Macro::Fx,
                    nodes: vec![Element::Text(FxType::format("1.0"))],
                }),
            ];

            let mdoc = MdocParser::parse_mdoc(input).unwrap();
            assert_eq!(mdoc.elements, elements);
        }

        #[test]
        fn hf() {
            let input = ".Hf file/path file2/path";
            let elements = vec![Element::Macro(MacroNode {
                mdoc_macro: Macro::Hf,
                nodes: vec![
                    Element::Text("file/path".to_string()),
                    Element::Text("file2/path".to_string()),
                ],
            })];

            let mdoc = MdocParser::parse_mdoc(input).unwrap();
            assert_eq!(mdoc.elements, elements);
        }

        #[test]
        fn hf_no_args() {
            let input = ".Hf";
            let elements = vec![Element::Macro(MacroNode {
                mdoc_macro: Macro::Hf,
                nodes: vec![],
            })];

            let mdoc = MdocParser::parse_mdoc(input).unwrap();
            assert_eq!(mdoc.elements, elements);
        }

        #[test]
        fn hf_not_parsed() {
            let input = ".Hf Ad addr";
            let elements = vec![Element::Macro(MacroNode {
                mdoc_macro: Macro::Hf,
                nodes: vec![
                    Element::Text("Ad".to_string()),
                    Element::Text("addr".to_string()),
                ],
            })];

            let mdoc = MdocParser::parse_mdoc(input).unwrap();
            assert_eq!(mdoc.elements, elements);
        }

        #[test]
        fn hf_not_callable() {
            let input = ".Ad Hf path/to/some/file";
            let elements = vec![Element::Macro(MacroNode {
                mdoc_macro: Macro::Ad,
                nodes: vec![
                    Element::Text("Hf".to_string()),
                    Element::Text("path/to/some/file".to_string()),
                ],
            })];

            let mdoc = MdocParser::parse_mdoc(input).unwrap();
            assert_eq!(mdoc.elements, elements);
        }

        #[test]
        fn ic() {
            let input = ".Ic :wq";
            let elements = vec![Element::Macro(MacroNode {
                mdoc_macro: Macro::Ic,
                nodes: vec![Element::Text(":wq".to_string())],
            })];

            let mdoc = MdocParser::parse_mdoc(input).unwrap();
            assert_eq!(mdoc.elements, elements);
        }

        #[test]
        fn ic_no_args() {
            let input = ".Ic";
            let elements = vec![];

            let mdoc = MdocParser::parse_mdoc(input).unwrap();
            assert_eq!(mdoc.elements, elements);
        }

        #[test]
        fn ic_parsed() {
            let input = ".Ic lookup Cm file bind";
            let elements = vec![
                Element::Macro(MacroNode {
                    mdoc_macro: Macro::Ic,
                    nodes: vec![Element::Text("lookup".to_string())],
                }),
                Element::Macro(MacroNode {
                    mdoc_macro: Macro::Cm,
                    nodes: vec![
                        Element::Text("file".to_string()),
                        Element::Text("bind".to_string()),
                    ],
                }),
            ];

            let mdoc = MdocParser::parse_mdoc(input).unwrap();
            assert_eq!(mdoc.elements, elements);
        }

        #[test]
        fn ic_callable() {
            let input = ".Ad addr Ic :wq";
            let elements = vec![
                Element::Macro(MacroNode {
                    mdoc_macro: Macro::Ad,
                    nodes: vec![Element::Text("addr".to_string())],
                }),
                Element::Macro(MacroNode {
                    mdoc_macro: Macro::Ic,
                    nodes: vec![Element::Text(":wq".to_string())],
                }),
            ];

            let mdoc = MdocParser::parse_mdoc(input).unwrap();
            assert_eq!(mdoc.elements, elements);
        }

        #[test]
        fn r#in() {
            let input = ".In stdatomic.h";
            let elements = vec![Element::Macro(MacroNode {
                mdoc_macro: Macro::In {
                    filename: "stdatomic.h".to_string(),
                },
                nodes: vec![],
            })];

            let mdoc = MdocParser::parse_mdoc(input).unwrap();
            assert_eq!(mdoc.elements, elements);
        }

        #[test]
        fn in_no_args() {
            let input = ".In";
            let elements = vec![];

            let mdoc = MdocParser::parse_mdoc(input).unwrap();
            assert_eq!(mdoc.elements, elements);
        }

        #[test]
        fn in_parsed() {
            let input = ".In stdio.h Ad addr";
            let elements = vec![
                Element::Macro(MacroNode {
                    mdoc_macro: Macro::In {
                        filename: "stdio.h".to_string(),
                    },
                    nodes: vec![],
                }),
                Element::Macro(MacroNode {
                    mdoc_macro: Macro::Ad,
                    nodes: vec![Element::Text("addr".to_string())],
                }),
            ];

            let mdoc = MdocParser::parse_mdoc(input).unwrap();
            assert_eq!(mdoc.elements, elements);
        }

        #[test]
        fn in_callable() {
            let input = ".Ad addr In stdatomic.c";
            let elements = vec![
                Element::Macro(MacroNode {
                    mdoc_macro: Macro::Ad,
                    nodes: vec![Element::Text("addr".to_string())],
                }),
                Element::Macro(MacroNode {
                    mdoc_macro: Macro::In {
                        filename: "stdatomic.c".to_string(),
                    },
                    nodes: vec![],
                }),
            ];

            let mdoc = MdocParser::parse_mdoc(input).unwrap();
            assert_eq!(mdoc.elements, elements);
        }

        #[test]
        fn lb() {
            let input = ".Lb libname";
            let elements = vec![Element::Macro(MacroNode {
                mdoc_macro: Macro::Lb {
                    lib_name: "libname".to_string(),
                },
                nodes: vec![],
            })];

            let mdoc = MdocParser::parse_mdoc(input).unwrap();
            assert_eq!(mdoc.elements, elements);
        }

        #[test]
        fn lb_wrong_args() {
            assert_eq!(MdocParser::parse_mdoc(".Lb").unwrap().elements, vec![]);
        }

        #[test]
        fn lb_not_parsed() {
            let input = ".Lb Ar";
            let elements = vec![Element::Macro(MacroNode {
                mdoc_macro: Macro::Lb {
                    lib_name: "Ar".to_string(),
                },
                nodes: vec![],
            })];

            let mdoc = MdocParser::parse_mdoc(input).unwrap();
            assert_eq!(mdoc.elements, elements);
        }

        #[test]
        fn lb_not_callable() {
            let input = ".Ad Lb stdio.h";
            let elements = vec![Element::Macro(MacroNode {
                mdoc_macro: Macro::Ad,
                nodes: vec![
                    Element::Text("Lb".to_string()),
                    Element::Text("stdio.h".to_string()),
                ],
            })];

            let mdoc = MdocParser::parse_mdoc(input).unwrap();
            assert_eq!(mdoc.elements, elements);
        }

        #[test]
        fn li() {
            let input = ".Li Book Antiqua";
            let elements = vec![Element::Macro(MacroNode {
                mdoc_macro: Macro::Li,
                nodes: vec![
                    Element::Text("Book".to_string()),
                    Element::Text("Antiqua".to_string()),
                ],
            })];

            let mdoc = MdocParser::parse_mdoc(input).unwrap();
            assert_eq!(mdoc.elements, elements);
        }

        #[test]
        fn li_no_args() {
            let input = ".Li";
            let elements = vec![];

            let mdoc = MdocParser::parse_mdoc(input).unwrap();
            assert_eq!(mdoc.elements, elements);
        }

        #[test]
        fn li_parsed() {
            let input = ".Li font Ev DEFAULT_FONT";
            let elements = vec![
                Element::Macro(MacroNode {
                    mdoc_macro: Macro::Li,
                    nodes: vec![Element::Text("font".to_string())],
                }),
                Element::Macro(MacroNode {
                    mdoc_macro: Macro::Ev,
                    nodes: vec![Element::Text("DEFAULT_FONT".to_string())],
                }),
            ];

            let mdoc = MdocParser::parse_mdoc(input).unwrap();
            assert_eq!(mdoc.elements, elements);
        }

        #[test]
        fn li_callable() {
            let input = ".Ad addr Li font";
            let elements = vec![
                Element::Macro(MacroNode {
                    mdoc_macro: Macro::Ad,
                    nodes: vec![Element::Text("addr".to_string())],
                }),
                Element::Macro(MacroNode {
                    mdoc_macro: Macro::Li,
                    nodes: vec![Element::Text("font".to_string())],
                }),
            ];

            let mdoc = MdocParser::parse_mdoc(input).unwrap();
            assert_eq!(mdoc.elements, elements);
        }

        #[test]
        fn lk() {
            let input = ".Lk https://bsd.lv The BSD.lv Project";
            let elements = vec![Element::Macro(MacroNode {
                mdoc_macro: Macro::Lk {
                    uri: "https://bsd.lv".to_string(),
                },
                nodes: vec![
                    Element::Text("The".to_string()),
                    Element::Text("BSD.lv".to_string()),
                    Element::Text("Project".to_string()),
                ],
            })];

            let mdoc = MdocParser::parse_mdoc(input).unwrap();
            assert_eq!(mdoc.elements, elements);
        }

        #[test]
        fn lk_no_args() {
            let input = ".Lk";
            let elements = vec![];

            let mdoc = MdocParser::parse_mdoc(input).unwrap();
            assert_eq!(mdoc.elements, elements);
        }

        #[test]
        fn lk_parsed() {
            let input = ".Lk https://bsd.lv Ev NAME";
            let elements = vec![
                Element::Macro(MacroNode {
                    mdoc_macro: Macro::Lk {
                        uri: "https://bsd.lv".to_string(),
                    },
                    nodes: vec![],
                }),
                Element::Macro(MacroNode {
                    mdoc_macro: Macro::Ev,
                    nodes: vec![Element::Text("NAME".to_string())],
                }),
            ];

            let mdoc = MdocParser::parse_mdoc(input).unwrap();
            assert_eq!(mdoc.elements, elements);
        }

        #[test]
        fn lk_callable() {
            let input = ".Ad addr Lk https://bsd.lv";
            let elements = vec![
                Element::Macro(MacroNode {
                    mdoc_macro: Macro::Ad,
                    nodes: vec![Element::Text("addr".to_string())],
                }),
                Element::Macro(MacroNode {
                    mdoc_macro: Macro::Lk {
                        uri: "https://bsd.lv".to_string(),
                    },
                    nodes: vec![],
                }),
            ];

            let mdoc = MdocParser::parse_mdoc(input).unwrap();
            assert_eq!(mdoc.elements, elements);
        }

        #[test]
        fn lp() {
            let input = ".Lp";
            let elements = vec![Element::Macro(MacroNode {
                mdoc_macro: Macro::Lp,
                nodes: vec![],
            })];

            let mdoc = MdocParser::parse_mdoc(input).unwrap();
            assert_eq!(mdoc.elements, elements);
        }

        #[test]
        fn lp_not_parsed() {
            let input = ".Lp Ad addr";
            let elements = vec![Element::Macro(MacroNode {
                mdoc_macro: Macro::Lp,
                nodes: vec![],
            })];

            let mdoc = MdocParser::parse_mdoc(input).unwrap();
            assert_eq!(mdoc.elements, elements);
        }

        #[test]
        fn lp_not_callable() {
            let input = ".Ad addr Lp";
            let elements = vec![Element::Macro(MacroNode {
                mdoc_macro: Macro::Ad,
                nodes: vec![
                    Element::Text("addr".to_string()),
                    Element::Text("Lp".to_string()),
                ],
            })];

            let mdoc = MdocParser::parse_mdoc(input).unwrap();
            assert_eq!(mdoc.elements, elements);
        }

        // Ms --------------------------------------------------------------------------

        #[test]
        fn ms() {
            let content = ".Ms alpha beta";

            let elements = vec![Element::Macro(MacroNode {
                mdoc_macro: Macro::Ms,
                nodes: vec![
                    Element::Text("alpha".to_string()),
                    Element::Text("beta".to_string()),
                ],
            })];

            let mdoc = MdocParser::parse_mdoc(content).unwrap();
            assert_eq!(mdoc.elements, elements);
        }

        #[test]
        fn ms_no_args() {
            let content = ".Ms";
            let elements = vec![];

            let mdoc = MdocParser::parse_mdoc(content).unwrap();
            assert_eq!(mdoc.elements, elements);

        }

        #[test]
        fn ms_parsed() {
            let content = ".Ms beta Ux";
            let elements = vec![
                Element::Macro(MacroNode {
                    mdoc_macro: Macro::Ms,
                    nodes: vec![Element::Text("beta".to_string())],
                }),
                Element::Macro(MacroNode {
                    mdoc_macro: Macro::Ux,
                    nodes: vec![],
                }),
            ];

            let mdoc = MdocParser::parse_mdoc(content).unwrap();
            assert_eq!(mdoc.elements, elements);
        }

        #[test]
        fn ms_callable() {
            let content = ".No / Ms aleph";

            let elements = vec![
                Element::Macro(MacroNode {
                    mdoc_macro: Macro::No,
                    nodes: vec![Element::Text("/".to_string())],
                }),
                Element::Macro(MacroNode {
                    mdoc_macro: Macro::Ms,
                    nodes: vec![Element::Text("aleph".to_string())],
                }),
            ];

            let mdoc = MdocParser::parse_mdoc(content).unwrap();
            assert_eq!(mdoc.elements, elements);
        }

        // Mt --------------------------------------------------------------------------

        #[test]
        fn mt() {
            let content = ".Mt abc@gmail.com abc@gmail.com";

            let elements = vec![Element::Macro(MacroNode {
                mdoc_macro: Macro::Mt,
                nodes: vec![
                    Element::Text("abc@gmail.com".to_string()),
                    Element::Text("abc@gmail.com".to_string()),
                ],
            })];

            let mdoc = MdocParser::parse_mdoc(content).unwrap();
            assert_eq!(mdoc.elements, elements);
        }

        #[test]
        fn mt_no_args() {
            let content = ".Mt";
            let elements = vec![];

            let mdoc = MdocParser::parse_mdoc(content).unwrap();
            assert_eq!(mdoc.elements, elements);
        }

        #[test]
        fn mt_parsed() {
            let content = ".Mt abc@gmail.com Ux";

            let elements = vec![
                Element::Macro(MacroNode {
                    mdoc_macro: Macro::Mt,
                    nodes: vec![Element::Text("abc@gmail.com".to_string())],
                }),
                Element::Macro(MacroNode {
                    mdoc_macro: Macro::Ux,
                    nodes: vec![],
                }),
            ];

            let mdoc = MdocParser::parse_mdoc(content).unwrap();
            assert_eq!(mdoc.elements, elements);
        }

        #[test]
        fn mt_callable() {
            let content = ".Ad address1 Mt abc@gmail.com";
            let elements = vec![
                Element::Macro(MacroNode {
                    mdoc_macro: Macro::Ad,
                    nodes: vec![Element::Text("address1".to_string())],
                }),
                Element::Macro(MacroNode {
                    mdoc_macro: Macro::Mt,
                    nodes: vec![Element::Text("abc@gmail.com".to_string())],
                }),
            ];

            let mdoc = MdocParser::parse_mdoc(content).unwrap();
            assert_eq!(mdoc.elements, elements);
        }

        // No --------------------------------------------------------------------------

        #[test]
        fn no() {
            let content = ".No a b c";

            let elements = vec![
                Element::Macro(MacroNode {
                    mdoc_macro: Macro::No,
                    nodes: vec![
                        Element::Text("a".to_string()),
                        Element::Text("b".to_string()),
                        Element::Text("c".to_string())
                    ],
                })
            ];

            let mdoc = MdocParser::parse_mdoc(content).unwrap();
            assert_eq!(mdoc.elements, elements)
        }


        #[test]
        fn no_no_args() {
            let content = ".No";
            let elements = vec![];

            let mdoc = MdocParser::parse_mdoc(content).unwrap();
            assert_eq!(mdoc.elements, elements);
        }

        #[test]
        fn no_parsed() {
            let content = ".No a Ar value";

            let elements = vec![
                Element::Macro(MacroNode {
                    mdoc_macro: Macro::No,
                    nodes: vec![Element::Text("a".to_string())],
                }),
                Element::Macro(MacroNode {
                    mdoc_macro: Macro::Ar,
                    nodes: vec![Element::Text("value".to_string())],
                }),
            ];

            let mdoc = MdocParser::parse_mdoc(content).unwrap();
            assert_eq!(mdoc.elements, elements);
        }

        #[test]
        fn no_callable() {
            let content = ".Ar value No a";
            let elements = vec![
                Element::Macro(MacroNode {
                    mdoc_macro: Macro::Ar,
                    nodes: vec![Element::Text("value".to_string())],
                }),
                Element::Macro(MacroNode {
                    mdoc_macro: Macro::No,
                    nodes: vec![Element::Text("a".to_string())],
                }),
            ];

            let mdoc = MdocParser::parse_mdoc(content).unwrap();
            assert_eq!(mdoc.elements, elements);
        }

        // Ns --------------------------------------------------------------------------

        #[test]
        fn ns() {
            let content = ".Ns";

            let elements = vec![Element::Macro(MacroNode {
                mdoc_macro: Macro::Ns,
                nodes: vec![],
            })];

            let mdoc = MdocParser::parse_mdoc(content).unwrap();
            assert_eq!(mdoc.elements, elements);
        }

        #[test]
        fn ns_parsed() {
            let content = ".Ns Ar value";

            let elements = vec![
                Element::Macro(MacroNode {
                    mdoc_macro: Macro::Ns,
                    nodes: vec![],
                }),
                Element::Macro(MacroNode {
                    mdoc_macro: Macro::Ar,
                    nodes: vec![Element::Text("value".to_string())],
                }),
            ];

            let mdoc = MdocParser::parse_mdoc(content).unwrap();
            assert_eq!(mdoc.elements, elements);
        }

        #[test]
        fn ns_callable() {
            let content = ".Ar value Ns";
            let elements = vec![
                Element::Macro(MacroNode {
                    mdoc_macro: Macro::Ar,
                    nodes: vec![Element::Text("value".to_string())],
                }),
                Element::Macro(MacroNode {
                    mdoc_macro: Macro::Ns,
                    nodes: vec![],
                }),
            ];

            let mdoc = MdocParser::parse_mdoc(content).unwrap();
            assert_eq!(mdoc.elements, elements);
        }

        // Os --------------------------------------------------------------------------

        #[test]
        fn os() {
            let content = ".Os footer text";

            let elements = vec![Element::Macro(MacroNode {
                mdoc_macro: Macro::Os,
                nodes: vec![
                    Element::Text("footer".to_string()),
                    Element::Text("text".to_string()),
                ],
            })];

            let mdoc = MdocParser::parse_mdoc(content).unwrap();
            assert_eq!(mdoc.elements, elements);
        }

        #[test]
        fn os_no_args() {
            let content = ".Os";

            let elements = vec![Element::Macro(MacroNode {
                mdoc_macro: Macro::Os,
                nodes: vec![],
            })];

            let mdoc = MdocParser::parse_mdoc(content).unwrap();
            assert_eq!(mdoc.elements, elements);
        }

        #[test]
        fn os_not_parsed() {
            let content = ".Os Ar value";

            let elements = vec![Element::Macro(MacroNode {
                mdoc_macro: Macro::Os,
                nodes: vec![
                    Element::Text("Ar".to_string()),
                    Element::Text("value".to_string()),
                ],
            })];

            let mdoc = MdocParser::parse_mdoc(content).unwrap();
            assert_eq!(mdoc.elements, elements);
        }

        #[test]
        fn os_not_callable() {
            let content = ".Ad addr1 Os";
            let elements = vec![Element::Macro(MacroNode {
                mdoc_macro: Macro::Ad,
                nodes: vec![
                    Element::Text("addr1".to_string()),
                    Element::Text("Os".to_string()),
                ],
            })];

            let mdoc = MdocParser::parse_mdoc(content).unwrap();
            assert_eq!(mdoc.elements, elements);
        }

        // Ot --------------------------------------------------------------------------

        #[test]
        fn ot() {
            let content = ".Ot functype";

            let elements = vec![Element::Macro(MacroNode {
                mdoc_macro: Macro::Ft,
                nodes: vec![Element::Text("functype".to_string())],
            })];

            let mdoc = MdocParser::parse_mdoc(content).unwrap();
            assert_eq!(mdoc.elements, elements);
        }

        #[test]
        fn ot_no_args() {
            let content = ".Ot";
            let elements = vec![];

            let mdoc = MdocParser::parse_mdoc(content).unwrap();
            assert_eq!(mdoc.elements, elements);
        }

        #[test]
        fn ot_parsed() {
            let content = ".Ot functype Ar value";

            let elements = vec![
                Element::Macro(MacroNode {
                    mdoc_macro: Macro::Ft,
                    nodes: vec![Element::Text("functype".to_string())],
                }),
                Element::Macro(MacroNode {
                    mdoc_macro: Macro::Ar,
                    nodes: vec![Element::Text("value".to_string())],
                }),
            ];

            let mdoc = MdocParser::parse_mdoc(content).unwrap();
            assert_eq!(mdoc.elements, elements);
        }

        #[test]
        fn ot_callable() {
            let content = ".Ar value Ot functype";
            let elements = vec![
                Element::Macro(MacroNode {
                    mdoc_macro: Macro::Ar,
                    nodes: vec![Element::Text("value".to_string())],
                }),
                Element::Macro(MacroNode {
                    mdoc_macro: Macro::Ft,
                    nodes: vec![Element::Text("functype".to_string())],
                }),
            ];

            let mdoc = MdocParser::parse_mdoc(content).unwrap();
            assert_eq!(mdoc.elements, elements);
        }

        // Pa --------------------------------------------------------------------------

        #[test]
        fn pa() {
            let content = ".Pa name1 name2";

            let elements = vec![Element::Macro(MacroNode {
                mdoc_macro: Macro::Pa,
                nodes: vec![
                    Element::Text("name1".to_string()),
                    Element::Text("name2".to_string()),
                ],
            })];

            let mdoc = MdocParser::parse_mdoc(content).unwrap();
            assert_eq!(mdoc.elements, elements);
        }

        #[test]
        fn pa_no_args() {
            let content = ".Pa";
            let elements = vec![];

            let mdoc = MdocParser::parse_mdoc(content).unwrap();
            assert_eq!(mdoc.elements, elements);
        }

        #[test]
        fn pa_parsed() {
            let content = ".Pa name1 name2 Ar value";

            let elements = vec![
                Element::Macro(MacroNode {
                    mdoc_macro: Macro::Pa,
                    nodes: vec![
                        Element::Text("name1".to_string()),
                        Element::Text("name2".to_string()),
                    ],
                }),
                Element::Macro(MacroNode {
                    mdoc_macro: Macro::Ar,
                    nodes: vec![Element::Text("value".to_string())],
                }),
            ];

            let mdoc = MdocParser::parse_mdoc(content).unwrap();
            assert_eq!(mdoc.elements, elements);
        }

        #[test]
        fn pa_callable() {
            let content = ".Ar value Pa name1 name2";
            let elements = vec![
                Element::Macro(MacroNode {
                    mdoc_macro: Macro::Ar,
                    nodes: vec![Element::Text("value".to_string())],
                }),
                Element::Macro(MacroNode {
                    mdoc_macro: Macro::Pa,
                    nodes: vec![
                        Element::Text("name1".to_string()),
                        Element::Text("name2".to_string()),
                    ],
                }),
            ];

            let mdoc = MdocParser::parse_mdoc(content).unwrap();
            assert_eq!(mdoc.elements, elements);
        }

        // Pf --------------------------------------------------------------------------

        #[test]
        fn pf() {
            let content = ".Pf $ Ar variable_name";

            let elements = vec![
                Element::Macro(MacroNode {
                    mdoc_macro: Macro::Pf {
                        prefix: "$".to_string(),
                    },
                    nodes: vec![],
                }),
                Element::Macro(MacroNode {
                    mdoc_macro: Macro::Ar,
                    nodes: vec![Element::Text("variable_name".to_string())],
                }),
            ];

            let mdoc = MdocParser::parse_mdoc(content).unwrap();
            assert_eq!(mdoc.elements, elements);
        }


        #[test]
        fn pf_no_args() {
            let content = ".Pf";
            let elements = vec![];

            let mdoc = MdocParser::parse_mdoc(content).unwrap();
            assert_eq!(mdoc.elements, elements);
        }

        #[test]
        fn pf_callable() {
            let content = ".Ar value Pf $ Ar variable_name";
            let elements = vec![
                Element::Macro(MacroNode {
                    mdoc_macro: Macro::Ar,
                    nodes: vec![Element::Text("value".to_string())],
                }),
                Element::Macro(MacroNode {
                    mdoc_macro: Macro::Pf {
                        prefix: "$".to_string(),
                    },
                    nodes: vec![],
                }),
                Element::Macro(MacroNode {
                    mdoc_macro: Macro::Ar,
                    nodes: vec![Element::Text("variable_name".to_string())],
                }),
            ];

            let mdoc = MdocParser::parse_mdoc(content).unwrap();
            assert_eq!(mdoc.elements, elements);
        }

        // Pp --------------------------------------------------------------------------

        #[test]
        fn pp() {
            let content = ".Pp";

            let elements = vec![Element::Macro(MacroNode {
                mdoc_macro: Macro::Pp,
                nodes: vec![],
            })];

            let mdoc = MdocParser::parse_mdoc(content).unwrap();
            assert_eq!(mdoc.elements, elements);
        }

        #[test]
        fn pp_not_parsed() {
            // "Ar" macro will be ignored
            let content = ".Pp Ar value";

            let elements = vec![Element::Macro(MacroNode {
                mdoc_macro: Macro::Pp,
                nodes: vec![
                    Element::Text("Ar".to_string()),
                    Element::Text("value".to_string()),
                ],
            })];

            let mdoc = MdocParser::parse_mdoc(content).unwrap();
            assert_eq!(mdoc.elements, elements);
        }

        #[test]
        fn pp_not_callable() {
            let content = ".Ad addr1 Pp";
            let elements = vec![Element::Macro(MacroNode {
                mdoc_macro: Macro::Ad,
                nodes: vec![
                    Element::Text("addr1".to_string()),
                    Element::Text("Pp".to_string()),
                ],
            })];

            let mdoc = MdocParser::parse_mdoc(content).unwrap();
            assert_eq!(mdoc.elements, elements);
        }

        // Rv --------------------------------------------------------------------------

        #[test]
        fn rv() {
            let content = ".Rv -std f1 f2 Ar value";

            let elements = vec![Element::Macro(MacroNode {
                mdoc_macro: Macro::Rv,
                nodes: vec![
                    Element::Text("f1".to_string()),
                    Element::Text("f2".to_string()),
                    Element::Text("Ar".to_string()),
                    Element::Text("value".to_string()),
                ],
            })];

            let mdoc = MdocParser::parse_mdoc(content).unwrap();
            assert_eq!(mdoc.elements, elements);
        }

        #[test]
        fn rv_no_std() {
            assert_eq!(MdocParser::parse_mdoc(".Rv f1 f2").unwrap().elements, vec![]);
        }

        #[test]
        fn rv_no_args() {
            let content = ".Rv -std";

            let elements = vec![Element::Macro(MacroNode {
                mdoc_macro: Macro::Rv,
                nodes: vec![],
            })];

            let mdoc = MdocParser::parse_mdoc(content).unwrap();
            assert_eq!(mdoc.elements, elements);
        }

        #[test]
        fn rv_no_std_and_args() {
            assert_eq!(MdocParser::parse_mdoc(".Rv").unwrap().elements, vec![]);
        }

        #[test]
        fn rv_not_parsed() {
            // "Ar" macro will be ignored
            let content = ".Rv -std f1 Ar value";

            let elements = vec![Element::Macro(MacroNode {
                mdoc_macro: Macro::Rv,
                nodes: vec![
                    Element::Text("f1".to_string()),
                    Element::Text("Ar".to_string()),
                    Element::Text("value".to_string()),
                ],
            })];

            let mdoc = MdocParser::parse_mdoc(content).unwrap();
            assert_eq!(mdoc.elements, elements);
        }

        #[test]
        fn rv_not_callable() {
            let content = ".Ad addr1 Rv -std f1";
            let elements = vec![Element::Macro(MacroNode {
                mdoc_macro: Macro::Ad,
                nodes: vec![
                    Element::Text("addr1".to_string()),
                    Element::Text("Rv".to_string()),
                    Element::Text("-std".to_string()),
                    Element::Text("f1".to_string()),
                ],
            })];

            let mdoc = MdocParser::parse_mdoc(content).unwrap();
            assert_eq!(mdoc.elements, elements);
        }

        // Sm --------------------------------------------------------------------------

        #[test]
        fn sm_on() {
            let content = ".Sm on";

            let elements = vec![Element::Macro(MacroNode {
                mdoc_macro: Macro::Sm(Some(SmMode::On)),
                nodes: vec![],
            })];

            let mdoc = MdocParser::parse_mdoc(content).unwrap();
            assert_eq!(mdoc.elements, elements);
        }

        #[test]
        fn sm_off() {
            let content = ".Sm off";

            let elements = vec![Element::Macro(MacroNode {
                mdoc_macro: Macro::Sm(Some(SmMode::Off)),
                nodes: vec![],
            })];

            let mdoc = MdocParser::parse_mdoc(content).unwrap();
            assert_eq!(mdoc.elements, elements);
        }

        #[test]
        fn sm_no_args() {
            let content = ".Sm";

            let elements = vec![Element::Macro(MacroNode {
                mdoc_macro: Macro::Sm(None),
                nodes: vec![],
            })];

            let mdoc = MdocParser::parse_mdoc(content).unwrap();
            assert_eq!(mdoc.elements, elements);
        }

        #[test]
        fn sm_not_parsed() {
            // "Ar" macro will be ignored
            let content = ".Sm Ar value";

            let elements = vec![
                Element::Macro(MacroNode {
                    mdoc_macro: Macro::Sm(None),
                    nodes: vec![],
                }),
                Element::Macro(MacroNode {
                    mdoc_macro: Macro::Ar,
                    nodes: vec![Element::Text("value".to_string())],
                }),
            ];

            let mdoc = MdocParser::parse_mdoc(content).unwrap();
            assert_eq!(mdoc.elements, elements);
        }

        #[test]
        fn sm_not_callable() {
            let content = ".Ad addr1 Sm";
            let elements = vec![Element::Macro(MacroNode {
                mdoc_macro: Macro::Ad,
                nodes: vec![
                    Element::Text("addr1".to_string()),
                    Element::Text("Sm".to_string()),
                ],
            })];

            let mdoc = MdocParser::parse_mdoc(content).unwrap();
            assert_eq!(mdoc.elements, elements);
        }

        // Sx --------------------------------------------------------------------------

        #[test]
        fn sx() {
            let content = ".Sx MANUAL STRUCTURE";

            let elements = vec![
                Element::Macro(MacroNode {
                    mdoc_macro: Macro::Sx,
                    nodes: vec![
                        Element::Text("MANUAL".to_string()),
                        Element::Text("STRUCTURE".to_string())
                    ],
                }),
            ];

            let mdoc = MdocParser::parse_mdoc(content).unwrap();
            assert_eq!(mdoc.elements, elements);
        }


        #[test]
        fn sx_no_args() {
            assert_eq!(MdocParser::parse_mdoc(".Sx").unwrap().elements, vec![]);
        }

        #[test]
        fn sx_wrong_args() {
            assert_eq!(MdocParser::parse_mdoc(".Sx Ar value").unwrap().elements, vec![]);
        }

        #[test]
        fn sx_parsed() {
            let content = ".Sx MANUAL STRUCTURE Ar value";

            let elements = vec![
                Element::Macro(MacroNode {
                    mdoc_macro: Macro::Sx,
                    nodes: vec![
                        Element::Text("MANUAL".to_string()),
                        Element::Text("STRUCTURE".to_string())
                    ],
                }),
                Element::Macro(MacroNode {
                    mdoc_macro: Macro::Ar,
                    nodes: vec![Element::Text("value".to_string())],
                }),
            ];

            let mdoc = MdocParser::parse_mdoc(content).unwrap();
            assert_eq!(mdoc.elements, elements);
        }

        #[test]
        fn sx_callable() {
            let content = ".Ar value Sx MANUAL STRUCTURE";
            let elements = vec![
                Element::Macro(MacroNode {
                    mdoc_macro: Macro::Ar,
                    nodes: vec![Element::Text("value".to_string())],
                }),
                Element::Macro(MacroNode {
                    mdoc_macro: Macro::Sx,
                    nodes: vec![
                        Element::Text("MANUAL".to_string()),
                        Element::Text("STRUCTURE".to_string())
                    ],
                }),
            ];

            let mdoc = MdocParser::parse_mdoc(content).unwrap();
            assert_eq!(mdoc.elements, elements);
        }

        // Sy --------------------------------------------------------------------------

        #[test]
        fn sy() {
            let content = ".Sy word1 word2";

            let elements = vec![Element::Macro(MacroNode {
                mdoc_macro: Macro::Sy,
                nodes: vec![
                    Element::Text("word1".to_string()),
                    Element::Text("word2".to_string())
                ],
            })];

            let mdoc = MdocParser::parse_mdoc(content).unwrap();
            assert_eq!(mdoc.elements, elements);
        }

        #[test]
        fn sy_no_args() {
            assert_eq!(MdocParser::parse_mdoc(".Sy").unwrap().elements, vec![]);
        }

        #[test]
        fn sy_parsed() {
            let content = ".Sy word1 word2 Ar value";

            let elements = vec![
                Element::Macro(MacroNode {
                    mdoc_macro: Macro::Sy,
                    nodes: vec![
                        Element::Text("word1".to_string()),
                        Element::Text("word2".to_string())
                    ],
                }),
                Element::Macro(MacroNode {
                    mdoc_macro: Macro::Ar,
                    nodes: vec![Element::Text("value".to_string())],
                }),
            ];

            let mdoc = MdocParser::parse_mdoc(content).unwrap();
            assert_eq!(mdoc.elements, elements);
        }

        #[test]
        fn sy_callable() {
            let content = ".Ar value Sy word1 word2";
            let elements = vec![
                Element::Macro(MacroNode {
                    mdoc_macro: Macro::Ar,
                    nodes: vec![Element::Text("value".to_string())],
                }),
                Element::Macro(MacroNode {
                    mdoc_macro: Macro::Sy,
                    nodes: vec![
                        Element::Text("word1".to_string()),
                        Element::Text("word2".to_string())
                    ],
                }),
            ];

            let mdoc = MdocParser::parse_mdoc(content).unwrap();
            assert_eq!(mdoc.elements, elements);
        }

        // Tg --------------------------------------------------------------------------

        #[test]
        fn tg() {
            let content = ".Tg term";

            let elements = vec![Element::Macro(MacroNode {
                mdoc_macro: Macro::Tg {
                    term: Some("term".to_string()),
                },
                nodes: vec![],
            })];

            let mdoc = MdocParser::parse_mdoc(content).unwrap();
            assert_eq!(mdoc.elements, elements);
        }

        #[test]
        fn tg_no_args() {
            let content = ".Tg";

            let elements = vec![Element::Macro(MacroNode {
                mdoc_macro: Macro::Tg { term: None },
                nodes: vec![],
            })];

            let mdoc = MdocParser::parse_mdoc(content).unwrap();
            assert_eq!(mdoc.elements, elements);
        }

        #[test]
        fn tg_not_parsed() {
            // "Ar" macro will be ignored
            let content = ".Tg term Ar value";

            let elements = vec![
                Element::Macro(MacroNode {
                    mdoc_macro: Macro::Tg {
                        term: Some("term".to_string()),
                    },
                    nodes: vec![],
                }),
                Element::Macro(MacroNode {
                    mdoc_macro: Macro::Ar,
                    nodes: vec![Element::Text("value".to_string())],
                }),
            ];

            let mdoc = MdocParser::parse_mdoc(content).unwrap();
            assert_eq!(mdoc.elements, elements);
        }

        #[test]
        fn tg_not_callable() {
            let content = ".Ad addr1 Tg term";
            let elements = vec![Element::Macro(MacroNode {
                mdoc_macro: Macro::Ad,
                nodes: vec![
                    Element::Text("addr1".to_string()),
                    Element::Text("Tg".to_string()),
                    Element::Text("term".to_string()),
                ],
            })];

            let mdoc = MdocParser::parse_mdoc(content).unwrap();
            assert_eq!(mdoc.elements, elements);
        }

        // Tn --------------------------------------------------------------------------

        #[test]
        fn tn() {
            let content = ".Tn word1 word2";

            let elements = vec![Element::Macro(MacroNode {
                mdoc_macro: Macro::Tn,
                nodes: vec![
                    Element::Text("word1".to_string()),
                    Element::Text("word2".to_string()),
                ],
            })];

            let mdoc = MdocParser::parse_mdoc(content).unwrap();
            assert_eq!(mdoc.elements, elements);
        }

        #[test]
        fn tn_no_args() {
            assert_eq!(MdocParser::parse_mdoc(".Tn").unwrap().elements, vec![]);
        }

        #[test]
        fn tn_parsed() {
            let content = ".Tn word1 word2 Ar value";

            let elements = vec![
                Element::Macro(MacroNode {
                    mdoc_macro: Macro::Tn,
                    nodes: vec![
                        Element::Text("word1".to_string()),
                        Element::Text("word2".to_string()),
                    ],
                }),
                Element::Macro(MacroNode {
                    mdoc_macro: Macro::Ar,
                    nodes: vec![Element::Text("value".to_string())],
                }),
            ];

            let mdoc = MdocParser::parse_mdoc(content).unwrap();
            assert_eq!(mdoc.elements, elements);
        }

        #[test]
        fn tn_callable() {
            let content = ".Ar value Tn word1 word2";
            let elements = vec![
                Element::Macro(MacroNode {
                    mdoc_macro: Macro::Ar,
                    nodes: vec![Element::Text("value".to_string())],
                }),
                Element::Macro(MacroNode {
                    mdoc_macro: Macro::Tn,
                    nodes: vec![
                        Element::Text("word1".to_string()),
                        Element::Text("word2".to_string()),
                    ],
                }),
            ];

            let mdoc = MdocParser::parse_mdoc(content).unwrap();
            assert_eq!(mdoc.elements, elements);
        }

        // Ud --------------------------------------------------------------------------

        #[test]
        fn ud() {
            let content = ".Ud";

            let elements = vec![Element::Macro(MacroNode {
                mdoc_macro: Macro::Ud,
                nodes: vec![],
            })];

            let mdoc = MdocParser::parse_mdoc(content).unwrap();
            assert_eq!(mdoc.elements, elements);
        }

        #[test]
        fn ud_not_parsed() {
            // "Ar" macro will be ignored
            let content = ".Ud Ar value";

            let elements = vec![
                Element::Macro(MacroNode {
                    mdoc_macro: Macro::Ud,
                    nodes: vec![],
                }),
                Element::Macro(MacroNode {
                    mdoc_macro: Macro::Ar,
                    nodes: vec![Element::Text("value".to_string())],
                }),
            ];

            let mdoc = MdocParser::parse_mdoc(content).unwrap();
            assert_eq!(mdoc.elements, elements);
        }

        #[test]
        fn ud_not_callable() {
            let content = ".Ad addr1 Ud";
            let elements = vec![Element::Macro(MacroNode {
                mdoc_macro: Macro::Ad,
                nodes: vec![
                    Element::Text("addr1".to_string()),
                    Element::Text("Ud".to_string()),
                ],
            })];

            let mdoc = MdocParser::parse_mdoc(content).unwrap();
            assert_eq!(mdoc.elements, elements);
        }

        // Ux --------------------------------------------------------------------------

        #[test]
        fn ux() {
            let content = ".Ux";

            let elements = vec![Element::Macro(MacroNode {
                mdoc_macro: Macro::Ux,
                nodes: vec![],
            })];

            let mdoc = MdocParser::parse_mdoc(content).unwrap();
            assert_eq!(mdoc.elements, elements);
        }

        #[test]
        fn ux_parsed() {
            let content = ".Ux Ar value";

            let elements = vec![
                Element::Macro(MacroNode {
                    mdoc_macro: Macro::Ux,
                    nodes: vec![],
                }),
                Element::Macro(MacroNode {
                    mdoc_macro: Macro::Ar,
                    nodes: vec![Element::Text("value".to_string())],
                }),
            ];

            let mdoc = MdocParser::parse_mdoc(content).unwrap();
            assert_eq!(mdoc.elements, elements);
        }

        #[test]
        fn ux_callable() {
            let content = ".Ar value Ux";
            let elements = vec![
                Element::Macro(MacroNode {
                    mdoc_macro: Macro::Ar,
                    nodes: vec![Element::Text("value".to_string())],
                }),
                Element::Macro(MacroNode {
                    mdoc_macro: Macro::Ux,
                    nodes: vec![],
                }),
            ];

            let mdoc = MdocParser::parse_mdoc(content).unwrap();
            assert_eq!(mdoc.elements, elements);
        }

        // Va --------------------------------------------------------------------------

        #[test]
        fn va() {
            let content = ".Va const char *bar";

            let elements = vec![Element::Macro(MacroNode {
                mdoc_macro: Macro::Va,
                nodes: vec![
                    Element::Text("const".to_string()),
                    Element::Text("char".to_string()),
                    Element::Text("*bar".to_string()),
                ],
            })];

            let mdoc = MdocParser::parse_mdoc(content).unwrap();
            assert_eq!(mdoc.elements, elements);
        }

        #[test]
        fn va_without_type() {
            let content = ".Va foo";

            let elements = vec![Element::Macro(MacroNode {
                mdoc_macro: Macro::Va,
                nodes: vec![Element::Text("foo".to_string())],
            })];

            let mdoc = MdocParser::parse_mdoc(content).unwrap();
            assert_eq!(mdoc.elements, elements);
        }

        #[test]
        fn va_no_args() {
            assert_eq!(MdocParser::parse_mdoc(".Va").unwrap().elements, vec![]);
        }

        #[test]
        fn va_parsed() {
            let content = ".Va bool foo Ar value";

            let elements = vec![
                Element::Macro(MacroNode {
                    mdoc_macro: Macro::Va,
                    nodes: vec![
                        Element::Text("bool".to_string()),
                        Element::Text("foo".to_string()),
                    ],
                }),
                Element::Macro(MacroNode {
                    mdoc_macro: Macro::Ar,
                    nodes: vec![Element::Text("value".to_string())],
                }),
            ];

            let mdoc = MdocParser::parse_mdoc(content).unwrap();
            assert_eq!(mdoc.elements, elements);
        }

        #[test]
        fn va_callable() {
            let content = ".Ar value Va char foo";

            let elements = vec![
                Element::Macro(MacroNode {
                    mdoc_macro: Macro::Ar,
                    nodes: vec![Element::Text("value".to_string())],
                }),
                Element::Macro(MacroNode {
                    mdoc_macro: Macro::Va,
                    nodes: vec![
                        Element::Text("char".to_string()),
                        Element::Text("foo".to_string()),
                    ],
                }),
            ];

            let mdoc = MdocParser::parse_mdoc(content).unwrap();
            assert_eq!(mdoc.elements, elements);
        }

        // Xr --------------------------------------------------------------------------

        #[test]
        fn xr() {
            let content = ".Xr mandoc 1";

            let elements = vec![Element::Macro(MacroNode {
                mdoc_macro: Macro::Xr {
                    name: "mandoc".to_string(),
                    section: "1".to_string(),
                },
                nodes: vec![],
            })];

            let mdoc = MdocParser::parse_mdoc(content).unwrap();
            assert_eq!(mdoc.elements, elements);
        }

        // #[test]
        // #[should_panic]
        // fn xr_one_arg() {
        //     assert!(MdocParser::parse_mdoc(".Xr mandoc").is_err());
        // }

        #[test]
        #[should_panic]
        fn xr_no_args() {
            // assert_eq!(MdocParser::parse_mdoc(".Xr mandoc").unwrap().elements, vec![]);
            // assert_eq!(MdocParser::parse_mdoc(".Xr 1").unwrap().elements, vec![]);
            // assert_eq!(MdocParser::parse_mdoc(".Xr").unwrap().elements, vec![]);
            assert!(MdocParser::parse_mdoc(".Xr mandoc").is_err());
            assert!(MdocParser::parse_mdoc(".Xr 1").is_err());
            assert!(MdocParser::parse_mdoc(".Xr").is_err());
        }

        #[test]
        fn xr_parsed() {
            let content = ".Xr mandoc 1 test Ns";

            let elements = vec![
                Element::Macro(MacroNode {
                    mdoc_macro: Macro::Xr {
                        name: "mandoc".to_string(),
                        section: "1".to_string(),
                    },
                    nodes: vec![
                        Element::Text("test".to_string())
                    ],
                }),
                Element::Macro(MacroNode {
                    mdoc_macro: Macro::Ns,
                    nodes: vec![],
                }),
            ];

            let mdoc = MdocParser::parse_mdoc(content).unwrap();
            assert_eq!(mdoc.elements, elements);
        }

        #[test]
        fn xr_callable() {
            let content = ".Ar value Xr mandoc 1";
            let elements = vec![
                Element::Macro(MacroNode {
                    mdoc_macro: Macro::Ar,
                    nodes: vec![Element::Text("value".to_string())],
                }),
                Element::Macro(MacroNode {
                    mdoc_macro: Macro::Xr {
                        name: "mandoc".to_string(),
                        section: "1".to_string(),
                    },
                    nodes: vec![],
                }),
            ];

            let mdoc = MdocParser::parse_mdoc(content).unwrap();
            assert_eq!(mdoc.elements, elements);
        }
    }

    mod general {
        use crate::man_util::parser::*;

        #[test]
        fn comment_in_text_line() {
            let input = r#".\" comment
.\" Still comment1
.\" Still comment2
Line \" comment
.\" Still comment2
Line \" comment
"#;
            let elements = vec![
                Element::Text("Line ".to_string()),
                Element::Text("Line ".to_string()),
            ];

            let mdoc = MdocParser::parse_mdoc(input).unwrap();
            assert_eq!(mdoc.elements, elements);
        }

        #[test]
        fn comment_in_lines() {
            let input = r#".%A John \" Doe
.Fo funcname \" comment
Line
.Fc
.%B John \" Doe
.%C John \" Doe
.%I John \" Doe
.%J John \" Doe
.%N John \" Doe
.%O John \" Doe
.%Q John \" Doe
.%R John \" Doe
.%T John \" Doe
.%V John \" Doe
"#;

            let elements = vec![
                Element::Macro(MacroNode {
                    mdoc_macro: Macro::A,
                    nodes: vec![Element::Text("John".to_string())],
                }),
                Element::Macro(MacroNode {
                    mdoc_macro: Macro::Fo {
                        funcname: "funcname".to_string(),
                    },
                    nodes: vec![Element::Text("Line".to_string())],
                }),
                Element::Macro(MacroNode {
                    mdoc_macro: Macro::B,
                    nodes: vec![Element::Text("John".to_string())],
                }),
                Element::Macro(MacroNode {
                    mdoc_macro: Macro::C,
                    nodes: vec![Element::Text("John".to_string())],
                }),
                Element::Macro(MacroNode {
                    mdoc_macro: Macro::I,
                    nodes: vec![Element::Text("John".to_string())],
                }),
                Element::Macro(MacroNode {
                    mdoc_macro: Macro::J,
                    nodes: vec![Element::Text("John".to_string())],
                }),
                Element::Macro(MacroNode {
                    mdoc_macro: Macro::N,
                    nodes: vec![Element::Text("John".to_string())],
                }),
                Element::Macro(MacroNode {
                    mdoc_macro: Macro::O,
                    nodes: vec![Element::Text("John".to_string())],
                }),
                Element::Macro(MacroNode {
                    mdoc_macro: Macro::Q,
                    nodes: vec![Element::Text("John".to_string())],
                }),
                Element::Macro(MacroNode {
                    mdoc_macro: Macro::R,
                    nodes: vec![Element::Text("John".to_string())],
                }),
                Element::Macro(MacroNode {
                    mdoc_macro: Macro::T,
                    nodes: vec![Element::Text("John".to_string())],
                }),
                Element::Macro(MacroNode {
                    mdoc_macro: Macro::V,
                    nodes: vec![Element::Text("John".to_string())],
                }),
            ];

            let mdoc = MdocParser::parse_mdoc(input).unwrap();
            assert_eq!(mdoc.elements, elements);
        }

        #[test]
        fn comment_in_macros() {
            let input = ".Ad addr \\\"comment";
            let elements = vec![
                Element::Macro(MacroNode {
                    mdoc_macro: Macro::Ad,
                    nodes: vec![Element::Text("addr".to_string())],
                }),
                Element::Text("".to_string()),
            ];

            let mdoc = MdocParser::parse_mdoc(input).unwrap();
            assert_eq!(mdoc.elements, elements);
        }
    }
}<|MERGE_RESOLUTION|>--- conflicted
+++ resolved
@@ -192,22 +192,10 @@
 /// Validates if parsing result AST meets the requirements  
 #[derive(Default)]
 struct MdocValidator {
-    /// Ss macros titles
-    ss_titles: HashSet<String>,
     /// Utility or current mdoc title
     first_name: Option<Vec<String>>,
 }
 
-<<<<<<< HEAD
-=======
-/// Validates if parsing result AST meets the requirements  
-#[derive(Default)]
-struct MdocValidator {
-    /// Utility or current mdoc title
-    first_name: Option<Vec<String>>,
-}
-
->>>>>>> 8dcaa839
 impl MdocValidator {
     fn validate_nm(&mut self, nm_node: &mut MacroNode) -> Result<(), MdocError> {
         if let MacroNode {
@@ -233,65 +221,13 @@
         Ok(())
     }
 
-<<<<<<< HEAD
-    fn is_last_element_nd(element: &Element) -> bool {
-        match element {
-            Element::Macro(macro_node) => {
-                if let Some(last) = macro_node.nodes.last() {
-                    Self::is_last_element_nd(last)
-                } else {
-                    macro_node.mdoc_macro == Macro::Nd
-                }
-            }
-            _ => false,
-        }
-    }
-    
-    // /// Check if mdoc dont have title duplicates
-    // fn validate_sh(&mut self, sh_node: &MacroNode) -> Result<(), MdocError> {
-    //     if let Macro::Sh { title } = &sh_node.mdoc_macro {
-    //         if !self.sh_titles.insert(title.clone()) {
-    //             return Err(MdocError::Validation(format!(
-    //                 "Duplicate .Sh title found: {title}"
-    //             )));
-    //         }
-    //         if title == "NAME" && !sh_node.nodes.is_empty() {
-    //             let last_element = sh_node.nodes.last().unwrap();
-    //             if !Self::is_last_element_nd(last_element) {
-    //                 return Err(MdocError::Validation(
-    //                     ".Sh NAME must end with .Nd".to_string(),
-    //                 ));
-    //             }
-    //         }
-    //     }
-    //     Ok(())
-    // }
-
-    /// Check if mdoc dont have subsection duplicates
-    fn validate_ss(&mut self, ss_node: &MacroNode) -> Result<(), MdocError> {
-        if let Macro::Ss { title } = &ss_node.mdoc_macro {
-            if !self.ss_titles.insert(title.clone()) {
-                return Err(MdocError::Validation(format!(
-                    "Duplicate .Ss title found: {title}",
-                )));
-            }
-        }
-        Ok(())
-    }
-
-=======
->>>>>>> 8dcaa839
     /// Validates certain element
     fn validate_element(&mut self, element: &mut Element) -> Result<(), MdocError> {
         if let Element::Macro(macro_node) = element {
             match macro_node.mdoc_macro {
                 Macro::Nm => self.validate_nm(macro_node)?,
                 // Macro::Sh { .. } => self.validate_sh(macro_node)?,
-<<<<<<< HEAD
-                Macro::Ss { .. } => self.validate_ss(macro_node)?,
-=======
                 // Macro::Ss { .. } => self.validate_ss(macro_node)?,
->>>>>>> 8dcaa839
                 _ => {}
             }
         }
@@ -1363,7 +1299,6 @@
 }
 
 /// Trim `"` quotes from [`String`]
-<<<<<<< HEAD
 pub fn trim_quotes(mut s: String) -> String{
     if let Some(stripped) = s.strip_prefix("\""){
         s = stripped.to_string();
@@ -1373,14 +1308,6 @@
     }
 
     s
-=======
-pub fn trim_quotes(s: String) -> String{
-    // s.strip_prefix("\"")
-    //     .map(|s|s.strip_suffix("\"").unwrap_or(&s))
-    //     .unwrap_or(&s)
-    //     .to_string()
-    s.replace("\"", "")
->>>>>>> 8dcaa839
 }
 
 // In-line macros parsing
