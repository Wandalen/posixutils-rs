--- conflicted
+++ resolved
@@ -3033,65 +3033,6 @@
 .It Em Command Ta Em External Ta Ad addr
 .El"#;
 
-<<<<<<< HEAD
-            let elements = vec![
-                Element::Macro(MacroNode {
-                    mdoc_macro: Macro::Bl {
-                        list_type: BlType::Column,
-                        offset: None,
-                        compact: false,
-                        columns: vec![]
-                    },
-                    nodes: vec![
-                        Element::Macro(MacroNode {
-                            mdoc_macro: Macro::It,
-                            nodes: vec![
-                                Element::Macro(MacroNode {
-                                    mdoc_macro: Macro::Em,
-                                    nodes: vec![
-                                        Element::Text("Command".to_string())
-                                    ]
-                                }),
-                                Element::Macro(MacroNode {
-                                    mdoc_macro: Macro::Ta,
-                                    nodes: vec![]
-                                }),
-                                Element::Macro(MacroNode {
-                                    mdoc_macro: Macro::Em,
-                                    nodes: vec![
-                                        Element::Text("External".to_string())
-                                    ]
-                                }),
-                                Element::Macro(MacroNode {
-                                    mdoc_macro: Macro::Ta,
-                                    nodes: vec![]
-                                }),
-                                Element::Macro(MacroNode {
-                                    mdoc_macro: Macro::Ad,
-                                    nodes: vec![
-                                        Element::Text("addr".to_string())
-                                    ]
-                                }),
-                            ]
-                        })
-                    ]
-                })
-            ];
-
-            let mdoc = MdocParser::parse_mdoc(input).unwrap();
-            assert_eq!(mdoc.elements, elements)
-        }
-
-        #[test]
-        fn nd() {
-            let content = ".Nd short description";
-            let elements = vec![Element::Macro(MacroNode {
-                mdoc_macro: Macro::Nd,
-                nodes: vec![
-                    Element::Text("short".to_string()),
-                    Element::Text("description".to_string())
-                ],
-=======
             let elements = vec![Element::Macro(MacroNode {
                 mdoc_macro: Macro::Bl {
                     list_type: BlType::Column,
@@ -3132,22 +3073,7 @@
 
         #[test]
         fn nd() {
-            let content = ".Nd short description of the manual";
-            let elements = vec![Element::Macro(MacroNode {
-                mdoc_macro: Macro::Nd {
-                    line: "short description of the manual".to_string(),
-                },
-                nodes: vec![],
->>>>>>> 04896175
-            })];
-
-            let mdoc = MdocParser::parse_mdoc(content).unwrap();
-            assert_eq!(mdoc.elements, elements);
-        }
-
-        #[test]
-        fn nd_with_line_whitespaces_and_tabs() {
-            let content = ".Nd short description\t    \t";
+            let content = ".Nd short description";
             let elements = vec![Element::Macro(MacroNode {
                 mdoc_macro: Macro::Nd,
                 nodes: vec![
@@ -3161,6 +3087,21 @@
         }
 
         #[test]
+        fn nd_with_line_whitespaces_and_tabs() {
+            let content = ".Nd short description\t    \t";
+            let elements = vec![Element::Macro(MacroNode {
+                mdoc_macro: Macro::Nd,
+                nodes: vec![
+                    Element::Text("short".to_string()),
+                    Element::Text("description".to_string())
+                ],
+            })];
+
+            let mdoc = MdocParser::parse_mdoc(content).unwrap();
+            assert_eq!(mdoc.elements, elements);
+        }
+
+        #[test]
         fn nd_surrounded_by_text() {
             let content = "Line 1\n.Nd short description\nLine 2\n";
             let elements = vec![
@@ -3219,12 +3160,7 @@
                     mdoc_macro: Macro::Nm,
                     nodes: vec![
                         Element::Text("name1".to_string()),
-<<<<<<< HEAD
                         Element::Text("name2".to_string())
-
-=======
-                        Element::Text("name2".to_string()),
->>>>>>> 04896175
                     ],
                 })
             ];
@@ -3439,20 +3375,12 @@
                     ],
                 }),
                 Element::Macro(MacroNode {
-<<<<<<< HEAD
                     mdoc_macro: Macro::Nd,
                     nodes: vec![
                         Element::Text("name".to_string()),
                         Element::Text("description".to_string())
                     ],
                 })
-=======
-                    mdoc_macro: Macro::Nd {
-                        line: "name description".to_string(),
-                    },
-                    nodes: vec![],
-                }),
->>>>>>> 04896175
             ];
 
             let mdoc = MdocParser::parse_mdoc(content).unwrap();
@@ -3651,20 +3579,12 @@
                         nodes: vec![Element::Text("utility".to_string())],
                     }),
                     Element::Macro(MacroNode {
-<<<<<<< HEAD
                         mdoc_macro: Macro::Nd,
                         nodes: vec![                            
                             Element::Text("short".to_string()),
                             Element::Text("description".to_string())
                         ],
                     })
-=======
-                        mdoc_macro: Macro::Nd {
-                            line: "short description".to_string(),
-                        },
-                        nodes: vec![],
-                    }),
->>>>>>> 04896175
                 ],
             })];
 
