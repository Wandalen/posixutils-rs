<<<<<<< HEAD
//
// Copyright (c) 2024 Hemi Labs, Inc.
//
// This file is part of the posixutils-rs project covered under
// the MIT License.  For the full license text, please see the LICENSE
// file in the root directory of this project.
// SPDX-License-Identifier: MIT
//

use text_production::{AtType, BsxType, BxType, DxType, FxType, NxType, OxType, StType};
use types::*;

pub mod text_production;
pub mod types;

#[derive(Debug, Clone, PartialEq)]
pub enum Macro {
    A {
        author_name: String,
    },
    B {
        book_title: String,
    },
    C {
        publication_location: String,
    },
    D {
        month_day: Option<(String, u8)>,
        year: i32,
    },
    I {
        issuer_name: String,
    },
    J {
        journal_name: String,
    },
    N {
        issue_number: String,
    },
    O {
        information: String,
    },
    P,
    Q {
        institution_author: String,
    },
    R {
        report_name: String,
    },
    T {
        article_title: String,
    },
    U {
        uri: String,
    },
    V {
        volume_number: String,
    },
    Ad,
    An {
        author_name_type: AnType,
    },
    Ao, // Begin a block enclosed by angle brackets
    Ac, // Close an Ao block
    Ap,
    Aq,
    Ar,
    At(AtType),
    Bd {
        block_type: BdType,
        offset: Option<OffsetType>,
        compact: bool,
    },
    Ed, // End a display context started by Bd
    Bf(BfType),
    Ef, // End a display context started by Bf
    Bk,
    Ek, // End a keep context started by Bk
    Bl {
        list_type: BlType,
        offset: Option<OffsetType>,
        compact: bool,
        columns: Vec<String>,
    },
    El, // End a list context started by Bl
    Bo,
    Bc, // Close a Bo block
    Bq,
    Bro,
    Brc, // Close a Bro block
    Brq,
    Bsx(BsxType),
    Bt,
    Bx(BxType),
    Cd,
    Cm,
    D1,
    Db, // Obsolete
    Dd {
        date: DdDate
    },
    Dl,
    Do,
    Dc, // Close a Do block
    Dq,
    Dt {
        title: Option<String>,
        section: String,
        arch: Option<String>,
    },
    Dv,
    Dx(DxType),
    Em,
    En,
    Eo {
        opening_delimiter: Option<char>,
        closing_delimiter: Option<char>,
    },
    Ec,
    Er,
    Es { // Obsolete
        opening_delimiter: char,
        closing_delimiter: char,
    },
    Ev,
    Ex,
    Fa,
    Fd {
        directive: String,
        arguments: Vec<String>,
    },
    Fl,
    Fn {
        funcname: String
    },
    Fo {
        funcname: String,
    },
    Fc, // End a function context started by Fo
    Fr, // Obsolete
    Ft,
    Fx(FxType),
    Hf,
    Ic,
    In {
        filename: String,
    },
    It,
    Lb {
        lib_name: String,
    },
    Li,
    Lk {
        uri: String,
    },
    Lp,
    Ms, 
    Mt,
    Nd {
        line: String,
    },
    Nm,
    No,
    Ns,
    Nx(NxType),
    Oo,
    Oc, // Close multi-line Oo context
    Op,
    Os,
    Ot,
    Ox(OxType),
    Pa,
    Pf{
        prefix: String
    },
    Po,
    Pc, // Close parenthesised context opened by Po
    Pp,
    Pq,
    Ql,
    Qo,
    Qc, // Close quoted context opened by Qo
    Qq,
    Rs,
    Re, // Close an Rs block
    Rv,
    Sh {
        title: String,
    },
    Sm(Option<SmMode>),
    So,
    Sc, // Close single-quoted context opened by So
    Sq,
    Ss {
        title: String,
    },
    St(StType),
    Sx,
    Sy,
    Ta,
    Tg{
        term: Option<String>
    },
    Tn,
    Ud,
    Ux,
    Va,
    Vt,
    Xo,
    Xc, // Close a scope opened by Xo
    Xr {
        name: String,
        section: String,
    },
}
=======
//
// Copyright (c) 2024 Hemi Labs, Inc.
//
// This file is part of the posixutils-rs project covered under
// the MIT License.  For the full license text, please see the LICENSE
// file in the root directory of this project.
// SPDX-License-Identifier: MIT
//

use text_production::{AtType, BsxType, BxType, DxType, FxType, NxType, OxType, StType};
use types::*;

pub mod text_production;
pub mod types;

#[derive(Debug, PartialEq)]
pub enum Macro {
    A {
        author_name: String,
    },
    B {
        book_title: String,
    },
    C {
        publication_location: String,
    },
    D {
        month_day: Option<String>,
        year: i32,
    },
    I {
        issuer_name: String,
    },
    J {
        journal_name: String,
    },
    N {
        issue_number: String,
    },
    O {
        information: String,
    },
    P,
    Q {
        institution_author: String,
    },
    R {
        report_name: String,
    },
    T {
        article_title: String,
    },
    U {
        uri: String,
    },
    V {
        volume_number: String,
    },
    Ad,
    An {
        author_name_type: AnType,
    },
    Ao, // Begin a block enclosed by angle brackets
    Ac, // Close an Ao block
    Ap,
    Aq,
    Ar,
    At(AtType),
    Bd {
        block_type: BdType,
        offset: Option<OffsetType>,
        compact: bool,
    },
    Ed, // End a display context started by Bd
    Bf(BfType),
    Ef, // End a display context started by Bf
    Bk,
    Ek, // End a keep context started by Bk
    Bl {
        list_type: BlType,
        offset: Option<OffsetType>,
        compact: bool,
        columns: Vec<String>,
    },
    El, // End a list context started by Bl
    Bo,
    Bc, // Close a Bo block
    Bq,
    Bro,
    Brc, // Close a Bro block
    Brq,
    Bsx(BsxType),
    Bt,
    Bx(BxType),
    Cd,
    Cm,
    D1,
    Db, // Obsolete
    Dd {
        date: DdDate
    },
    Dl,
    Do,
    Dc, // Close a Do block
    Dq,
    Dt {
        title: Option<String>,
        section: String,
        arch: Option<String>,
    },
    Dv,
    Dx(DxType),
    Em,
    En,
    Eo {
        opening_delimiter: Option<char>,
        closing_delimiter: Option<char>,
    },
    Ec,
    Er,
    Es { // Obsolete
        opening_delimiter: char,
        closing_delimiter: char,
    },
    Ev,
    Ex,
    Fa,
    Fd {
        directive: String,
        arguments: Vec<String>,
    },
    Fl,
    Fn {
        funcname: String
    },
    Fo {
        funcname: String,
    },
    Fc, // End a function context started by Fo
    Fr, // Obsolete
    Ft,
    Fx(FxType),
    Hf,
    Ic,
    In {
        filename: String,
    },
    It,
    Lb {
        lib_name: String,
    },
    Li,
    Lk {
        uri: String,
    },
    Lp,
    Ms, 
    Mt,
    Nd {
        line: String,
    },
    Nm {
        name: Option<Vec<String>>,
    },
    No,
    Ns,
    Nx(NxType),
    Oo,
    Oc, // Close multi-line Oo context
    Op,
    Os,
    Ot,
    Ox(OxType),
    Pa,
    Pf{
        prefix: String
    },
    Po,
    Pc, // Close parenthesised context opened by Po
    Pp,
    Pq,
    Ql,
    Qo,
    Qc, // Close quoted context opened by Qo
    Qq,
    Rs,
    Re, // Close an Rs block
    Rv,
    Sh {
        title: String,
    },
    Sm(Option<SmMode>),
    So,
    Sc, // Close single-quoted context opened by So
    Sq,
    Ss {
        title: String,
    },
    St(StType),
    Sx,
    Sy,
    Ta,
    Tg{
        term: Option<String>
    },
    Tn,
    Ud,
    Ux,
    Va,
    Vt,
    Xo,
    Xc, // Close a scope opened by Xo
    Xr {
        name: String,
        section: String,
    },
}
>>>>>>> cff939fa
<|MERGE_RESOLUTION|>--- conflicted
+++ resolved
@@ -1,4 +1,3 @@
-<<<<<<< HEAD
 //
 // Copyright (c) 2024 Hemi Labs, Inc.
 //
@@ -26,7 +25,7 @@
         publication_location: String,
     },
     D {
-        month_day: Option<(String, u8)>,
+        month_day: Option<String>,
         year: i32,
     },
     I {
@@ -213,223 +212,4 @@
         name: String,
         section: String,
     },
-}
-=======
-//
-// Copyright (c) 2024 Hemi Labs, Inc.
-//
-// This file is part of the posixutils-rs project covered under
-// the MIT License.  For the full license text, please see the LICENSE
-// file in the root directory of this project.
-// SPDX-License-Identifier: MIT
-//
-
-use text_production::{AtType, BsxType, BxType, DxType, FxType, NxType, OxType, StType};
-use types::*;
-
-pub mod text_production;
-pub mod types;
-
-#[derive(Debug, PartialEq)]
-pub enum Macro {
-    A {
-        author_name: String,
-    },
-    B {
-        book_title: String,
-    },
-    C {
-        publication_location: String,
-    },
-    D {
-        month_day: Option<String>,
-        year: i32,
-    },
-    I {
-        issuer_name: String,
-    },
-    J {
-        journal_name: String,
-    },
-    N {
-        issue_number: String,
-    },
-    O {
-        information: String,
-    },
-    P,
-    Q {
-        institution_author: String,
-    },
-    R {
-        report_name: String,
-    },
-    T {
-        article_title: String,
-    },
-    U {
-        uri: String,
-    },
-    V {
-        volume_number: String,
-    },
-    Ad,
-    An {
-        author_name_type: AnType,
-    },
-    Ao, // Begin a block enclosed by angle brackets
-    Ac, // Close an Ao block
-    Ap,
-    Aq,
-    Ar,
-    At(AtType),
-    Bd {
-        block_type: BdType,
-        offset: Option<OffsetType>,
-        compact: bool,
-    },
-    Ed, // End a display context started by Bd
-    Bf(BfType),
-    Ef, // End a display context started by Bf
-    Bk,
-    Ek, // End a keep context started by Bk
-    Bl {
-        list_type: BlType,
-        offset: Option<OffsetType>,
-        compact: bool,
-        columns: Vec<String>,
-    },
-    El, // End a list context started by Bl
-    Bo,
-    Bc, // Close a Bo block
-    Bq,
-    Bro,
-    Brc, // Close a Bro block
-    Brq,
-    Bsx(BsxType),
-    Bt,
-    Bx(BxType),
-    Cd,
-    Cm,
-    D1,
-    Db, // Obsolete
-    Dd {
-        date: DdDate
-    },
-    Dl,
-    Do,
-    Dc, // Close a Do block
-    Dq,
-    Dt {
-        title: Option<String>,
-        section: String,
-        arch: Option<String>,
-    },
-    Dv,
-    Dx(DxType),
-    Em,
-    En,
-    Eo {
-        opening_delimiter: Option<char>,
-        closing_delimiter: Option<char>,
-    },
-    Ec,
-    Er,
-    Es { // Obsolete
-        opening_delimiter: char,
-        closing_delimiter: char,
-    },
-    Ev,
-    Ex,
-    Fa,
-    Fd {
-        directive: String,
-        arguments: Vec<String>,
-    },
-    Fl,
-    Fn {
-        funcname: String
-    },
-    Fo {
-        funcname: String,
-    },
-    Fc, // End a function context started by Fo
-    Fr, // Obsolete
-    Ft,
-    Fx(FxType),
-    Hf,
-    Ic,
-    In {
-        filename: String,
-    },
-    It,
-    Lb {
-        lib_name: String,
-    },
-    Li,
-    Lk {
-        uri: String,
-    },
-    Lp,
-    Ms, 
-    Mt,
-    Nd {
-        line: String,
-    },
-    Nm {
-        name: Option<Vec<String>>,
-    },
-    No,
-    Ns,
-    Nx(NxType),
-    Oo,
-    Oc, // Close multi-line Oo context
-    Op,
-    Os,
-    Ot,
-    Ox(OxType),
-    Pa,
-    Pf{
-        prefix: String
-    },
-    Po,
-    Pc, // Close parenthesised context opened by Po
-    Pp,
-    Pq,
-    Ql,
-    Qo,
-    Qc, // Close quoted context opened by Qo
-    Qq,
-    Rs,
-    Re, // Close an Rs block
-    Rv,
-    Sh {
-        title: String,
-    },
-    Sm(Option<SmMode>),
-    So,
-    Sc, // Close single-quoted context opened by So
-    Sq,
-    Ss {
-        title: String,
-    },
-    St(StType),
-    Sx,
-    Sy,
-    Ta,
-    Tg{
-        term: Option<String>
-    },
-    Tn,
-    Ud,
-    Ux,
-    Va,
-    Vt,
-    Xo,
-    Xc, // Close a scope opened by Xo
-    Xr {
-        name: String,
-        section: String,
-    },
-}
->>>>>>> cff939fa
+}