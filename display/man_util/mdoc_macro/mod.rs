--- conflicted
+++ resolved
@@ -171,11 +171,8 @@
         uri: String,
         display_name: Option<String>,
     },
-<<<<<<< HEAD
+    Lp,
     Ms, 
-=======
-    Lp,
->>>>>>> f5f8de61
     Mt {
         mails: Vec<String>,
     },
