use crate::FormattingSettings;
use aho_corasick::AhoCorasick;
use std::{collections::HashMap, mem::replace, thread::current};
use terminfo::Database;

use super::{
    mdoc_macro::{text_production::*, types::*, Macro},
    parser::{Element, MacroNode, MdocDocument},
};

static REGEX_UNICODE: once_cell::sync::Lazy<regex::Regex> = once_cell::sync::Lazy::new(|| {
    regex::Regex::new(
        r"(?x)
        (?:
            (?P<unicode_bracket>\\\[u(?P<hex1>[0-9A-F]{4,6})\])      |
            (?P<unicode_c>\\C'u(?P<hex2>[0-9A-F]{4,6})')             |
            (?P<number_n>\\N'(?P<dec1>[0-9]+)')                      |
            (?P<number_char>\\\[char(?P<dec2>[0-9]+)\])
        )
    ",
    )
    .unwrap()
});

#[derive(Debug)]
pub struct FormattingState {
    first_name: Option<String>,
    suppress_space: bool,
    header_text: Option<String>,
    footer_text: Option<String>,
    spacing: String,
    date: String,
    split_mod: bool,
    current_indent: usize 
}

impl Default for FormattingState {
    fn default() -> Self {
        Self {
            first_name: None,
            suppress_space: false,
            header_text: None,
            footer_text: None,
            spacing: " ".to_string(),
            date: String::default(),
            split_mod: false,
            current_indent: 0
        }
    }
}

#[derive(Debug)]
pub struct MdocFormatter {
    formatting_settings: FormattingSettings,
    formatting_state: FormattingState,
}

// Helper funcitons.
impl MdocFormatter {
    pub fn new(settings: FormattingSettings) -> Self {
        Self {
            formatting_settings: settings,
            formatting_state: FormattingState::default(),
        }
    }

    fn supports_italic(&self) -> bool {
        if let Ok(info) = Database::from_env() {
            return info.raw("sitm").is_some();
        }
        false
    }

    fn supports_bold(&self) -> bool {
        if let Ok(info) = Database::from_env() {
            return info.raw("bold").is_some();
        }
        false
    }

    fn supports_underline(&self) -> bool {
        if let Ok(info) = Database::from_env() {
            return info.raw("smul").is_some();
        }
        false
    }

    fn replace_unicode_escapes(&self, text: &str) -> String {
        REGEX_UNICODE
            .replace_all(text, |caps: &regex::Captures| {
                if let Some(hex) = caps
                    .name("hex1")
                    .or_else(|| caps.name("hex2"))
                    .map(|m| m.as_str())
                {
                    if let Ok(codepoint) = u32::from_str_radix(hex, 16) {
                        if codepoint < 0x80 {
                            return "\u{FFFD}".to_string();
                        }
                        if codepoint < 0x10FFFF && !(0xD800..=0xDFFF).contains(&codepoint) {
                            if let Some(ch) = char::from_u32(codepoint) {
                                return ch.to_string();
                            }
                        }
                    }
                } else if let Some(dec) = caps
                    .name("dec1")
                    .or_else(|| caps.name("dec2"))
                    .map(|m| m.as_str())
                {
                    if let Ok(codepoint) = dec.parse::<u32>() {
                        if let Some(ch) = char::from_u32(codepoint) {
                            return ch.to_string();
                        }
                    }
                }
                caps.get(0).unwrap().as_str().to_string()
            })
            .to_string()
    }
}

// Base formatting functions.
impl MdocFormatter {
    // fn append_formatted_text(
    //     &self, 
    //     formatted: &str, 
    //     current_line: &mut String, 
    //     lines: &mut Vec<String>
    // ) {
    //     let get_indent = |l: &str| {
    //         l.chars()
    //             .take_while(|ch|ch.is_whitespace())
    //             .collect::<String>()
    //     };

    //     let is_one_line = formatted.lines().count() == 1;
    //     let max_width = self.formatting_settings.width;

    //     for line in formatted.split("\n"){
    //         if current_line.chars().count() + line.chars().count() > max_width || is_one_line {
    //             let indent = get_indent(line);

    //             let max_width = max_width.saturating_sub(indent.len());

    //             for word in line.split_whitespace() {
    //                 if current_line.chars().count() + word.chars().count() >= max_width {
    //                     lines.push(indent.clone() + current_line.trim());
    //                     current_line.clear();
    //                 }
    //                 current_line.push_str(word);
    //                 if !word.chars().all(|ch|ch.is_control()){
    //                     current_line.push(' ');
    //                 }

    //                 //println!("{:?} | {:?}", line, current_line);
    //             }
    //         } else {
    //             let is_all_control = line.chars().all(|ch| ch.is_ascii_control());
    //             if is_all_control {
    //                 if let Some(' ') = current_line.chars().last() {
    //                     current_line.pop();
    //                 }
    //             }
                
    //             current_line.push_str(line);

    //             if !line.is_empty() 
    //                 && !is_all_control 
    //                 && !current_line.ends_with('\n')
    //                 && !current_line.ends_with(' ')
    //             {
    //                 current_line.push_str(&self.formatting_state.spacing);
    //             }
    //         }

    //         if !current_line.is_empty() && !is_one_line{
    //             let indent = get_indent(&*current_line);
    //             lines.push(indent.clone() + current_line.trim());
    //             current_line.clear();
    //         }
    //     }
    //     let is_not_empty = !(current_line.chars().all(|ch| ch.is_whitespace()) || 
    //         current_line.is_empty()); 
    //     if is_not_empty{
    //         let indent = " ".repeat(self.formatting_state.current_indent);
    //         *current_line = indent + current_line;
    //     }
    // }

    fn append_formatted_text(&self, formatted: &str, lines: &mut Vec<String>) {
        let get_indent = |l: &str| {
            l.chars()
                .take_while(|ch|ch.is_whitespace())
                .collect::<String>()
        };

        let max_width = self.formatting_settings.width;

        for original_line in formatted.lines() {
            let indent = get_indent(original_line);
            let content = original_line.trim_start();
            
            if content.is_empty() {
                lines.push(String::new());
                continue;
            }
    
            let available_width = max_width.saturating_sub(indent.len());
            if content.len() <= available_width {
                lines.push(format!("{}{}", indent, content));
            } else {
                let mut current_line = String::new();
                for word in content.split_whitespace() {
                    if current_line.len() + 1 + word.len() > available_width && !current_line.is_empty() {
                        lines.push(format!("{}{}", indent, current_line));
                        current_line.clear();
                    }
                    if !current_line.is_empty() {
                        current_line.push(' ');
                    }
                    current_line.push_str(word);
                }
                if !current_line.is_empty() {
                    lines.push(format!("{}{}", indent, current_line));
                }
            }
        }
    }

    pub fn format_synopsis_section(&mut self, ast: MdocDocument) -> Vec<u8> {
        let mut lines = Vec::new();
        let mut current_line = String::new();

        for node in ast.elements {
            let formatted_node = match node {
                Element::Macro(macro_node) => {
                    if let Macro::Sh { ref title } = macro_node.mdoc_macro {
                        if title.eq_ignore_ascii_case("SYNOPSIS") {
                            self.format_sh_block(title.clone(), macro_node)
                        } else {
                            continue;
                        }
                    } else {
                        continue;
                    }
                }
                _ => continue,
            };

            // self.append_formatted_text(&formatted_node, &mut current_line, &mut lines);
            self.append_formatted_text(&formatted_node, &mut lines);
        }

        if !current_line.is_empty() {
            lines.push(current_line.trim_end().to_string());
        }

        lines.join("\n").into_bytes()
    }

    pub fn format_mdoc(&mut self, ast: MdocDocument) -> Vec<u8> {
        //println!("{:?}", ast);

        let mut lines = Vec::new();
        let mut current_line = String::new();

        for node in ast.elements {
            let formatted_node: String = self.format_node(node);            
            //println!("Formatted node: {} - {}", formatted_node, self.formatting_state.suppress_space);
            // self.append_formatted_text(&formatted_node, &mut current_line, &mut lines);
            println!("{}", formatted_node.clone().replace("\n", " NEWLINE "));

            self.append_formatted_text(&formatted_node, &mut lines);

        }

        // if !current_line.is_empty() {
        //     lines.push(current_line.trim_end().to_string());
        // }

        lines.insert(
        0,
        self.formatting_state
            .header_text
            .clone()
            .unwrap_or_else(|| self.format_default_header()),
        );
        lines.push(self.format_footer());

        // println!("lines: {:?}", lines);

        lines.join("\n").replace(" \x08", "").into_bytes()
    }

    fn format_default_header(&mut self) -> String {
        self.format_dt(None, "", None);
        self.formatting_state.header_text.clone().unwrap_or_default()
    }

    fn get_default_footer_text() -> String {
        String::new()
    }

    fn format_footer(&mut self) -> String {
        let footer_text = self
            .formatting_state
            .footer_text
            .clone()
            .unwrap_or(Self::get_default_footer_text());

        if self.formatting_state.date.is_empty() {
            self.formatting_state.date = self.format_dd("$Mdocdate$");
        }

        let mut space_size = self
            .formatting_settings
            .width
            .saturating_sub(2 * footer_text.len() + self.formatting_state.date.len())
            / 2;

        let mut left_footer_text = footer_text.clone();
        let mut right_footer_text = footer_text.clone();

        if space_size <= 1 {
            space_size = self
                .formatting_settings
                .width
                .saturating_sub(self.formatting_state.date.len())
                / 2;

            let space = vec![
                " ";
                self.formatting_settings
                    .width
                    .saturating_sub(footer_text.len())
            ]
            .into_iter()
            .collect::<String>();

            left_footer_text = footer_text.clone() + &space.clone() + "\n";
            right_footer_text = "\n".to_string() + &space.clone() + &footer_text.clone();
        }

        let space = " ".repeat(space_size);

        let mut content = format!(
            "\n{}{}{}{}{}",
            left_footer_text,
            space.clone(),
            self.formatting_state.date,
            space,
            right_footer_text
        );

        let missing_space = self
            .formatting_settings
            .width
            .saturating_sub(content.len() - 1);

        content.insert_str(
            left_footer_text.len() + 1,
            &" ".repeat(missing_space),
        );

        content
    }

    fn format_node(&mut self, node: Element) -> String {
        let content = match node {
            Element::Macro(macro_node) => self.format_macro_node(macro_node),
            Element::Text(text) => self.format_text_node(text.as_str()),
            Element::Eoi => "".to_string(),
        };

        content.lines()
            .map(|line|{
                let indent_is_small = line.chars()
                    .take_while(|ch| ch.is_whitespace())
                    .count() < self.formatting_state.current_indent;
                
                let is_not_empty = !(line.chars().all(|ch| ch.is_whitespace()) || line.is_empty()); 
                
                if indent_is_small && is_not_empty{
                    " ".repeat(self.formatting_state.current_indent) + line
                } else{
                    line.to_string()
                }
            })
            .collect::<Vec<_>>()
            .join("\n")
    }

    fn format_macro_node(&mut self, macro_node: MacroNode) -> String {
        match macro_node.clone().mdoc_macro {
            // Block full-explicit
            Macro::Bd {
                block_type,
                offset,
                compact,
            } => self.format_bd_block(block_type, offset, compact, macro_node),
            Macro::Bf(bf_type) => self.format_bf_block(bf_type, macro_node),
            Macro::Bk => self.format_bk_block(macro_node),
            Macro::Bl { .. } => self.format_bl_blocks(macro_node),

            // Special block macro ta formatting
            Macro::Ta => self.format_ta(),

            // Block full-implicit
            Macro::It { head} => self.format_it_block(head, macro_node),
            Macro::Nd => self.format_nd(macro_node),
            Macro::Nm => self.format_nm(macro_node),
            Macro::Sh { title } => self.format_sh_block(title, macro_node),
            Macro::Ss { title } => self.format_ss_block(title, macro_node),

            // Block partial-explicit.
            Macro::Ao => self.format_a_block(macro_node),
            Macro::Bo => self.format_b_block(macro_node),
            Macro::Bro => self.format_br_block(macro_node),
            Macro::Do => self.format_d_block(macro_node),
            Macro::Oo => self.format_o_block(macro_node),
            Macro::Po => self.format_p_block(macro_node),
            Macro::Qo => self.format_q_block(macro_node),
            Macro::Rs => self.format_rs_block(macro_node),
            Macro::So => self.format_s_block(macro_node),
            Macro::Xo => self.format_x_block(macro_node),
            Macro::Eo {
                opening_delimiter,
                closing_delimiter,
            } => self.format_e_block(opening_delimiter, closing_delimiter, macro_node),
            Macro::Fo { ref funcname } => {
                let funcname_copy = funcname.clone();
                self.format_f_block(funcname_copy, macro_node)
            }

            // Block partial-implicit.
            Macro::Aq => self.format_aq(macro_node),
            Macro::Bq => self.format_bq(macro_node),
            Macro::Brq => self.format_brq(macro_node),
            Macro::D1 => self.format_d1(macro_node),
            Macro::Dl => self.format_dl(macro_node),
            Macro::Dq => self.format_dq(macro_node),
            Macro::En => self.format_en(macro_node),
            Macro::Op => self.format_op(macro_node),
            Macro::Pq => self.format_pq(macro_node),
            Macro::Ql => self.format_ql(macro_node),
            Macro::Qq => self.format_qq(macro_node),
            Macro::Sq => self.format_sq(macro_node),
            Macro::Vt => self.format_vt(macro_node),

            // In-line.
            // Rs block macros which can appears outside Rs-Re block.
            Macro::B => self.format_b(macro_node),
            Macro::T => self.format_t(macro_node),
            Macro::U => self.format_u(macro_node),

            // Text production macros.
            Macro::At => self.format_at(macro_node),
            Macro::Bsx => self.format_bsx(macro_node),
            Macro::Bx => self.format_bx(macro_node),
            Macro::Dx => self.format_dx(macro_node),
            Macro::Ad => self.format_ad(macro_node),
            Macro::Ap => self.format_ap(macro_node),
            Macro::Ar => self.format_ar(macro_node),
            Macro::Bt => self.format_bt(),
            Macro::Cd => self.format_cd(macro_node),
            Macro::Cm => self.format_cm(macro_node),
            Macro::Db => self.format_db(),
            Macro::Dv => self.format_dv(macro_node),
            Macro::Em => self.format_em(macro_node),
            Macro::An { author_name_type } => self.format_an(author_name_type, macro_node),
            Macro::Dd => {
                match macro_node.nodes.is_empty() {
                    true => self.formatting_state.date = self.format_dd(""),
                    false => {
                        match &macro_node.nodes[0] {
                            Element::Text(l) => self.formatting_state.date = self.format_dd(l.as_str()),
                            _ => unreachable!()
                        }
                    }
                };

                String::new()
            },
            Macro::Dt {
                title,
                section,
                arch,
            } => self.format_dt(title.clone(), section.as_str(), arch.clone()),

            Macro::Er => self.format_er(macro_node),
            Macro::Es {
                opening_delimiter,
                closing_delimiter,
            } => self.format_es(opening_delimiter, closing_delimiter, macro_node),
            Macro::Ev => self.format_ev(macro_node),
            Macro::Ex => self.format_ex(macro_node),
            Macro::Fa => self.format_fa(macro_node),
            Macro::Fd {
                directive,
                arguments,
            } => self.format_fd(directive.as_str(), &arguments),
            Macro::Fl => self.format_fl(macro_node),
            Macro::Fn { funcname } => self.format_fn(funcname.as_str(), macro_node),
            Macro::Fr => self.format_fr(macro_node),
            Macro::Ft => self.format_ft(macro_node),
            Macro::Fx => self.format_fx(macro_node),
            Macro::Hf => self.format_hf(macro_node),
            Macro::Ic => self.format_ic(macro_node),
            Macro::In { filename } => self.format_in(filename.as_str(), macro_node),
            Macro::Lb { lib_name } => self.format_lb(lib_name.as_str(), macro_node),
            Macro::Li => self.format_li(macro_node),
            Macro::Lk { ref uri } => self.format_lk(uri.as_str(), macro_node),
            Macro::Lp => self.format_lp(),
            Macro::Ms => self.format_ms(macro_node),
            Macro::Mt => self.format_mt(macro_node),
            Macro::No => self.format_no(macro_node),
            Macro::Ns => self.format_ns(macro_node),
            Macro::Nx => self.format_nx(macro_node),
            Macro::Os => self.format_os(macro_node),
            Macro::Ox => self.format_ox(macro_node),
            Macro::Pa => self.format_pa(macro_node),
            Macro::Pf { prefix } => self.format_pf(prefix.as_str(), macro_node),
            Macro::Pp => self.format_pp(macro_node),
            Macro::Rv => self.format_rv(macro_node),
            Macro::Sm(sm_mode) => self.format_sm(sm_mode, macro_node),
            Macro::St(st_type) => self.format_st(st_type, macro_node),
            Macro::Sx => self.format_sx(macro_node),
            Macro::Sy => self.format_sy(macro_node),
            Macro::Tg { term } => self.format_tg(term),
            Macro::Tn => self.format_tn(macro_node),
            Macro::Ud => self.format_ud(),
            Macro::Ux => self.format_ux(macro_node),
            Macro::Va => self.format_va(macro_node),
            Macro::Xr { name, section } => self.format_xr(
                name.as_str(), 
                section.as_str(), 
                macro_node
            ),

            _ => String::new(),
        }
    }

    fn format_text_node(&self, text: &str) -> String {
        let replacements: HashMap<&str, &str> = [
            // Spaces:
            (r"\ ", " "), // unpaddable space
            (r"\~", " "), // paddable space
            (r"\0", " "), // digit-width space
            (r"\|", " "), // one-sixth \(em narrow space
            (r"\^", " "), // one-twelfth \(em half-narrow space
            (r"\&", ""),  // zero-width space
            (r"\)", ""),  // zero-width space (transparent to end-of-sentence detection)
            (r"\%", ""),  // zero-width space allowing hyphenation
            (r"\:", ""),  // zero-width space allowing line break
            // Lines:
            (r"\(ba", r"|"), // bar
            (r"\(br", r"│"), // box rule
            (r"\(ul", r"_"), // underscore
            (r"\(ru", r"_"), // underscore (width 0.5m)
            (r"\(rn", r"‾"), // overline
            (r"\(bb", r"¦"), // broken bar
            (r"\(sl", r"/"), // forward slash
            (r"\(rs", r"\"), // backward slash
            // Text markers:
            (r"\(ci", r"○"), // circle
            (r"\(bu", r"•"), // bullet
            (r"\(dd", r"‡"), // double dagger
            (r"\(dg", r"†"), // dagger
            (r"\(lz", r"◊"), // lozenge
            (r"\(sq", r"□"), // white square
            (r"\(ps", r"¶"), // paragraph
            (r"\(sc", r"§"), // section
            (r"\(lh", r"☜"), // left hand
            (r"\(rh", r"☞"), // right hand
            (r"\(at", r"@"), // at
            (r"\(sh", r"#"), // hash (pound)
            (r"\(CR", r"↵"), // carriage return
            (r"\(OK", r"✓"), // check mark
            (r"\(CL", r"♣"), // club suit
            (r"\(SP", r"♠"), // spade suit
            (r"\(HE", r"♥"), // heart suit
            (r"\(DI", r"♦"), // diamond suit
            // Legal symbols:
            (r"\(co", r"©"), // copyright
            (r"\(rg", r"®"), // registered
            (r"\(tm", r"™"), // trademarked
            // Punctuation:
            (r"\(em", r"—"), // em-dash
            (r"\(en", r"–"), // en-dash
            (r"\(hy", r"‐"), // hyphen
            (r"\e", r"\\"),  // back-slash
            (r"\(r!", r"¡"), // upside-down exclamation
            (r"\(r?", r"¿"), // upside-down question
            // Quotes:
            (r"\(Bq", r"„"), // right low double-quote
            (r"\(bq", r"‚"), // right low single-quote
            (r"\(lq", r"“"), // left double-quote
            (r"\(rq", r"”"), // right double-quote
            (r"\(oq", r"‘"), // left single-quote
            (r"\(cq", r"’"), // right single-quote
            (r"\(aq", r"'"), // apostrophe quote (ASCII character)
            (r"\(dq", "\""), // double quote (ASCII character)
            (r"\(Fo", r"«"), // left guillemet
            (r"\(Fc", r"»"), // right guillemet
            (r"\(fo", r"‹"), // left single guillemet
            (r"\(fc", r"›"), // right single guillemet
            // Brackets:
            (r"\(lB", r"["),              // left bracket
            (r"\(rB", r"]"),              // right bracket
            (r"\(lC", r"{"),              // left brace
            (r"\(rC", r"}"),              // right brace
            (r"\(la", r"⟨"),              // left angle
            (r"\(ra", r"⟩"),              // right angle
            (r"\(bv", r"⎪"),              // brace extension (special font)
            (r"\[braceex]", r"⎪"),        // brace extension
            (r"\[bracketlefttp]", r"⎡"),  // top-left hooked bracket
            (r"\[bracketleftbt]", r"⎣"),  // bottom-left hooked bracket
            (r"\[bracketleftex]", r"⎢"),  // left hooked bracket extension
            (r"\[bracketrighttp]", r"⎤"), // top-right hooked bracket
            (r"\[bracketrightbt]", r"⎦"), // bottom-right hooked bracket
            (r"\[bracketrightex]", r"⎥"), // right hooked bracket extension
            (r"\(lt", r"⎧"),              // top-left hooked brace
            (r"\[bracelefttp]", r"⎧"),    // top-left hooked brace
            (r"\(lk", r"⎨"),              // mid-left hooked brace
            (r"\[braceleftmid]", r"⎨"),   // mid-left hooked brace
            (r"\(lb", r"⎩"),              // bottom-left hooked brace
            (r"\[braceleftbt]", r"⎩"),    // bottom-left hooked brace
            (r"\[braceleftex]", r"⎪"),    // left hooked brace extension
            (r"\(rt", r"⎫"),              // top-right hooked brace
            (r"\[bracerighttp]", r"⎫"),   // top-right hooked brace
            (r"\(rk", r"⎬"),              // mid-right hooked brace
            (r"\[bracerightmid]", r"⎬"),  // mid-right hooked brace
            (r"\(rb", r"⎭"),              // bottom-right hooked brace
            (r"\[bracerightbt]", r"⎭"),   // bottom-right hooked brace
            (r"\[bracerightex]", r"⎪"),   // right hooked brace extension
            (r"\[parenlefttp]", r"⎛"),    // top-left hooked parenthesis
            (r"\[parenleftbt]", r"⎝"),    // bottom-left hooked parenthesis
            (r"\[parenleftex]", r"⎜"),    // left hooked parenthesis extension
            (r"\[parenrighttp]", r"⎞"),   // top-right hooked parenthesis
            (r"\[parenrightbt]", r"⎠"),   // bottom-right hooked parenthesis
            (r"\[parenrightex]", r"⎟"),   // right hooked parenthesis extension
            // Arrows:
            (r"\(<-", r"←"), // left arrow
            (r"\(->", r"→"), // right arrow
            (r"\(<>", r"↔"), // left-right arrow
            (r"\(da", r"↓"), // down arrow
            (r"\(ua", r"↑"), // up arrow
            (r"\(va", r"↕"), // up-down arrow
            (r"\(lA", r"⇐"), // left double-arrow
            (r"\(rA", r"⇒"), // right double-arrow
            (r"\(hA", r"⇔"), // left-right double-arrow
            (r"\(uA", r"⇑"), // up double-arrow
            (r"\(dA", r"⇓"), // down double-arrow
            (r"\(vA", r"⇕"), // up-down double-arrow
            (r"\(an", r"⎯"), // horizontal arrow extension
            // Logical:
            (r"\(AN", r"∧"),   // logical and
            (r"\(OR", r"∨"),   // logical or
            (r"\[tno]", r"¬"), // logical not (text font)
            (r"\(no", r"¬"),   // logical not (special font)
            (r"\(te", r"∃"),   // existential quantifier
            (r"\(fa", r"∀"),   // universal quantifier
            (r"\(st", r"∋"),   // such that
            (r"\(tf", r"∴"),   // therefore
            (r"\(3d", r"∴"),   // therefore
            (r"\(or", r"|"),   // bitwise or
            // Mathematical:
            (r"\-", r"-"),           // minus (text font)
            (r"\(mi", r"−"),         // minus (special font)
            (r"\+", r"+"),           // plus (text font)
            (r"\(pl", r"+"),         // plus (special font)
            (r"\(-+", r"∓"),         // minus-plus
            (r"\[t+-]", r"±"),       // plus-minus (text font)
            (r"\(+-", r"±"),         // plus-minus (special font)
            (r"\(pc", r"·"),         // center-dot
            (r"\[tmu]", r"×"),       // multiply (text font)
            (r"\(mu", r"×"),         // multiply (special font)
            (r"\(c*", r"⊗"),         // circle-multiply
            (r"\(c+", r"⊕"),         // circle-plus
            (r"\[tdi]", r"÷"),       // divide (text font)
            (r"\(di", r"÷"),         // divide (special font)
            (r"\(f/", r"⁄"),         // fraction
            (r"\(**", r"∗"),         // asterisk
            (r"\(<=", r"≤"),         // less-than-equal
            (r"\(>=", r"≥"),         // greater-than-equal
            (r"\(<<", r"≪"),         // much less
            (r"\(>>", r"≫"),         // much greater
            (r"\(eq", r"="),         // equal
            (r"\(!=", r"≠"),         // not equal
            (r"\(==", r"≡"),         // equivalent
            (r"\(ne", r"≢"),         // not equivalent
            (r"\(ap", r"∼"),         // tilde operator
            (r"\(|=", r"≃"),         // asymptotically equal
            (r"\(=~", r"≅"),         // approximately equal
            (r"\(~~", r"≈"),         // almost equal
            (r"\(~=", r"≈"),         // almost equal
            (r"\(pt", r"∝"),         // proportionate
            (r"\(es", r"∅"),         // empty set
            (r"\(mo", r"∈"),         // element
            (r"\(nm", r"∉"),         // not element
            (r"\(sb", r"⊂"),         // proper subset
            (r"\(nb", r"⊄"),         // not subset
            (r"\(sp", r"⊃"),         // proper superset
            (r"\(nc", r"⊅"),         // not superset
            (r"\(ib", r"⊆"),         // reflexive subset
            (r"\(ip", r"⊇"),         // reflexive superset
            (r"\(ca", r"∩"),         // intersection
            (r"\(cu", r"∪"),         // union
            (r"\(/_", r"∠"),         // angle
            (r"\(pp", r"⊥"),         // perpendicular
            (r"\(is", r"∫"),         // integral
            (r"\[integral]", r"∫"),  // integral
            (r"\[sum]", r"∑"),       // summation
            (r"\[product]", r"∏"),   // product
            (r"\[coproduct]", r"∐"), // coproduct
            (r"\(gr", r"∇"),         // gradient
            (r"\(sr", r"√"),         // square root
            (r"\[sqrt]", r"√"),      // square root
            (r"\(lc", r"⌈"),         // left-ceiling
            (r"\(rc", r"⌉"),         // right-ceiling
            (r"\(lf", r"⌊"),         // left-floor
            (r"\(rf", r"⌋"),         // right-floor
            (r"\(if", r"∞"),         // infinity
            (r"\(Ah", r"ℵ"),         // aleph
            (r"\(Im", r"ℑ"),         // imaginary
            (r"\(Re", r"ℜ"),         // real
            (r"\(wp", r"℘"),         // Weierstrass p
            (r"\(pd", r"∂"),         // partial differential
            (r"\(-h", r"ℏ"),         // Planck constant over 2π
            (r"\[hbar]", r"ℏ"),      // Planck constant over 2π
            (r"\(12", r"½"),         // one-half
            (r"\(14", r"¼"),         // one-fourth
            (r"\(34", r"¾"),         // three-fourths
            (r"\(18", r"⅛"),         // one-eighth
            (r"\(38", r"⅜"),         // three-eighths
            (r"\(58", r"⅝"),         // five-eighths
            (r"\(78", r"⅞"),         // seven-eighths
            (r"\(S1", r"¹"),         // superscript 1
            (r"\(S2", r"²"),         // superscript 2
            (r"\(S3", r"³"),         // superscript 3
            // Ligatures:
            (r"\(ff", r"ﬀ"), // ff ligature
            (r"\(fi", r"ﬁ"), // fi ligature
            (r"\(fl", r"ﬂ"), // fl ligature
            (r"\(Fi", r"ﬃ"), // ffi ligature
            (r"\(Fl", r"ﬄ"), // ffl ligature
            (r"\(AE", r"Æ"), // AE
            (r"\(ae", r"æ"), // ae
            (r"\(OE", r"Œ"), // OE
            (r"\(oe", r"œ"), // oe
            (r"\(ss", r"ß"), // German eszett
            (r"\(IJ", r"Ĳ"), // IJ ligature
            (r"\(ij", r"ĳ"), // ij ligature
            // Accents:
            ("\\(a\"", r"˝"), // Hungarian umlaut
            (r"\(a-", r"¯"),  // macron
            (r"\(a.", r"˙"),  // dotted
            (r"\(a^", r"^"),  // circumflex
            (r"\(aa", r"´"),  // acute
            (r"\'", r"´"),    // acute
            (r"\(ga", r"`"),  // grave
            (r"\`", r"`"),    // grave
            (r"\(ab", r"˘"),  // breve
            (r"\(ac", r"¸"),  // cedilla
            (r"\(ad", r"¨"),  // dieresis
            (r"\(ah", r"ˇ"),  // caron
            (r"\(ao", r"˚"),  // ring
            (r"\(a~", r"~"),  // tilde
            (r"\(ho", r"˛"),  // ogonek
            (r"\(ha", r"^"),  // hat (ASCII character)
            (r"\(ti", r"~"),  // tilde (ASCII character)
            // Accented letters:
            (r"\('A", r"Á"), // acute A
            (r"\('E", r"É"), // acute E
            (r"\('I", r"Í"), // acute I
            (r"\('O", r"Ó"), // acute O
            (r"\('U", r"Ú"), // acute U
            (r"\('Y", r"Ý"), // acute Y
            (r"\('a", r"á"), // acute a
            (r"\('e", r"é"), // acute e
            (r"\('i", r"í"), // acute i
            (r"\('o", r"ó"), // acute o
            (r"\('u", r"ú"), // acute u
            (r"\('y", r"ý"), // acute y
            (r"\(`A", r"À"), // grave A
            (r"\(`E", r"È"), // grave E
            (r"\(`I", r"Ì"), // grave I
            (r"\(`O", r"Ò"), // grave O
            (r"\(`U", r"Ù"), // grave U
            (r"\(`a", r"à"), // grave a
            (r"\(`e", r"è"), // grave e
            (r"\(`i", r"ì"), // grave i
            (r"\(`o", r"ò"), // grave o
            (r"\(`u", r"ù"), // grave u
            (r"\(~A", r"Ã"), // tilde A
            (r"\(~N", r"Ñ"), // tilde N
            (r"\(~O", r"Õ"), // tilde O
            (r"\(~a", r"ã"), // tilde a
            (r"\(~n", r"ñ"), // tilde n
            (r"\(~o", r"õ"), // tilde o
            (r"\(:A", r"Ä"), // dieresis A
            (r"\(:E", r"Ë"), // dieresis E
            (r"\(:I", r"Ï"), // dieresis I
            (r"\(:O", r"Ö"), // dieresis O
            (r"\(:U", r"Ü"), // dieresis U
            (r"\(:a", r"ä"), // dieresis a
            (r"\(:e", r"ë"), // dieresis e
            (r"\(:i", r"ï"), // dieresis i
            (r"\(:o", r"ö"), // dieresis o
            (r"\(:u", r"ü"), // dieresis u
            (r"\(:y", r"ÿ"), // dieresis y
            (r"\(^A", r"Â"), // circumflex A
            (r"\(^E", r"Ê"), // circumflex E
            (r"\(^I", r"Î"), // circumflex I
            (r"\(^O", r"Ô"), // circumflex O
            (r"\(^U", r"Û"), // circumflex U
            (r"\(^a", r"â"), // circumflex a
            (r"\(^e", r"ê"), // circumflex e
            (r"\(^i", r"î"), // circumflex i
            (r"\(^o", r"ô"), // circumflex o
            (r"\(^u", r"û"), // circumflex u
            (r"\(,C", r"Ç"), // cedilla C
            (r"\(,c", r"ç"), // cedilla c
            (r"\(/L", r"Ł"), // stroke L
            (r"\(/l", r"ł"), // stroke l
            (r"\(/O", r"Ø"), // stroke O
            (r"\(/o", r"ø"), // stroke o
            (r"\(oA", r"Å"), // ring A
            (r"\(oa", r"å"), // ring a
            // Special letters:
            (r"\(-D", r"Ð"), // Eth
            (r"\(Sd", r"ð"), // eth
            (r"\(TP", r"Þ"), // Thorn
            (r"\(Tp", r"þ"), // thorn
            (r"\(.i", r"ı"), // dotless i
            (r"\(.j", r"ȷ"), // dotless j
            // Currency:
            (r"\(Do", r"$"), // dollar
            (r"\(ct", r"¢"), // cent
            (r"\(Eu", r"€"), // Euro symbol
            (r"\(eu", r"€"), // Euro symbol
            (r"\(Ye", r"¥"), // yen
            (r"\(Po", r"£"), // pound
            (r"\(Cs", r"¤"), // Scandinavian
            (r"\(Fn", r"ƒ"), // florin
            // Units:
            (r"\(de", r"°"), // degree
            (r"\(%0", r"‰"), // per-thousand
            (r"\(fm", r"′"), // minute
            (r"\(sd", r"″"), // second
            (r"\(mc", r"µ"), // micro
            (r"\(Of", r"ª"), // Spanish female ordinal
            (r"\(Om", r"º"), // Spanish masculine ordinal
            // Greek letters:
            (r"\(*A", r"Α"), // Alpha
            (r"\(*B", r"Β"), // Beta
            (r"\(*G", r"Γ"), // Gamma
            (r"\(*D", r"Δ"), // Delta
            (r"\(*E", r"Ε"), // Epsilon
            (r"\(*Z", r"Ζ"), // Zeta
            (r"\(*Y", r"Η"), // Eta
            (r"\(*H", r"Θ"), // Theta
            (r"\(*I", r"Ι"), // Iota
            (r"\(*K", r"Κ"), // Kappa
            (r"\(*L", r"Λ"), // Lambda
            (r"\(*M", r"Μ"), // Mu
            (r"\(*N", r"Ν"), // Nu
            (r"\(*C", r"Ξ"), // Xi
            (r"\(*O", r"Ο"), // Omicron
            (r"\(*P", r"Π"), // Pi
            (r"\(*R", r"Ρ"), // Rho
            (r"\(*S", r"Σ"), // Sigma
            (r"\(*T", r"Τ"), // Tau
            (r"\(*U", r"Υ"), // Upsilon
            (r"\(*F", r"Φ"), // Phi
            (r"\(*X", r"Χ"), // Chi
            (r"\(*Q", r"Ψ"), // Psi
            (r"\(*W", r"Ω"), // Omega
            (r"\(*a", r"α"), // alpha
            (r"\(*b", r"β"), // beta
            (r"\(*g", r"γ"), // gamma
            (r"\(*d", r"δ"), // delta
            (r"\(*e", r"ε"), // epsilon
            (r"\(*z", r"ζ"), // zeta
            (r"\(*y", r"η"), // eta
            (r"\(*h", r"θ"), // theta
            (r"\(*i", r"ι"), // iota
            (r"\(*k", r"κ"), // kappa
            (r"\(*l", r"λ"), // lambda
            (r"\(*m", r"μ"), // mu
            (r"\(*n", r"ν"), // nu
            (r"\(*c", r"ξ"), // xi
            (r"\(*o", r"ο"), // omicron
            (r"\(*p", r"π"), // pi
            (r"\(*r", r"ρ"), // rho
            (r"\(*s", r"σ"), // sigma
            (r"\(*t", r"τ"), // tau
            (r"\(*u", r"υ"), // upsilon
            (r"\(*f", r"ϕ"), // phi
            (r"\(*x", r"χ"), // chi
            (r"\(*q", r"ψ"), // psi
            (r"\(*w", r"ω"), // omega
            (r"\(+h", r"ϑ"), // theta variant
            (r"\(+f", r"φ"), // phi variant
            (r"\(+p", r"ϖ"), // pi variant
            (r"\(+e", r"ϵ"), // epsilon variant
            (r"\(ts", r"ς"), // sigma terminal
            // Predefined strings:
            (r"\*(Ba", r"|"),        // vertical bar
            (r"\*(Ne", r"≠"),        // not equal
            (r"\*(Ge", r"≥"),        // greater-than-equal
            (r"\*(Le", r"≤"),        // less-than-equal
            (r"\*(Gt", r">"),        // greater-than
            (r"\*(Lt", r"<"),        // less-than
            (r"\*(Pm", r"±"),        // plus-minus
            (r"\*(If", r"infinity"), // infinity
            (r"\*(Pi", r"pi"),       // pi
            (r"\*(Na", r"NaN"),      // NaN
            (r"\*(Am", r"&"),        // ampersand
            (r"\*R", r"®"),          // restricted mark
            (r"\*(Tm", r"(Tm)"),     // trade mark
            (r"\*q", "\""),          // double-quote
            (r"\*(Rq", r"”"),        // right-double-quote
            (r"\*(Lq", r"“"),        // left-double-quote
            (r"\*(lp", r"("),        // right-parenthesis
            (r"\*(rp", r")"),        // left-parenthesis
            (r"\*(lq", r"“"),        // left double-quote
            (r"\*(rq", r"”"),        // right double-quote
            (r"\*(ua", r"↑"),        // up arrow
            (r"\*(va", r"↕"),        // up-down arrow
            (r"\*(<=", r"≤"),        // less-than-equal
            (r"\*(>=", r"≥"),        // greater-than-equal
            (r"\*(aa", r"´"),        // acute
            (r"\*(ga", r"`"),        // grave
            (r"\*(Px", r"POSIX"),    // POSIX standard name
            (r"\*(Ai", r"ANSI"),     // ANSI standard name
        ]
        .iter()
        .cloned()
        .collect();

        let mut result = String::new();

        let ac = AhoCorasick::new(replacements.keys()).expect("Build error");

        ac.replace_all_with(text, &mut result, |_, key, dst| {
            dst.push_str(replacements[key]);
            true
        });

        self.replace_unicode_escapes(&result)
    }

    /// Special block macro ta formatting
    fn format_ta(&mut self) -> String {
        String::new()
    }
}

fn split_by_width(words: Vec<String>, width: usize) -> Vec<String>{
    if width == 0{
        return words.iter()
            .map(|s|s.to_string())
            .collect::<Vec<_>>();
    }
    let mut lines = Vec::new();
    let mut line = String::new();
    let mut i = 0; 
    while i < words.len(){
        let l = line.clone();
        if l.is_empty() && words[i].len() > width{
            lines.extend(words[i]
                .chars()
                .collect::<Vec<_>>()
                .chunks(width)
                .map(|ch| ch.iter().collect::<String>()));
            if let Some(l) = lines.pop(){
                line = l;
            }
            i += 1;
            continue;
        } else if line.len() + words[i].len() + 1 > width{
            lines.push(l);
            line.clear();
            continue;
        }
        if !line.is_empty() && line.len() < width{
            if let Some(ch) = line.chars().last(){
                if !ch.is_whitespace(){
                    line.push(' ');
                }
            }
        }
        line.push_str(&words[i]);
        i += 1;
    }
    lines.push(line);
    lines
}

fn add_indent_to_lines(lines: Vec<String>, width: usize, offset: &OffsetType) -> Vec<String>{
    lines.into_iter()
        .map(|line|{
            let mut line_indent = width.saturating_sub(line.len());
            match offset{
                OffsetType::Left => line,
                OffsetType::Right => {
                    let indent = " ".repeat(line_indent);
                    indent + &line
                }
                OffsetType::Center => {
                    line_indent = (line_indent as f32 / 2.0).floor() as usize;
                    let indent = " ".repeat(line_indent);
                    indent.clone() + &line
                },
                _ => unreachable!()
            }
        })
        .collect::<Vec<_>>()
}

fn get_symbol(last_symbol: &str, list_type: &BlType) -> String{
    match list_type{
        BlType::Bullet => "•".to_string(),
        BlType::Dash => "-".to_string(),
        BlType::Enum => {
            if last_symbol.is_empty(){
                return "0.".to_string();
            }
            let mut symbol = last_symbol.to_string();
            symbol.pop();
            let Ok(number) = symbol.parse::<usize>() else{
                return String::new();
            };
            (number + 1).to_string() + "."
        },
        _ => String::new()
    }
}

fn interleave<T: Clone + std::fmt::Debug>(v1: Vec<T>, v2: Vec<T>) -> Vec<T> {
    if v1.is_empty(){
        return v2;
    }else if v2.is_empty(){
        return v1;
    }

    let len1 = v1.len();
    let len2 = v2.len();

    let mut result = Vec::with_capacity(len1 + len2);

    let mut iter1 = v1.iter();
    let mut iter2 = v2.iter();

    for (item1, item2) in iter1.by_ref().zip(iter2.by_ref()) {
        //print!("|{:?}, {:?}|", item1, item2);
        result.push(item1.clone()); 
        result.push(item2.clone());
    }

    result.extend(iter1.cloned());
    result.extend(iter2.cloned());

    result
}

fn get_multilined(body: &Vec<String>) -> Vec<Vec<String>> {
    body.iter()
        .filter(|el| el.lines().count() > 1)
        .map(|s| {
            s.split("\n")
            .map(|l|l.to_string())
            .collect::<Vec<_>>()
        })
        .collect::<Vec<_>>()
}

fn get_onelined(
    body: &Vec<String>, 
    line_width: usize, 
    indent_str: &str, 
    offset: &OffsetType
) -> Vec<Vec<String>>{
    body.split(|el| el.lines().count() > 1)
        .collect::<Vec<_>>()
        .iter()
        .map(|v|{
            let mut content = split_by_width(
                v.join(" ").split_whitespace()                    
                .map(|s| s.to_string())
                .collect::<Vec<_>>(), 
                line_width
            );
            content = add_indent_to_lines(content, line_width, &offset);
            for line in content.iter_mut(){
                *line = indent_str.to_string() + &line;
            }
            content
        })
        .collect::<Vec<_>>()
}

fn split_nested_bl(bl: MacroNode) -> Vec<Element>{
    let MacroNode{ mdoc_macro, nodes } = bl;

    let super_macros = |nodes: Vec<Element>| {
        Element::Macro(MacroNode {
            mdoc_macro: mdoc_macro.clone(),
            nodes
        })
    };

    let nested_macros = super_macros(nodes.clone());

    if let Macro::Bl { list_type: super_list_type, .. } = mdoc_macro.clone() {
        let is_not_nested = |list_type: &BlType| {
            matches!(list_type, BlType::Item | BlType::Inset | BlType::Column | BlType::Ohang )
        };

        if is_not_nested(&super_list_type){
            let result = nodes
                .split_inclusive(|el|{
                    matches!(el, Element::Macro(MacroNode { mdoc_macro: Macro::Bl{..}, .. }))
                })
                .flat_map(|elements|{
                    let mut elements = elements.to_vec();
                    let Some(bl) = elements.pop() else{
                        return vec![];
                    };
                    vec![super_macros(elements), bl]
                })
                .collect::<Vec<_>>();
            if !result.is_empty(){
                return result;
            }
        }
    }

    vec![nested_macros]
}

// Formatting block full-explicit.
impl MdocFormatter {
    fn get_indent_from_offset_type(&self, offset: &Option<OffsetType>) -> usize{
        let Some(offset) = offset else {
            return self.formatting_settings.indent;
        };
        match offset{
            OffsetType::Indent => 8,
            OffsetType::IndentTwo => 8 * 2,
            _ => self.formatting_settings.indent
        }
    }

    fn get_offset_from_offset_type(&self, offset: &Option<OffsetType>) -> OffsetType{
        let Some(offset) = offset else{
            return OffsetType::Left;
        };
        match offset.clone(){
            OffsetType::Indent | OffsetType::IndentTwo => OffsetType::Left,
            OffsetType::Left | OffsetType::Right | OffsetType::Center => offset.clone()
        }
    }

    fn format_bd_block(
        &mut self,
        block_type: BdType,
        offset: Option<OffsetType>,
        compact: bool,
        macro_node: MacroNode,
    ) -> String {
        let indent = self.get_indent_from_offset_type(&offset);
        let mut offset = self.get_offset_from_offset_type(&offset);
        if block_type == BdType::Centered{
            offset = OffsetType::Center;
        }

        self.formatting_state.current_indent += indent;
        let indent = self.formatting_state.current_indent;
        let indent = " ".repeat(indent);
        let line_width = self.formatting_settings.width.saturating_sub(indent.len());

        let formatted_elements = macro_node.nodes
            .into_iter()
            .map(|el| self.format_node(el.clone()))
            .map(|formatted_element| {
                formatted_element
                    .split_whitespace()
                    .map(|s|s.to_string())
                    .collect::<Vec<_>>()
            });

        if line_width == 0{
            let content = formatted_elements
                    .flatten()
                    .collect::<Vec<_>>()
                    .join(" ");
            return content;
        }

        let lines = match block_type{
            BdType::Centered | BdType::Filled | BdType::Ragged => {
                let words = formatted_elements
                    .flatten()
                    .collect::<Vec<_>>();

                split_by_width(words, line_width)
            },
            BdType::Literal | BdType::Unfilled => {
                let mut lines = vec![];
                for formatted_element in formatted_elements{
                    lines.extend(split_by_width(formatted_element, line_width));
                }
                lines
            }
        };
        
        let mut content = add_indent_to_lines(lines, line_width, &offset)
            .iter()
            .map(|line|{
                indent.clone() + line
            })
            .collect::<Vec<_>>()        
            .join("\n");

        if !compact{
            content = content.replace("\n", "\n\n");
        }

        content
    }

    fn format_bf_block(&mut self, bf_type: BfType, macro_node: MacroNode) -> String {
        let font_change = match bf_type{
            BfType::Emphasis => {
                if self.supports_italic() {
                    "\x1b[3m".to_string()
                } else if self.supports_underline() {
                    "\x1b[4m".to_string()
                }else{
                    String::new()
                }
            },
            BfType::Literal => {
                String::new()
            },
            BfType::Symbolic => {
                if self.supports_bold(){
                    "\x1b[1m".to_string()
                }else{
                    String::new()
                }
            }
        };

        let content = macro_node
            .nodes
            .into_iter()
            .map(|node| {
                let mut content = self.format_node(node);
                if !content.ends_with('\n') && !content.is_empty() {
                    content.push_str(&self.formatting_state.spacing);
                }
                content
            })
            .filter(|s| !s.is_empty())
            .collect::<Vec<String>>()
            .join("");

        let normal_font = if !font_change.is_empty() {
            "\x1b[0m"
        }else{
            ""
        };

        font_change + &content + normal_font
    }

    fn format_bk_block(&mut self, macro_node: MacroNode) -> String {
        let content = macro_node
            .nodes
            .into_iter()
            .map(|node| self.format_node(node))
            .filter(|s| !s.is_empty())
            .collect::<Vec<String>>()
            .join(&self.formatting_state.spacing);

        content.replace("\n", " ").replace("\r", "")
    }

    fn format_bl_symbol_block(
        &self, 
        items: Vec<(String, Vec<String>)>,
        offset: Option<OffsetType>,
        list_type: BlType,
        compact: bool
    ) -> String{
        let indent = self.get_indent_from_offset_type(&offset);
        let offset = self.get_offset_from_offset_type(&offset);
        let origin_indent = self.formatting_state.current_indent;
        let width = self.formatting_settings.width;
        let (symbol_indent, symbol_range) = if let BlType::Enum = list_type{
            let i = items.len().to_string().len() + 1;
            (i, i)
        }else{
            (2, 1)
        };
        let full_indent = origin_indent + indent;
        let line_width = width.saturating_sub(full_indent);
        let indent_str = " ".repeat(full_indent);

        let mut symbol = get_symbol("", &list_type);
        let mut content = String::new();
        for (_, body) in items{
            let multilined = get_multilined(&body);
            let onelined = get_onelined(&body, line_width, &indent_str, &offset);   
            let mut body = interleave(onelined, multilined)
                .into_iter()
                .flatten()
                .collect::<Vec<_>>();  
            
            if let Some(first_line) = body.get_mut(0){
                if !first_line.chars().all(|ch| ch.is_whitespace()){
                    symbol = get_symbol(symbol.as_str(), &list_type);
                }
                first_line.replace_range(origin_indent..(origin_indent + symbol_range), &symbol);
            }
            content.push_str(&(body.join("\n") + "\n"));
            if !compact{
                content.push('\n');
            }
        }  

        content
    }

    fn format_bl_item_block(
        &self, 
        items: Vec<(String, Vec<String>)>,
        offset: Option<OffsetType>, 
        compact: bool
    ) -> String{
        let indent = self.get_indent_from_offset_type(&offset);
        let offset = self.get_offset_from_offset_type(&offset);
        let origin_indent = self.formatting_state.current_indent;
        let width = self.formatting_settings.width;
        let line_width = width.saturating_sub(origin_indent + indent);

        let mut content = String::new();
        for (_, body) in items{
            let body = body.join(" ");
            let mut body = split_by_width(
                body.split_whitespace()                    
                .map(|s| s.to_string())
                .collect::<Vec<_>>(),
                line_width + indent
            );
            body = add_indent_to_lines(body, line_width + indent, &offset);
            content.push_str(&body.join("\n"));
            content.push('\n');
            if !compact{
                content.push('\n');
            }
        } 

        content
    }
    
    fn format_bl_ohang_block(
        &self, 
        items: Vec<(String, Vec<String>)>,
        offset: Option<OffsetType>, 
        compact: bool
    ) -> String{
        let indent = self.get_indent_from_offset_type(&offset);
        let offset = self.get_offset_from_offset_type(&offset);
        let origin_indent = self.formatting_state.current_indent;
        let width = self.formatting_settings.width;
        let line_width = width.saturating_sub(origin_indent + indent);
        let origin_indent_str = " ".repeat(origin_indent);

        let items = items.into_iter()
            .map(|(head, body)|{
                (head, body.join(" "))    
            })
            .collect::<Vec<_>>();

        let mut content = String::new();
        for (head, body) in items{
            let mut h = split_by_width(
                head.split_whitespace()                    
                .map(|s| s.to_string())
                .collect::<Vec<_>>(), 
                line_width + indent
            );
            let mut body = split_by_width(
                body.split_whitespace()
                .map(|s| s.to_string())
                .collect::<Vec<_>>(), 
                line_width + indent
            );
            h.extend(body);
            body = h;
            body = add_indent_to_lines(body, line_width + indent, &offset);
            for line in body.iter_mut(){
                *line = origin_indent_str.clone() + line;
            }
            content.push_str(&(body.join("\n") + "\n"));
            if !compact{
                content.push('\n');
            }
        }

        content
    }

    fn format_bl_inset_block(
        &self, 
        items: Vec<(String, Vec<String>)>,
        offset: Option<OffsetType>, 
        compact: bool,
        list_type: BlType
    ) -> String{
        let head_space = match list_type{
            BlType::Inset => " ", 
            BlType::Diag => "  ", 
            _ => " "
        };
        let indent = self.get_indent_from_offset_type(&offset);
        let offset = self.get_offset_from_offset_type(&offset);
        let origin_indent = self.formatting_state.current_indent;
        let width = self.formatting_settings.width;
        let line_width = width.saturating_sub(origin_indent + indent);
        let origin_indent_str = " ".repeat(origin_indent);

        let items = items.into_iter()
            .map(|(head, body)|{
                (head, body.join(" "))
            })
            .collect::<Vec<_>>();

        let get_words = |s: &str| s.split_whitespace()
            .map(|s| s.to_string())
            .collect::<Vec<_>>();

        let mut content = String::new();
        for (head, body) in items{
            let mut head = get_words(&head);
            let mut body = get_words(&body);
            if let Some(word) = head.last_mut(){
                *word += head_space;
            }

            body = split_by_width(
                [head, body].concat(), 
                line_width + indent
            );
            
            body = add_indent_to_lines(body, line_width + indent, &offset);
            for line in body.iter_mut(){
                *line = origin_indent_str.clone() + line;
            }
            content.push_str(&(body.join("\n") + "\n"));
            if !compact{
                content.push('\n');
            }
        }

        content
    }

    fn format_bl_column_block(
        &self, 
        items: Vec<Vec<String>>,
        columns: Vec<String>,
        _compact: bool
    ) -> String{
        fn format_table(table: Vec<Vec<String>>, col_count: usize, max_line_width: usize) -> String {
            if table.is_empty() {
                return String::new();
            }
            
            let mut col_widths = vec![0; col_count];
            
            for row in &table {
                for (i, cell) in row.iter().enumerate() {
                    if i >= col_widths.len(){
                        break;
                    }
                    col_widths[i] = col_widths[i].max(cell.len());
                }
            }
            
            let mut result = String::new();
            for row in table {
                let total_width: usize = col_widths.iter().sum::<usize>() + 2 * (col_count - 1);
                let mut offset = 0;
                let indent_step = 8;
                
                if total_width > max_line_width {
                    for (i, cell) in row.iter().enumerate() {
                        result.push_str(&" ".repeat(offset));
                        result.push_str(&format!("{:<width$}\n", cell, width = col_widths[i]));
                        offset += indent_step;
                    }
                } else {
                    let mut line_width = 0;
                    for (i, cell) in row.iter().enumerate() {
                        let cell_width = col_widths[i] + 1;
                        if line_width + cell_width > max_line_width {
                            result.push('\n');
                            offset += indent_step;
                            line_width = offset;
                            result.push_str(&" ".repeat(offset));
                        }
                        result.push_str(&format!("{:<width$}  ", cell, width = col_widths[i]));
                        line_width += cell_width;
                    }
                    result.push('\n');
                }
            }
            result
        }

        let origin_indent = self.formatting_state.current_indent;
        let width = self.formatting_settings.width;
        let line_width = width.saturating_sub(origin_indent);

        let mut content = format_table(items, columns.len(), line_width);
        
        content = content.lines()
            .map(|line|{
                " ".repeat(origin_indent) + line
            })
            .collect::<Vec<_>>()
            .join("\n");

        content
    }

    fn format_bl_tag_block(
        &self, 
        items: Vec<(String, Vec<String>)>,
        offset: Option<OffsetType>, 
        compact: bool
    ) -> String{
        let indent = if offset != Some(OffsetType::Indent){
            self.get_indent_from_offset_type(&offset)
        }else{
            8
        };
        let offset = self.get_offset_from_offset_type(&offset);
        let origin_indent = self.formatting_state.current_indent;
        let width = self.formatting_settings.width;
        let line_width = width.saturating_sub(origin_indent + indent);
        let indent_str = " ".repeat(origin_indent + indent);
        let origin_indent_str = " ".repeat(origin_indent);

<<<<<<< HEAD
        // let items = items.into_iter()
        //     .map(|(head, body)|{
        //         (head, body.join(" "))    
        //     })
        //     .collect::<Vec<_>>();

=======
>>>>>>> d5017509
        let mut content = String::new();
        for (head, body) in items{
            let multilined = get_multilined(&body);
            let onelined = get_onelined(&body, line_width, &indent_str, &offset);   
            let mut body = interleave(onelined, multilined)
                .into_iter()
                .flatten()
                .collect::<Vec<_>>(); 

            let space = if head.len() < indent.saturating_sub(2){
                if let Some(line) = body.first_mut(){
                    *line = line.trim_start().to_string();
                }
                " ".repeat(indent - head.len())
            }else{
                "\n".to_string()
            };
            content.push_str(
                &(origin_indent_str.clone() + &head + &space + 
                &body.join("\n") + "\n")
            );
            if !compact{
                content.push('\n');
            }
        } 

        content
    }

    fn format_bl_hang_block(
        &self, 
        items: Vec<(String, Vec<String>)>,
        offset: Option<OffsetType>, 
        compact: bool
    ) -> String{
        let indent = if offset != Some(OffsetType::Indent){
            self.get_indent_from_offset_type(&offset)
        }else{
            8
        };
        let offset = self.get_offset_from_offset_type(&offset);
        let origin_indent = self.formatting_state.current_indent;
        let width = self.formatting_settings.width;
        let line_width = width.saturating_sub(origin_indent + indent);
        let indent_str = " ".repeat(origin_indent + indent);
        let origin_indent_str = " ".repeat(origin_indent);

        let mut content = String::new();
        for (head, body) in items{
<<<<<<< HEAD
            let body = body.split_whitespace().collect::<Vec<_>>();
            let mut i = 0;
            let mut head = head; 
            if head.len() > indent.saturating_sub(1){
                while head.len() < line_width + indent && i < body.len() {
                    if head.len() + body[i].len() >= line_width + indent{
                        break;
                    }
                    head.push_str(&(" ".to_string() + body[i]));
                    i += 1;
                }
            }
            let mut body = split_by_width(
                body.get(i..)
                    .unwrap_or_default()
                    .iter()
                    .map(|s| s.to_string())
                    .collect::<Vec<_>>(), 
                line_width
            );
            body = add_indent_to_lines(body, line_width, &offset);
            for line in body.iter_mut(){
                *line = indent_str.clone() + line;
            }
=======
            // let first_lines_count = body.get(0)
            //     .cloned()
            //     .unwrap_or(String::new())
            //     .lines().count();
            // let first_line = body.get(0)
            //     .cloned()
            //     .unwrap_or_default()
            //     .split_whitespace()
            //     .map(|s|s.to_string())
            //     .collect::<Vec<_>>();
            // let mut i = 0;
            // let mut j = 0;
            // let mut head = head; 
            // if head.len() > indent.saturating_sub(1) || first_lines_count == 1{
            //     while head.len() < line_width + indent && i < first_line.len() {
            //         if head.len() + first_line[i].len() >= line_width + indent{
            //             break;
            //         }
            //         head.push_str(&(" ".to_string() + &first_line[i]));
            //         i += 1;
            //         j += first_line[i].len() + 1;
            //     }
            // }

            let mut body = body;
            // if let Some(line) = body.get_mut(0){
            //     line.replace_range(0..j, "");
            // }
            let multilined = get_multilined(&body);
            let onelined = get_onelined(&body, line_width, &indent_str, &offset);   
            body = interleave(onelined, multilined)
                 .into_iter()
                 .flatten()
                 .collect::<Vec<_>>(); 

>>>>>>> d5017509
            if head.len() < indent.saturating_sub(1){
                if let Some(line) = body.first_mut(){
                    *line = line.trim_start().to_string(); 
                }
                let space = " ".repeat(indent - head.len());
                content.push_str(&(origin_indent_str.clone() + &head + &space + &body.join("\n") + "\n"));
            }else{
                content.push_str(&(origin_indent_str.clone() + &head + "\n" + &body.join("\n") + "\n"));
            };
            if !compact{
                content.push('\n');
            }
        } 

        content
    }

    fn get_heads(&mut self, macro_node: MacroNode, list_type: &BlType) -> Vec<String>{
        macro_node.nodes
            .into_iter()
            .filter_map(|el|{
                let Element::Macro(MacroNode{ mdoc_macro: Macro::It{ head }, .. }) = el else{
                    return None;
                }; 

                if list_type == &BlType::Column{
                    None
                }else {
                    let content = head.iter()
                        .map(|element| self.format_node(element.clone()))
                        .collect::<Vec<_>>()
                        .join(&self.formatting_state.spacing);

                    if !content.is_empty(){
                        Some(content)
                    }else{
                        None
                    }
                }
            })
            .collect::<Vec<_>>()
    }

    fn prepare_rows(&mut self, elements: Vec<Element>) -> Vec<String>{
        elements.split(|el| 
                matches!(el, Element::Macro(MacroNode{ mdoc_macro: Macro::Ta, .. }))
            ).map(|elements|{
                elements.iter()
                    .map(|el| self.format_node(el.clone()))
                    .collect::<Vec<_>>()
                    .join(" ")
            })
            .collect::<Vec<_>>()
    }

    fn get_bodies(&mut self, macro_node: MacroNode, list_type: &BlType) -> Vec<Vec<String>>{        
        macro_node.nodes
            .into_iter()
            .filter_map(|el|{
                let Element::Macro(MacroNode{ mdoc_macro: Macro::It{head}, nodes }) = el else{
                    return None;
                }; 

                if list_type == &BlType::Column{
                    Some(self.prepare_rows([head, nodes].concat()))
                }else{
                    Some(nodes.iter()
                    .filter(|el| 
                        !matches!(el, Element::Macro(MacroNode{ mdoc_macro: Macro::Ta, .. }))
                    )
                    .map(|element| self.format_node(element.clone()))
                    .collect::<Vec<_>>())
                }
            })
            .collect::<Vec<_>>()
    }

    fn format_bl_block(
        &mut self,
        list_type: BlType,
        offset: Option<OffsetType>,
        compact: bool,
        columns: Vec<String>,
        macro_node: MacroNode,
    ) -> String {
        let heads = self.get_heads(macro_node.clone(), &list_type);
        self.formatting_state.current_indent += self.get_indent_from_offset_type(&offset);
        let bodies = self.get_bodies(macro_node, &list_type);
        self.formatting_state.current_indent = 
            self.formatting_state.current_indent.saturating_sub(self.get_indent_from_offset_type(&offset));
        let items = heads.into_iter()
            .zip(bodies.clone())
            .collect::<Vec<_>>();

        let content = match list_type {
            BlType::Bullet | BlType::Dash | BlType::Enum => self.format_bl_symbol_block(items, offset, list_type, compact),
            BlType::Item => self.format_bl_item_block(items, offset, compact),
            BlType::Ohang => self.format_bl_ohang_block(items, offset, compact),
            BlType::Inset | BlType::Diag => self.format_bl_inset_block(items, offset, compact, list_type),
            BlType::Column => self.format_bl_column_block(bodies, columns, compact),
            BlType::Tag => self.format_bl_tag_block(items, offset, compact),
            BlType::Hang => self.format_bl_hang_block(items, offset, compact)
        };

        "\n".to_string() + &content
    }

    fn format_bl_blocks(
        &mut self,
        macro_node: MacroNode,
    ) -> String {
        split_nested_bl(macro_node)
            .into_iter()
            .map(|element|{
                let Element::Macro(ref macro_node) = element else{
                    return self.format_node(element);
                };
                let MacroNode { mdoc_macro, .. } = macro_node.clone();
                let Macro::Bl { 
                    list_type, 
                    offset, 
                    compact, 
                    columns 
                } = mdoc_macro.clone() else {
                    print!("{:?}", mdoc_macro);
                    return self.format_node(element);
                };
                self.format_bl_block(list_type, offset, compact, columns, macro_node.clone())
            })
            .collect::<Vec<_>>()
            .join("\n")
    }
}

// Formatting block full-implicit.
impl MdocFormatter {
    fn format_it_block(&mut self, _head: Vec<Element>, _macro_node: MacroNode) -> String {
        String::new()
    }

    fn format_nd(&mut self, macro_node: MacroNode) -> String {
        let content = macro_node
            .nodes
            .into_iter()
            .map(|node| {
                let mut content = self.format_node(node);
                if !content.ends_with('\n') && !content.is_empty() {
                    content.push_str(&self.formatting_state.spacing);
                }
                content
            })
            .filter(|s| !s.is_empty())
            .collect::<Vec<String>>()
            .join("");

        format!("– {}", content)
    }

    fn format_nm(&mut self, macro_node: MacroNode) -> String {
        let content = macro_node
            .nodes
            .into_iter()
            .map(|node| {
                let mut content = self.format_node(node);
                if !content.ends_with('\n') && !content.is_empty() {
                    content.push_str(&self.formatting_state.spacing);
                }
                content
            })
            .filter(|s| !s.is_empty())
            .collect::<Vec<String>>()
            .join("");
        
        if !content.is_empty() {
            self.formatting_state.first_name = Some(content.clone());
        }

        content
    }

    fn format_sh_block(&mut self, title: String, macro_node: MacroNode) -> String {
        let spacing = vec![" "; self.formatting_settings.indent].join("");
        let content = macro_node
            .nodes
            .into_iter()
            .map(|node| {
                // let mut content = self.format_node(node);
                let mut content = match node {
                    Element::Macro(ref macro_node) => {
                        match macro_node.mdoc_macro {
                            Macro::In { ref filename } => {
                                if title.eq_ignore_ascii_case("SYNOPSIS") {
                                    self.format_in_synopsis(filename.as_str(), macro_node.clone())
                                } else {
                                    self.format_in(filename.as_str(), macro_node.clone())
                                }
                            },
                            _ => self.format_node(node)
                        }
                    },
                    Element::Text(text) => self.format_text_node(&text),
                    Element::Eoi => String::new()
                };

                if !content.ends_with('\n') && !content.is_empty() {
                    content.push_str(&self.formatting_state.spacing);
                }
                content
            })
            .filter(|s| !s.is_empty())
            .collect::<Vec<_>>()
            .join("");
            
        format!(
            "{}\n{}{}\n\n", 
            title.to_uppercase(), 
            spacing,
            content
        )
    }

    fn format_ss_block(&mut self, title: String, macro_node: MacroNode) -> String {        
        let spacing = vec![" "; self.formatting_settings.indent].join("");
        let content = macro_node
            .nodes
            .into_iter()
            .map(|node| {
                let mut content = self.format_node(node);
                if !content.ends_with('\n') && !content.is_empty() {
                    content.push_str(&self.formatting_state.spacing);
                }
                content
            })
            .filter(|s| !s.is_empty())
            .collect::<Vec<_>>()
            .join("");

        let mut title_ident = self.formatting_settings.indent.saturating_sub(2);
        if title_ident == 0 {
            title_ident = 1;
        }

        //let title_line = " ".repeat(title_ident) + &title + "\n"; //.to_uppercase()

        //content = title_line + &content;
        
        let title_line = format!(
            "{}{}\n",
            vec![" "; title_ident].join(""),
            title
        );

        format!(
            "{}{}{}",
            title_line,
            spacing,
            content
        )
    }
}

// Formatting block partial-explicit.
impl MdocFormatter {
    fn format_partial_explicit_block(&mut self, macro_node: MacroNode) -> String {
        macro_node
            .nodes
            .into_iter()
            .map(|node| {
                let mut content = self.format_node(node);
                if !content.ends_with('\n') && !content.is_empty() {
                    content.push_str(&self.formatting_state.spacing);
                }
                content
            })
            .filter(|s| !s.is_empty())
            .collect::<Vec<_>>()
            .join("")
    }

    fn format_a_block(&mut self, macro_node: MacroNode) -> String {
        let formatted_block = self.format_partial_explicit_block(macro_node);

        format!("⟨{}⟩", formatted_block.trim())
    }

    fn format_b_block(&mut self, macro_node: MacroNode) -> String {
        let formatted_block = self.format_partial_explicit_block(macro_node);

        format!("[{}]", formatted_block)
    }

    fn format_br_block(&mut self, macro_node: MacroNode) -> String {
        let formatted_block = self.format_partial_explicit_block(macro_node);

        format!("{{{}}}", formatted_block)
    }

    fn format_d_block(&mut self, macro_node: MacroNode) -> String {
        let formatted_block = self.format_partial_explicit_block(macro_node);

        format!("“{}”", formatted_block)
    }

    fn format_e_block(
        &mut self,
        opening_delimiter: Option<char>,
        closing_delimiter: Option<char>,
        macro_node: MacroNode,
    ) -> String {
        let formatted_block = self.format_partial_explicit_block(macro_node);

        match (opening_delimiter, closing_delimiter) {
            (Some(open), Some(close)) => {
                format!("{}{}{}", open, formatted_block, close)
            }
            (Some(open), None) => {
                format!("{}{}", open, formatted_block)
            }
            (None, Some(close)) => {
                format!("{}{}", formatted_block, close)
            }
            (None, None) => formatted_block,
        }
    }

    fn format_f_block(&mut self, funcname: String, macro_node: MacroNode) -> String {
        let formatted_block = self.format_partial_explicit_block(macro_node);

        format!("{}({})", funcname, formatted_block)
    }

    fn format_o_block(&mut self, macro_node: MacroNode) -> String {
        let formatted_block = self.format_partial_explicit_block(macro_node);

        format!("[{}]", formatted_block)
    }

    fn format_p_block(&mut self, macro_node: MacroNode) -> String {
        let formatted_block = self.format_partial_explicit_block(macro_node);

        format!("({})", formatted_block)
    }

    fn format_q_block(&mut self, macro_node: MacroNode) -> String {
        let formatted_block = self.format_partial_explicit_block(macro_node);

        format!("\"{}\"", formatted_block)
    }

    fn format_s_block(&mut self, macro_node: MacroNode) -> String {
        let formatted_block = self.format_partial_explicit_block(macro_node);

        format!("'{}'", formatted_block)
    }

    fn format_x_block(&mut self, macro_node: MacroNode) -> String {
        self.format_partial_explicit_block(macro_node)
    }
}

// Formatting Rs-Re bloock. Can contain only %* macros
impl MdocFormatter {
    fn format_rs_block(&self, macro_node: MacroNode) -> String {
        let mut iter = macro_node.nodes.into_iter().peekable();

        let mut items = Vec::new();
        while let Some(el) = iter.peek() {
            if let Element::Macro(node) = el {
                if node.mdoc_macro == Macro::A {
                    let el = iter.next().unwrap();
                    if let Element::Macro(node) = el {
                        items.push(self.format_a(node));
                    }
                } else {
                    break;
                }
            } else {
                unreachable!("Unexpected rule!");
            }
        }

        let formatted_a = match items.len() {
            0 => "".to_string(),
            1 => items[0].clone(),
            2 => format!("{} and {}", items[0], items[1]),
            _ => {
                let last = items.last().unwrap();
                let all_but_last = &items[..items.len() - 1];
                format!("{}, and {}", all_but_last.join(", "), last)
            }
        };

        let formatted_all = iter
            .map(|el| match el {
                Element::Macro(node) => match node.mdoc_macro {
                    Macro::B => self.format_b(node),
                    Macro::C => self.format_c(node),
                    Macro::D => self.format_d(node),
                    Macro::I => self.format_i(node),
                    Macro::J => self.format_j(node),
                    Macro::N => self.format_n(node),
                    Macro::O => self.format_o(node),
                    Macro::P => self.format_p(node),
                    Macro::Q => self.format_q(node),
                    Macro::R => self.format_r(node),
                    Macro::T => self.format_t(node),
                    Macro::U => self.format_u(node),
                    Macro::V => self.format_v(node),
                    _ => unreachable!("Rs can not contain macro: {:?}", node),
                },
                _ => unreachable!("Unexpected element type!"),
            })
            .collect::<Vec<_>>()
            .join(", ");

        match (formatted_a.is_empty(), formatted_all.is_empty()) {
            (true, true) => "".to_string(),
            (true, false) => format!("{}.", formatted_all),
            (false, true) => format!("{}.", formatted_a),
            (false, false) => format!("{}, {}.", formatted_a, formatted_all),
        }
    }

    fn format_a(&self, macro_node: MacroNode) -> String {
        self.format_inline_macro(macro_node)
    }

    fn format_b(&self, macro_node: MacroNode) -> String {
        self.format_inline_macro(macro_node)
    }

    fn format_c(&self, macro_node: MacroNode) -> String {
        self.format_inline_macro(macro_node)
    }

    fn format_d(&self, macro_node: MacroNode) -> String {
        self.format_inline_macro(macro_node)
    }

    fn format_i(&self, macro_node: MacroNode) -> String {
        self.format_inline_macro(macro_node)
    }

    fn format_j(&self, macro_node: MacroNode) -> String {
        self.format_inline_macro(macro_node)
    }

    fn format_n(&self, macro_node: MacroNode) -> String {
        self.format_inline_macro(macro_node)
    }

    fn format_o(&self, macro_node: MacroNode) -> String {
        self.format_inline_macro(macro_node)
    }

    fn format_p(&self, macro_node: MacroNode) -> String {
        self.format_inline_macro(macro_node)
    }

    fn format_q(&self, macro_node: MacroNode) -> String {
        self.format_inline_macro(macro_node)
    }

    fn format_r(&self, macro_node: MacroNode) -> String {
        self.format_inline_macro(macro_node)
    }

    fn format_t(&self, macro_node: MacroNode) -> String {
        self.format_inline_macro(macro_node)
    }

    fn format_u(&self, macro_node: MacroNode) -> String {
        self.format_inline_macro(macro_node)
    }

    fn format_v(&self, macro_node: MacroNode) -> String {
        self.format_inline_macro(macro_node)
    }
}

// Formatting block partial-implicit.
impl MdocFormatter {
    fn format_partial_implicit_block(&mut self, macro_node: MacroNode) -> String {
        let mut result = String::new();
        let mut prev_was_open = false;
        let mut is_first_node = true;
    
        for node in macro_node.nodes {
            let content = match node {
                Element::Text(text) => {
                    match text.as_str() {
                        "(" | "[" => {
                            prev_was_open = true;
                            text.clone()
                        }
                        ")" | "]" | "." | "," | ":" | ";" | "!" | "?" => {
                            prev_was_open = false;
                            text.clone()
                        }
                        _ => {
                            let formatted_text = self.format_text_node(&text);
                            let offset = if is_first_node || prev_was_open {
                                ""
                            } else {
                                self.formatting_state.spacing.as_str()
                            };
                            prev_was_open = false;
                            format!("{}{}", offset, formatted_text)
                        }
                    }
                }
                other => {
                    let mut s = self.format_node(other);
                    if !s.is_empty() && !s.ends_with('\n') {
                        s.push_str(&self.formatting_state.spacing);
                    }
                    s
                }
            };
    
            if !content.is_empty() {
                result.push_str(&content);
            }
            if is_first_node {
                is_first_node = false;
            }
        }
        result
    }

    fn format_aq(&mut self, macro_node: MacroNode) -> String {
        let formatted_block = self.format_partial_implicit_block(macro_node);

        format!("⟨{}⟩", formatted_block.trim())
    }

    fn format_bq(&mut self, macro_node: MacroNode) -> String {
        let formatted_block = self.format_partial_implicit_block(macro_node);

        format!("[{}]", formatted_block.trim())
    }

    fn format_brq(&mut self, macro_node: MacroNode) -> String {
        let formatted_block = self.format_partial_implicit_block(macro_node);

        format!("{{{}}}", formatted_block.trim())
    }

    fn format_d1(&mut self, macro_node: MacroNode) -> String {
        let formatted_block = self.format_partial_implicit_block(macro_node);

        let spaces = " ".repeat(self.formatting_settings.indent);

        format!("{}{}", spaces, formatted_block.trim())
    }

    fn format_dl(&mut self, macro_node: MacroNode) -> String {
        let formatted_block = self.format_partial_implicit_block(macro_node);

        let spaces = " ".repeat(self.formatting_settings.indent);

        format!("{}{}", spaces, formatted_block.trim())
    }

    fn format_dq(&mut self, macro_node: MacroNode) -> String {
        let formatted_block = self.format_partial_implicit_block(macro_node);

        format!("“{}”", formatted_block.trim())
    }

    fn format_en(&mut self, macro_node: MacroNode) -> String {
        self.format_partial_implicit_block(macro_node)
            .trim()
            .to_string()
    }

    fn format_op(&mut self, macro_node: MacroNode) -> String {
        let formatted_block = self.format_partial_implicit_block(macro_node);

        format!("[{}]", formatted_block.trim())
    }

    fn format_pq(&mut self, macro_node: MacroNode) -> String {
        let formatted_block = self.format_partial_implicit_block(macro_node);

        format!("({})", formatted_block.trim())
    }

    fn format_ql(&mut self, macro_node: MacroNode) -> String {
        let formatted_block = self.format_partial_implicit_block(macro_node);

        format!("‘{}’", formatted_block.trim())
    }

    fn format_qq(&mut self, macro_node: MacroNode) -> String {
        let formatted_block = self.format_partial_implicit_block(macro_node);

        format!("\"{}\"", formatted_block.trim())
    }

    fn format_sq(&mut self, macro_node: MacroNode) -> String {
        let formatted_block = self.format_partial_implicit_block(macro_node);

        format!("'{}'", formatted_block.trim())
    }

    fn format_vt(&mut self, macro_node: MacroNode) -> String {
        self.format_partial_implicit_block(macro_node)
            .trim()
            .to_string()
    }
}

// Format other in-line macros.
impl MdocFormatter {
    fn format_inline_macro(&self, macro_node: MacroNode) -> String {
        let mut result = String::new();
        let mut prev_was_open = false;
        let mut is_first_node = true;

        for node in macro_node.nodes {
            match node {
                Element::Text(text) => match text.as_str() {
                    "(" | "[" => {
                        result.push_str(&text);
                        prev_was_open = true;
                    }
                    ")" | "]" | "." | "," | ":" | ";" | "!" | "?" => {
                        result.push_str(&text);
                        prev_was_open = false;
                    }
                    _ => {
                        match prev_was_open {
                            true => result.push_str(&self.format_text_node(&text)),
                            false => {
                                let offset = if is_first_node { "" } else { self.formatting_state.spacing.as_str() };
                                let formatted_node =
                                    format!("{}{}", offset, self.format_text_node(&text));
                                result.push_str(&formatted_node);
                            }
                        }
                        prev_was_open = false;
                    }
                },
                _ => unreachable!("macro can't contain macro node or EOI!"),
            }

            if is_first_node {
                is_first_node = false;
            }
        }

        result
    }

    fn format_ad(&self, macro_node: MacroNode) -> String {
        self.format_inline_macro(macro_node)
    }

    fn format_ap(&self, macro_node: MacroNode) -> String {
        let content = self.format_inline_macro(macro_node);
        format!("'{}", content)
    }

    fn format_an(&mut self, an_type: AnType, macro_node: MacroNode) -> String {
        match an_type {
            AnType::NoSplit => {
                self.formatting_state.split_mod = false;
                String::new()
            }
            AnType::Split => {
                self.formatting_state.split_mod = true;
                String::new()
            }
            AnType::Name => {
                let content = self.format_inline_macro(macro_node);

                match self.formatting_state.split_mod {
                    true => format!("\n{}", content),
                    false => content,
                }
            }
        }
    }

    fn format_ar(&self, macro_node: MacroNode) -> String {
        if macro_node.nodes.is_empty() {
            return "file ...".to_string();
        }

        self.format_inline_macro(macro_node)
    }

    fn format_bt(&self) -> String {
        "is currently in beta test.".to_string()
    }

    fn format_cd(&self, macro_node: MacroNode) -> String {
        self.format_inline_macro(macro_node)
    }

    fn format_cm(&self, macro_node: MacroNode) -> String {
        self.format_inline_macro(macro_node)
    }

    fn format_db(&self) -> String {
        "".to_string()
    }

    fn format_dv(&self, macro_node: MacroNode) -> String {
        self.format_inline_macro(macro_node)
    }

    fn format_em(&self, macro_node: MacroNode) -> String {
        let line = self.format_inline_macro(macro_node);

        if self.supports_italic() {
            format!("\x1b[3m{line}\x1b[0m")
        } else if self.supports_underline() {
            format!("\x1b[4m{line}\x1b[0m")
        } else {
            line
        }
    }

    fn format_dt(&mut self, title: Option<String>, section: &str, arch: Option<String>) -> String {
        let title = match title {
            Some(name) => format!("{name}({section})"),
            None if section.is_empty() => "UNTITLED".to_string(),
            _ => format!("UNTITLED({section})"),
        };

        let section = match section {
            "1" => "General Commands Manual",
            "2" => "System Calls Manual",
            "3" => "Library Functions Manual",
            "4" => "Device Drivers Manual",
            "5" => "File Formats Manual",
            "6" => "Games Manual",
            "7" => "Miscellaneous Information Manual",
            "8" => "System Manager's Manual",
            "9" => "Kernel Developer's Manual",
            _ if section.is_empty() => "LOCAL",
            _ => section,
        };

        let section = if let Some(val) = arch {
            format!("{section} ({val})")
        } else {
            section.to_string()
        };

        let side_len = title.len();
        let center_len = section.len();

        let center_start = (self.formatting_settings.width / 2).saturating_sub(center_len / 2);

        let right_start = self.formatting_settings.width.saturating_sub(side_len);

        let mut line = String::with_capacity(self.formatting_settings.width);

        line.push_str(&title);

        if center_start > side_len {
            line.push_str(&" ".repeat(center_start - side_len));
        }
        line.push_str(&section);

        let current_len = line.len();
        if right_start > current_len {
            line.push_str(&" ".repeat(right_start - current_len));
        }
        line.push_str(&title);

        let final_len = line.len();
        if final_len < self.formatting_settings.width {
            line.push_str(&" ".repeat(self.formatting_settings.width - final_len));
        }

        self.formatting_state.header_text = Some(line + "\n");
        String::new()
    }

    fn format_dx(&self, macro_node: MacroNode) -> String {
        self.format_inline_macro(macro_node)
    }

    fn format_dd(&mut self, line: &str) -> String {
        fn parse_month_name(month: &str) -> Option<u32> {
            let mut months = HashMap::new();
            months.insert("january", 1);
            months.insert("february", 2);
            months.insert("march", 3);
            months.insert("april", 4);
            months.insert("may", 5);
            months.insert("june", 6);
            months.insert("july", 7);
            months.insert("august", 8);
            months.insert("september", 9);
            months.insert("october", 10);
            months.insert("november", 11);
            months.insert("december", 12);
        
            months.get(&month.to_lowercase()[..]).copied()
        }

        let trimmed = line.trim();

        if trimmed == "$Mdocdate$" {
            return chrono::Utc::now().format("%B %-d, %Y").to_string();
        }

        let prefix = "$Mdocdate: ";
        if let Some(remainder) = trimmed.strip_prefix(prefix) {
            let mut parts = remainder.split_whitespace();

            let Some(month_str) = parts.next() else {
                return line.to_string();
            };
            let Some(day_str) = parts.next() else {
                return line.to_string();
            };
            let Some(year_str) = parts.next() else {
                return line.to_string();
            };

            let Some(month_num) = parse_month_name(month_str) else {
                return line.to_string();
            };

            let Ok(day_num) = day_str.parse::<u32>() else {
                return line.to_string();
            };
            let Ok(year_num) = year_str.parse::<i32>() else {
                return line.to_string();
            };

            let Some(date) = chrono::NaiveDate::from_ymd_opt(year_num, month_num, day_num) else {
                return line.to_string();
            };

            return date.format("%B %-d, %Y").to_string();
        }

        line.to_string()
    }

    fn format_bx(&self, macro_node: MacroNode) -> String {
        self.format_inline_macro(macro_node)
    }

    fn format_bsx(&self, macro_node: MacroNode) -> String {
        self.format_inline_macro(macro_node)
    }

    fn format_at(&self, macro_node: MacroNode) -> String {
        self.format_inline_macro(macro_node)
    }

    fn format_er(&mut self, macro_node: MacroNode) -> String {
        self.format_inline_macro(macro_node)
    }

    fn format_es(&self, opening_delimiter: char, closing_delimiter: char, macro_node: MacroNode) -> String {
        let c = self.format_inline_macro(macro_node);

        format!("{}{} {}", opening_delimiter, closing_delimiter, c)
    }

    fn format_ev(&mut self, macro_node: MacroNode) -> String {
        self.format_inline_macro(macro_node)
    }

    fn format_ex(&mut self, macro_node: MacroNode) -> String {
        let mut content = macro_node
            .nodes
            .clone()
            .into_iter()
            .map(|node| self.format_node(node))
            .filter(|s| !s.is_empty())
            .collect::<Vec<String>>()
            .join(", ");

        if macro_node.nodes.is_empty() {
            content = self.formatting_state.first_name.clone().unwrap_or_default();
        }

        if let Some(pos) = content.rfind(",") {
            content.replace_range(pos..(pos + 1), " and");
        }

        let ending = if macro_node.nodes.len() <= 1 {
            "y"
        } else {
            "ies"
        };

        if !content.is_empty() {
            format!("The {content} utilit{ending} exits 0 on success, and >0 if an error occurs.")
        } else {
            String::new()
        }
    }

    fn format_fa(&mut self, macro_node: MacroNode) -> String {
        self.format_inline_macro(macro_node)
    }

    fn format_fd(&self, directive: &str, arguments: &[String]) -> String {
        format!(
            "{directive} {}",
            arguments.join(&self.formatting_state.spacing)
        )
    }

    fn format_fl(&mut self, macro_node: MacroNode) -> String {
        let mut result = String::new();
        let mut prev_was_open = false;
        let mut is_first_node = true;

        for node in macro_node.nodes {
            match node {
                Element::Text(text) => match text.as_str() {
                    "(" | "[" => {
                        result.push_str(&text);
                        prev_was_open = true;
                    }
                    ")" | "]" | "." | "," | ":" | ";" | "!" | "?" => {
                        result.push_str(&text);
                        prev_was_open = false;
                    }
                    _ => {
                        let fmtd = self.format_text_node(&text);
                        let fmtd = match is_first_char_alnum(&fmtd) {
                            true  => format!("-{}", fmtd),
                            false => fmtd
                        };

                        match prev_was_open {
                            true => result.push_str(&fmtd),
                            false => {
                                let offset = if is_first_node { "" } else { self.formatting_state.spacing.as_str() };
                                result.push_str(&format!("{}{}", offset, fmtd));
                            }
                        }
                        prev_was_open = false;
                    }
                },
                _ => unreachable!("macro can't contain macro node or EOI!"),
            }

            if is_first_node {
                is_first_node = false;
            }
        }

        result
    }

    fn format_fn(&mut self, funcname: &str, macro_node: MacroNode) -> String {
        let mut result = format!("{funcname}(");
        let mut prev_was_open = false;
        let mut is_first_node = true;

        for node in macro_node.nodes {
            match node {
                Element::Text(text) => match text.as_str() {
                    "(" | "[" => {
                        result.push_str(&text);
                        prev_was_open = true;
                    }
                    ")" | "]" | "." | "," | ":" | ";" | "!" | "?" => {
                        result.push_str(&text);
                        prev_was_open = false;
                    }
                    _ => {
                        match prev_was_open {
                            true => result.push_str(&self.format_text_node(&text)),
                            false => {
                                let offset = if is_first_node { "" } else { self.formatting_state.spacing.as_str() };
                                let formatted_node = format!("{}{}", offset, self.format_text_node(&text));
                                result.push_str(&formatted_node);
                            }
                        }
                        prev_was_open = false;
                    }
                },
                _ => unreachable!("macro can't contain macro node or EOI!"),
            }

            if is_first_node {
                is_first_node = false;
            }
        }

        result.push(')');

        result
    }

    fn format_fr(&mut self, macro_node: MacroNode) -> String {
        self.format_inline_macro(macro_node)

    }

    fn format_ft(&mut self, macro_node: MacroNode) -> String {
        self.format_inline_macro(macro_node)

    }

    fn format_fx(&self, macro_node: MacroNode) -> String {
        self.format_inline_macro(macro_node)
    }

    fn format_hf(&mut self, macro_node: MacroNode) -> String {
        self.format_inline_macro(macro_node)

    }

    fn format_ic(&mut self, macro_node: MacroNode) -> String {
        self.format_inline_macro(macro_node)

    }

    fn format_in(&self, filename: &str, macro_node: MacroNode) -> String {
        let mut result = String::new();
        let mut iter = macro_node.nodes.into_iter();
        
        if let Some(node) = iter.next() {
            match node {
                Element::Text(open_del) => result.push_str(open_del.as_str()),
                _=> unreachable!()
            }
        }

        result.push_str(&format!("<{filename}>"));

        if let Some(node) = iter.next() {
            match node {
                Element::Text(close_del) => result.push_str(close_del.as_str()),
                _ => unreachable!()
            }
        }

        result
    }

    fn format_in_synopsis(&self, filename: &str, macro_node: MacroNode) -> String {
        let mut result = String::new();
        let mut iter = macro_node.nodes.into_iter();

        if let Some(node) = iter.next() {
            match node {
                Element::Text(open_del) => result.push_str(open_del.as_str()),
                _=> unreachable!()
            }
        }

        result.push_str(&format!("#include <{filename}>\n"));

        if let Some(node) = iter.next() {
            match node {
                Element::Text(close_del) => result.push_str(close_del.as_str()),
                _ => unreachable!()
            }
        }

        result
    }

    fn format_lb(&self, lib_name: &str, macro_node: MacroNode) -> String {
        let mut result = String::new();
        let mut iter = macro_node.nodes.into_iter();
        
        if let Some(node) = iter.next() {
            match node {
                Element::Text(open_del) => result.push_str(open_del.as_str()),
                _=> unreachable!()
            }
        }

        result.push_str(&format!("library “{lib_name}”"));

        if let Some(node) = iter.next() {
            match node {
                Element::Text(close_del) => result.push_str(close_del.as_str()),
                _ => unreachable!()
            }
        }

        result
    }

    fn format_li(&mut self, macro_node: MacroNode) -> String {
        self.format_inline_macro(macro_node)

    }

    fn format_lk(&mut self, uri: &str, macro_node: MacroNode) -> String {
        let content = macro_node
            .nodes
            .clone()
            .into_iter()
            .map(|node| self.format_node(node))
            .collect::<Vec<String>>()
            .join(&self.formatting_state.spacing);

        format!("{content}: {uri}")
    }

    fn format_lp(&self) -> String {
        "\n \n".to_string()
    }

    fn format_ms(&mut self, macro_node: MacroNode) -> String {
        self.format_inline_macro(macro_node)
    }

    fn format_mt(&mut self, macro_node: MacroNode) -> String {
        self.format_inline_macro(macro_node)
    }

    fn format_no(&mut self, macro_node: MacroNode) -> String {
        self.formatting_state.suppress_space = false;
        self.format_inline_macro(macro_node)
    }

    fn format_ns(&mut self, macro_node: MacroNode) -> String {
        self.formatting_state.suppress_space = true;
        "\x08".to_string() + &self.format_inline_macro(macro_node)
    }

    fn format_nx(&self, macro_node: MacroNode) -> String {
        self.format_inline_macro(macro_node)
    }

    fn format_os(&mut self, macro_node: MacroNode) -> String {
        let content = macro_node
            .nodes
            .into_iter()
            .map(|node| self.format_node(node))
            .collect::<Vec<String>>()
            .join(&self.formatting_state.spacing);

        if !content.is_empty() {
            self.formatting_state.footer_text = Some(content);
        }
        String::new()
    }

    fn format_ox(&self, macro_node: MacroNode) -> String {
        self.format_inline_macro(macro_node)
    }

    fn format_pa(&mut self, macro_node: MacroNode) -> String {
        self.format_inline_macro(macro_node)
    }

    fn format_pf(&mut self, prefix: &str, macro_node: MacroNode) -> String {
        // self.formatting_state.suppress_space = true;
        let c = self.format_inline_macro(macro_node);
        
        format!("{}{}", prefix, c)
        
    }

    fn format_pp(&self, _macro_node: MacroNode) -> String {
        "\n \n".to_string()
    }

    fn format_rv(&mut self, macro_node: MacroNode) -> String {
        let mut content = macro_node
            .nodes
            .clone()
            .into_iter()
            .take(macro_node.nodes.len().saturating_sub(1))
            .map(|node| self.format_node(node))
            .filter(|s| !s.is_empty())
            .collect::<Vec<String>>()
            .join("(), ");

        if macro_node.nodes.is_empty() {
            content = self.formatting_state.first_name.clone().unwrap_or_default();
        } else if let Some(formatted_node) = macro_node.nodes.iter().last() {
            let formatted_node = self.format_node(formatted_node.clone());
            if macro_node.nodes.len() == 1 {
                content = format!("{formatted_node}()");
            } else {
                content.push_str(&format!("(), and {formatted_node}()"));
            }
        }

        let ending_1 = if macro_node.nodes.len() <= 1 { "" } else { "s" };

        let ending_2 = if macro_node.nodes.len() <= 1 { "s" } else { "" };

        if !content.is_empty() {
            format!("The {content} function{ending_1} return{ending_2} the value 0 if successful; otherwise the value -1 is returned and the global variable errno is set to indicate the error.")
        } else {
            String::new()
        }
    }

    fn format_sm(&mut self, sm_mode: Option<SmMode>, macro_node: MacroNode) -> String {
        self.formatting_state.spacing = match sm_mode {
            Some(SmMode::On) => " ".to_string(),
            Some(SmMode::Off) => "".to_string(),
            None => match self.formatting_state.spacing.as_str() {
                "" => " ".to_string(),
                " " => "".to_string(),
                _ => " ".to_string(),
            },
        };

        let c= self.format_inline_macro(macro_node);

        format!("{}{}", self.formatting_state.spacing, c)
    }

    fn format_st(&self, st_type: StType, macro_node: MacroNode) -> String {
        let content = self.format_inline_macro(macro_node);

        format!("{} {}", st_type, content)
    }

    fn format_sx(&mut self, macro_node: MacroNode) -> String {
        self.format_inline_macro(macro_node)
    }

    fn format_sy(&mut self, macro_node: MacroNode) -> String {
        let line = self.format_inline_macro(macro_node);

        if self.supports_bold() {
            format!("\x1b[1m{line}\x1b[0m")
        } else {
            line
        }
    }

    fn format_tg(&self, _term: Option<String>) -> String {
        String::new()
    }

    fn format_tn(&mut self, macro_node: MacroNode) -> String {
        self.format_inline_macro(macro_node)
    }

    fn format_ud(&self) -> String {
        "currently under development.".to_string()
    }

    fn format_ux(&self, macro_node: MacroNode) -> String {
        let content = self.format_inline_macro(macro_node);

        format!("UNIX {content}")
    }

    fn format_va(&mut self, macro_node: MacroNode) -> String {
        self.format_inline_macro(macro_node)
    }

    fn format_xr(&self, name: &str, section: &str, macro_node: MacroNode) -> String {
        let content = self.format_inline_macro(macro_node);

        format!("{name}({section}){content}")
    }
}

fn is_first_char_alnum(s: &str) -> bool {
    s.chars().next().map(|c| c.is_ascii_alphanumeric()).unwrap_or(false)
}

#[cfg(test)]
mod tests {
    use crate::{man_util::formatter::MdocDocument, FormattingSettings, MdocFormatter, MdocParser};

    const FORMATTING_SETTINGS: FormattingSettings = FormattingSettings {
        width: 78,
        indent: 5,
    };

    fn get_ast(input: &str) -> MdocDocument {
        MdocParser::parse_mdoc(input).unwrap()
    }

    fn test_formatting(input: &str, output: &str) {
        let ast = get_ast(input);

        let mut formatter = MdocFormatter::new(FORMATTING_SETTINGS);
        //println!("{:?}", formatter);
        let result = String::from_utf8(formatter.format_mdoc(ast)).unwrap();
        println!("Formatted document:\nTarget:\n{}\n{}\nReal:\n{}\n", 
            output, 
            vec!['-';formatter.formatting_settings.width].iter().collect::<String>(), 
            result
        );
        assert_eq!(output, result)
    }

    mod special_chars {
        use crate::man_util::formatter::tests::test_formatting;

        #[test]
        fn spaces() {
            let input = r".Dd January 1, 1970
.Os footer text
\ \~\0\|\^\&\)\%\:";
            let output = r"UNTITLED                             LOCAL                            UNTITLED

   

footer text                     January 1, 1970                    footer text";
            test_formatting(input, output);
        }

        #[test]
        fn lines() {
            let input = r".Dd January 1, 1970
.Os footer text
\(ba \(br \(ul \(ru \(rn \(bb \(sl \(rs";
            let output = r"UNTITLED                             LOCAL                            UNTITLED

| │ _ _ ‾ ¦ / \

footer text                     January 1, 1970                    footer text";
            test_formatting(input, output);
        }

        #[test]
        fn text_markers() {
            let input = r".Dd January 1, 1970
.Os footer text
\(ci \(bu \(dd \(dg \(lz \(sq \(ps \(sc \(lh \(rh \(at \(sh \(CR \(OK \(CL \(SP \(HE \(DI";
            let output = r"UNTITLED                             LOCAL                            UNTITLED

○ • ‡ † ◊ □ ¶ § ☜ ☞ @ # ↵ ✓ ♣ ♠ ♥ ♦

footer text                     January 1, 1970                    footer text";
            test_formatting(input, output);
        }

        #[test]
        fn legal_symbols() {
            let input = r".Dd January 1, 1970
.Os footer text
\(co \(rg \(tm";
            let output = r"UNTITLED                             LOCAL                            UNTITLED

© ® ™

footer text                     January 1, 1970                    footer text";
            test_formatting(input, output);
        }

        #[test]
        fn punctuation() {
            let input = r".Dd January 1, 1970
.Os footer text
\(em \(en \(hy \e \(r! \(r?";
            let output = r"UNTITLED                             LOCAL                            UNTITLED

— – ‐ \\ ¡ ¿

footer text                     January 1, 1970                    footer text";
            test_formatting(input, output);
        }

        #[test]
        fn quotes() {
            let input = r".Dd January 1, 1970
.Os footer text
\(Bq \(bq \(lq \(rq \(oq \(cq \(aq \(dq \(Fo \(Fc \(fo \(fc";
            let output = "UNTITLED                             LOCAL                            UNTITLED

„ ‚ “ ” ‘ ’ ' \" « » ‹ ›

footer text                     January 1, 1970                    footer text";
            test_formatting(input, output);
        }

        #[test]
        fn brackets() {
            let input = r".Dd January 1, 1970
.Os footer text
\(lB \(rB \(lC \(rC \(la \(ra \(bv \[braceex] \[bracketlefttp] \[bracketleftbt]
\[bracketleftex] \[bracketrighttp] \[bracketrightbt] \[bracketrightex]
\(lt \[bracelefttp] \(lk \[braceleftmid] \(lb \[braceleftbt] \[braceleftex]
\(rt \[bracerighttp] \(rk \[bracerightmid] \(rb \[bracerightbt] \[bracerightex]
\[parenlefttp] \[parenleftbt] \[parenleftex] \[parenrighttp] \[parenrightbt] \[parenrightex]
";
            let output = r"UNTITLED                             LOCAL                            UNTITLED

[ ] { } ⟨ ⟩ ⎪ ⎪ ⎡ ⎣ ⎢ ⎤ ⎦ ⎥ ⎧ ⎧ ⎨ ⎨ ⎩ ⎩ ⎪ ⎫ ⎫ ⎬ ⎬ ⎭ ⎭ ⎪ ⎛ ⎝ ⎜ ⎞ ⎠ ⎟

footer text                     January 1, 1970                    footer text";
            test_formatting(input, output);
        }

        #[test]
        fn arrows() {
            let input = r".Dd January 1, 1970
.Os footer text
\(<- \(-> \(<> \(da \(ua \(va \(lA \(rA \(hA \(uA \(dA \(vA \(an";
            let output = r"UNTITLED                             LOCAL                            UNTITLED

← → ↔ ↓ ↑ ↕ ⇐ ⇒ ⇔ ⇑ ⇓ ⇕ ⎯

footer text                     January 1, 1970                    footer text";
            test_formatting(input, output);
        }

        #[test]
        fn logical() {
            let input = r".Dd January 1, 1970
.Os footer text
\(AN \(OR \[tno] \(no \(te \(fa \(st \(tf \(3d \(or";
            let output = r"UNTITLED                             LOCAL                            UNTITLED

∧ ∨ ¬ ¬ ∃ ∀ ∋ ∴ ∴ |

footer text                     January 1, 1970                    footer text";
            test_formatting(input, output);
        }

        #[test]
        fn mathematical() {
            let input = r".Dd January 1, 1970
.Os footer text
\- \(mi \+ \(pl \(-+ \[t+-] \(+- \(pc \[tmu]
\(mu \(c* \(c+ \[tdi] \(di \(f/ \(** \(<= \(>= \(<< \(>> \(eq \(!= \(==
\(ne \(ap \(|= \(=~ \(~~ \(~= \(pt \(es \(mo \(nm \(sb \(nb \(sp
\(nc \(ib \(ip \(ca \(cu \(/_ \(pp \(is \[integral] \[sum] \[product]
\[coproduct] \(gr \(sr \[sqrt] \(lc \(rc \(lf \(rf \(if \(Ah \(Im \(Re
\(wp \(pd \(-h \[hbar] \(12 \(14 \(34 \(18 \(38 \(58 \(78 \(S1 \(S2 \(S3
";
            let output = r"UNTITLED                             LOCAL                            UNTITLED

- − + + ∓ ± ± · × × ⊗ ⊕ ÷ ÷ ⁄ ∗ ≤ ≥ ≪ ≫ = ≠ ≡ ≢ ∼ ≃ ≅ ≈ ≈ ∝ ∅ ∈ ∉ ⊂ ⊄ ⊃ ⊅ ⊆ ⊇
∩ ∪ ∠ ⊥ ∫ ∫ ∑ ∏ ∐ ∇ √ √ ⌈ ⌉ ⌊ ⌋ ∞ ℵ ℑ ℜ ℘ ∂ ℏ ℏ ½ ¼ ¾ ⅛ ⅜ ⅝ ⅞ ¹ ² ³

footer text                     January 1, 1970                    footer text";
            test_formatting(input, output);
        }

        #[test]
        fn ligatures() {
            let input = r".Dd January 1, 1970
.Os footer text
\(ff \(fi \(fl \(Fi \(Fl \(AE \(ae \(OE \(oe \(ss \(IJ \(ij";
            let output = r"UNTITLED                             LOCAL                            UNTITLED

ﬀ ﬁ ﬂ ﬃ ﬄ Æ æ Œ œ ß Ĳ ĳ

footer text                     January 1, 1970                    footer text";
            test_formatting(input, output);
        }

        #[test]
        fn accents() {
            let input = ".Dd January 1, 1970
.Os footer text
\\(a\" \\(a- \\(a. \\(a^ \\(aa \\\' \\(ga \\` \\(ab \\(ac \\(ad \\(ah \\(ao \\(a~ \\(ho \\(ha \\(ti";
            let output = r"UNTITLED                             LOCAL                            UNTITLED

˝ ¯ ˙ ^ ´ ´ ` ` ˘ ¸ ¨ ˇ ˚ ~ ˛ ^ ~

footer text                     January 1, 1970                    footer text";
            test_formatting(input, output);
        }

        #[test]
        fn accented_letters() {
            let input = r".Dd January 1, 1970
.Os footer text
\('A \('E \('I \('O \('U \('Y \('a \('e
\('i \('o \('u \('y \(`A \(`E \(`I \(`O \(`U \(`a \(`e \(`i \(`o \(`u
\(~A \(~N \(~O \(~a \(~n \(~o \(:A \(:E \(:I \(:O \(:U \(:a \(:e \(:i
\(:o \(:u \(:y \(^A \(^E \(^I \(^O \(^U \(^a \(^e \(^i \(^o \(^u \(,C
\(,c \(/L \(/l \(/O \(/o \(oA \(oa
";
            let output = r"UNTITLED                             LOCAL                            UNTITLED

Á É Í Ó Ú Ý á é í ó ú ý À È Ì Ò Ù à è ì ò ù Ã Ñ Õ ã ñ õ Ä Ë Ï Ö Ü ä ë ï ö ü ÿ
Â Ê Î Ô Û â ê î ô û Ç ç Ł ł Ø ø Å å

footer text                     January 1, 1970                    footer text";
            test_formatting(input, output);
        }

        #[test]
        fn special_letters() {
            let input = r".Dd January 1, 1970
.Os footer text
\(-D \(Sd \(TP \(Tp \(.i \(.j";
            let output = r"UNTITLED                             LOCAL                            UNTITLED

Ð ð Þ þ ı ȷ

footer text                     January 1, 1970                    footer text";
            test_formatting(input, output);
        }

        #[test]
        fn currency() {
            let input = r".Dd January 1, 1970
.Os footer text
\(Do \(ct \(Eu \(eu \(Ye \(Po \(Cs \(Fn";
            let output = r"UNTITLED                             LOCAL                            UNTITLED

$ ¢ € € ¥ £ ¤ ƒ

footer text                     January 1, 1970                    footer text";
            test_formatting(input, output);
        }

        #[test]
        fn units() {
            let input = r".Dd January 1, 1970
.Os footer text
\(de \(%0 \(fm \(sd \(mc \(Of \(Om";
            let output = r"UNTITLED                             LOCAL                            UNTITLED

° ‰ ′ ″ µ ª º

footer text                     January 1, 1970                    footer text";
            test_formatting(input, output);
        }

        #[test]
        fn greek_leters() {
            let input = r".Dd January 1, 1970
.Os footer text
\(*A \(*B \(*G \(*D \(*E \(*Z
\(*Y \(*H \(*I \(*K \(*L \(*M \(*N \(*C \(*O \(*P \(*R \(*S
\(*T \(*U \(*F \(*X \(*Q \(*W \(*a \(*b \(*g \(*d \(*e \(*z
\(*y \(*h \(*i \(*k \(*l \(*m \(*n \(*c \(*o \(*p \(*r \(*s
\(*t \(*u \(*f \(*x \(*q \(*w \(+h \(+f \(+p \(+e \(ts
";
            let output = r"UNTITLED                             LOCAL                            UNTITLED

Α Β Γ Δ Ε Ζ Η Θ Ι Κ Λ Μ Ν Ξ Ο Π Ρ Σ Τ Υ Φ Χ Ψ Ω α β γ δ ε ζ η θ ι κ λ μ ν ξ ο
π ρ σ τ υ ϕ χ ψ ω ϑ φ ϖ ϵ ς

footer text                     January 1, 1970                    footer text";
            test_formatting(input, output);
        }

        #[test]
        fn predefined_strings() {
            let input = r".Dd January 1, 1970
.Os footer text
\*(Ba \*(Ne \*(Ge \*(Le \*(Gt \*(Lt \*(Pm \*(If \*(Pi \*(Na \*(Am \*R \*(Tm \*q \*(Rq \*(Lq \*(lp \*(rp \*(lq \*(rq \*(ua \*(va \*(<= \*(>= \*(aa \*(ga \*(Px \*(Ai";
            let output = "UNTITLED                             LOCAL                            UNTITLED

| ≠ ≥ ≤ > < ± infinity pi NaN & ® (Tm) \" ” “ ( ) “ ” ↑ ↕ ≤ ≥ ´ ` POSIX ANSI

footer text                     January 1, 1970                    footer text";
            test_formatting(input, output);
        }

        #[test]
        fn unicode() {
            let input = r".Dd January 1, 1970
.Os footer text
\[u0100] \C'u01230' \[u025600]";
            let output = "UNTITLED                             LOCAL                            UNTITLED

Ā ሰ 𥘀

footer text                     January 1, 1970                    footer text";
            test_formatting(input, output);
        }

        #[test]
        fn numbered() {
            let input = r".Dd January 1, 1970
.Os footer text
\N'34' \[char43]";
            let output = "UNTITLED                             LOCAL                            UNTITLED

\" +

footer text                     January 1, 1970                    footer text";
            test_formatting(input, output);
        }
    }

    mod full_explicit {
        use crate::man_util::formatter::tests::test_formatting;

        mod bd{
            use crate::man_util::formatter::tests::test_formatting;

            #[test]
            fn bd_filled() {
                let input = ".Dd January 1, 1970
.Dt PROGNAME 1
.Os footer text
.Bd -filled -offset indent
Lorem ipsum dolor sit amet, consectetur adipiscing elit, sed do eiusmod tempor incididunt ut labore et dolore magna aliqua. 
Ut enim ad minim veniam, quis nostrud exercitation ullamco laboris nisi ut aliquip ex ea commodo consequat.
.Ed";
                let output = "PROGNAME(1)                 General Commands Manual                PROGNAME(1)

      Lorem ipsum dolor sit amet, consectetur adipiscing elit, sed do eiusmod
      tempor incididunt ut labore et dolore magna aliqua. Ut enim ad minim
      veniam, quis nostrud exercitation ullamco laboris nisi ut aliquip ex ea
      commodo consequat.

footer text                     January 1, 1970                    footer text";
                test_formatting(input, output);
            }
        
            #[test]
            fn bd_unfilled() {
                let input = ".Dd January 1, 1970
.Dt PROGNAME 1
.Os footer text
.Bd -unfilled -offset indent
Lorem ipsum dolor sit amet, consectetur adipiscing elit, sed do eiusmod tempor incididunt ut labore et dolore magna aliqua. 
Ut enim ad minim veniam, quis nostrud exercitation ullamco laboris nisi ut aliquip ex ea commodo consequat.
.Ed";
                let output = "PROGNAME(1)                 General Commands Manual                PROGNAME(1)

      Lorem ipsum dolor sit amet, consectetur adipiscing elit, sed do eiusmod
      tempor incididunt ut labore et dolore magna aliqua.
      Ut enim ad minim veniam, quis nostrud exercitation ullamco laboris nisi
      ut aliquip ex ea commodo consequat.

footer text                     January 1, 1970                    footer text";
                test_formatting(input, output);
            }

            #[test]
            fn bd_centered() {
                let input = ".Dd January 1, 1970
.Dt PROGNAME 1
.Os footer text
.Bd -centered -offset indent
Lorem ipsum dolor sit amet, consectetur adipiscing elit, sed do eiusmod tempor incididunt ut labore et dolore magna aliqua. 
Ut enim ad minim veniam, quis nostrud exercitation ullamco laboris nisi ut aliquip ex ea commodo consequat.
.Ed";
                let output = "PROGNAME(1)                 General Commands Manual                PROGNAME(1)

      Lorem ipsum dolor sit amet, consectetur adipiscing elit, sed do eiusmod
        tempor incididunt ut labore et dolore magna aliqua. Ut enim ad minim
      veniam, quis nostrud exercitation ullamco laboris nisi ut aliquip ex ea
                                 commodo consequat.

footer text                     January 1, 1970                    footer text";
                test_formatting(input, output);
            }

            #[test]
            fn bd_offset_right() {
                let input = ".Dd January 1, 1970
.Dt PROGNAME 1
.Os footer text
.Bd -filled -offset right
Lorem ipsum dolor sit amet, consectetur adipiscing elit, sed do eiusmod tempor incididunt ut labore et dolore magna aliqua. 
Ut enim ad minim veniam, quis nostrud exercitation ullamco laboris nisi ut aliquip ex ea commodo consequat.
.Ed";
                let output = "PROGNAME(1)                 General Commands Manual                PROGNAME(1)

       Lorem ipsum dolor sit amet, consectetur adipiscing elit, sed do eiusmod
          tempor incididunt ut labore et dolore magna aliqua. Ut enim ad minim
       veniam, quis nostrud exercitation ullamco laboris nisi ut aliquip ex ea
                                                            commodo consequat.

footer text                     January 1, 1970                    footer text";
                test_formatting(input, output);
            }

            #[test]
            fn bd_compact() {
                let input = ".Dd January 1, 1970
.Dt PROGNAME 1
.Os footer text
.Bd -literal -offset indent -compact
Lorem ipsum dolor sit amet, consectetur adipiscing elit, sed do eiusmod tempor incididunt ut labore et dolore magna aliqua. 
Ut enim ad minim veniam, quis nostrud exercitation ullamco laboris nisi ut aliquip ex ea commodo consequat.
.Ed";
                let output = "PROGNAME(1)                 General Commands Manual                PROGNAME(1)

      Lorem ipsum dolor sit amet, consectetur adipiscing elit, sed do eiusmod
      tempor incididunt ut labore et dolore magna aliqua.
      Ut enim ad minim veniam, quis nostrud exercitation ullamco laboris nisi
      ut aliquip ex ea commodo consequat.

footer text                     January 1, 1970                    footer text";
                test_formatting(input, output);
            }

            #[test]
            fn bd_nested_blocks() {
                let input = ".Dd January 1, 1970
.Dt PROGNAME 1
.Os footer text
Adssdf sdfmsdpf  sdfm sdfmsdpf
.Ms <alpha>
.Bd -unfilled -offset indent
Lorem ipsum dolor sit amet, consectetur adipiscing elit, sed do eiusmod tempor incididunt ut labore et dolore magna aliqua. 
Ut enim ad minim veniam, quis nostrud exercitation ullamco laboris nisi ut aliquip ex ea commodo consequat.
.Ed
Adssdf sdfmsdpf  sdfm sdfmsdpf sgsdgsdg sdfg sdfg sdfg fdsg d gdfg df gdfg dfg g wefwefwer werwe rwe r wer 
.Ms <alpha>
.Sh DESCRIPTION
.Ss SUBSECTION
Adssdf sdfmsdpf  sdfm sdfmsdpf
.Ms <alpha>
.Bd -unfilled -offset indent
Lorem ipsum dolor sit amet, consectetur adipiscing elit, sed do eiusmod tempor incididunt ut labore et dolore magna aliqua. 
Ut enim ad minim veniam, quis nostrud exercitation ullamco laboris nisi ut aliquip ex ea commodo consequat.
.Bd -unfilled -offset indent
Lorem ipsum dolor sit amet, consectetur adipiscing elit, sed do eiusmod tempor incididunt ut labore et dolore magna aliqua. 
Ut enim ad minim veniam, quis nostrud exercitation ullamco laboris nisi ut aliquip ex ea commodo consequat.
.Bd -unfilled -offset indent
Lorem ipsum dolor sit amet, consectetur adipiscing elit, sed do eiusmod tempor incididunt ut labore et dolore magna aliqua. 
Ut enim ad minim veniam, quis nostrud exercitation ullamco laboris nisi ut aliquip ex ea commodo consequat.
.Bd -unfilled -offset indent
Lorem ipsum dolor sit amet, consectetur adipiscing elit, sed do eiusmod tempor incididunt ut labore et dolore magna aliqua. 
Ut enim ad minim veniam, quis nostrud exercitation ullamco laboris nisi ut aliquip ex ea commodo consequat.
.Ed
.Ed
.Ed
.Ed
Adssdf sdfmsdpf  sdfm sdfmsdpf sgsdgsdg sdfg sdfg sdfg fdsg d gdfg df gdfg dfg g wefwefwer werwe rwe r wer 
.Ms <alpha>";
                let output = "PROGNAME(1)                 General Commands Manual                PROGNAME(1)

Adssdf sdfmsdpf  sdfm sdfmsdpf <alpha>

      Lorem ipsum dolor sit amet, consectetur adipiscing elit, sed do eiusmod tempor incididunt ut labore et dolore magna aliqua.
      Ut enim ad minim veniam, quis nostrud exercitation ullamco laboris nisi ut aliquip ex ea commodo consequat.
Adssdf sdfmsdpf  sdfm sdfmsdpf sgsdgsdg sdfg sdfg sdfg fdsg d gdfg df gdfg dfg
g wefwefwer werwe rwe r wer <alpha>

DESCRIPTION
   SUBSECTION
     Adssdf sdfmsdpf  sdfm sdfmsdpf <alpha>

           Lorem ipsum dolor sit amet, consectetur adipiscing elit, sed do eiusmod tempor incididunt ut labore et dolore magna aliqua.
           Ut enim ad minim veniam, quis nostrud exercitation ullamco laboris nisi ut aliquip ex ea commodo consequat.

                 Lorem ipsum dolor sit amet, consectetur adipiscing elit, sed do eiusmod tempor incididunt ut labore et dolore magna aliqua.
                 Ut enim ad minim veniam, quis nostrud exercitation ullamco laboris nisi ut aliquip ex ea commodo consequat.

                       Lorem ipsum dolor sit amet, consectetur adipiscing elit, sed do eiusmod tempor incididunt ut labore et dolore magna aliqua.
                       Ut enim ad minim veniam, quis nostrud exercitation ullamco laboris nisi ut aliquip ex ea commodo consequat.

                             Lorem ipsum dolor sit amet, consectetur adipiscing elit, sed do eiusmod tempor incididunt ut labore et dolore magna aliqua.
                             Ut enim ad minim veniam, quis nostrud exercitation ullamco laboris nisi ut aliquip ex ea commodo consequat.
     Adssdf sdfmsdpf  sdfm sdfmsdpf sgsdgsdg sdfg sdfg sdfg fdsg d gdfg df
     gdfg dfg g wefwefwer werwe rwe r wer <alpha>

footer text                     January 1, 1970                    footer text";
                test_formatting(input, output);
            }
        }

        #[test]
        fn bf() {
            let input = ".Dd January 1, 1970
.Dt PROGNAME 1
.Os footer text
.Bf -emphasis
Line 1
Line 2
.Ef";
            let output = "PROGNAME(1)                 General Commands Manual                PROGNAME(1)

\u{1b}[3mLine 1 Line 2 \u{1b}[0m

footer text                     January 1, 1970                    footer text";
            test_formatting(input, output);
        }

        #[test]
        fn bf_macro() {
            let input = ".Dd January 1, 1970
.Dt PROGNAME 1
.Os footer text
.Bf Em
Line 1
Line 2
.Ef";
            let output = "PROGNAME(1)                 General Commands Manual                PROGNAME(1)

\u{1b}[3mLine 1 Line 2 \u{1b}[0m

footer text                     January 1, 1970                    footer text";
            test_formatting(input, output);
        }

        #[test]
        fn bk() {
            let input = ".Dd January 1, 1970
.Dt PROGNAME 1
.Os footer text
.Bk -words
Line 1
Line 2
.Ek";
            let output = "PROGNAME(1)                 General Commands Manual                PROGNAME(1)

Line 1 Line 2

footer text                     January 1, 1970                    footer text";
            test_formatting(input, output);
        }

        mod bl{
            use crate::man_util::formatter::tests::test_formatting;

            #[test]
            fn bl_bullet() {
                let input = ".Dd January 1, 1970
.Dt PROGNAME 1
.Os footer text
.Bl -bullet -width indent -compact
.It head1
Lorem ipsum dolor sit amet, consectetur adipiscing elit, sed do eiusmod tempor incididunt ut labore et dolore magna aliqua. 
.It head2
Ut enim ad minim veniam, quis nostrud exercitation ullamco laboris nisi ut aliquip ex ea commodo consequat. 
.It head3
Duis aute irure dolor in reprehenderit in voluptate velit esse cillum dolore eu fugiat nulla pariatur. 
.El";
                let output = "PROGNAME(1)                 General Commands Manual                PROGNAME(1)

•       Lorem ipsum dolor sit amet, consectetur adipiscing elit, sed do
        eiusmod tempor incididunt ut labore et dolore magna aliqua.
•       Ut enim ad minim veniam, quis nostrud exercitation ullamco laboris
        nisi ut aliquip ex ea commodo consequat.
•       Duis aute irure dolor in reprehenderit in voluptate velit esse cillum
        dolore eu fugiat nulla pariatur.

footer text                     January 1, 1970                    footer text";
                test_formatting(input, output);
            }

            #[test]
            fn bl_column() {
                let input = ".Dd January 1, 1970
.Dt PROGNAME 1  
.Os footer text
.Bl -column -width indent -compact col1 col2 col3
.It Cell 1 Ta Cell 2 Ta Cell 3
Line 1
.It Cell 4 Ta Cell 5 Ta Cell 6
Line 2
.It Cell 7 Ta Cell 8 Ta Cell 9
Line 3
.El";
                let output = "PROGNAME(1)                 General Commands Manual                PROGNAME(1)

Cell 1  Cell 2  Cell 3 Line 1
Cell 4  Cell 5  Cell 6 Line 2
Cell 7  Cell 8  Cell 9 Line 3

footer text                     January 1, 1970                    footer text";
                test_formatting(input, output);
            }

            #[test]
            fn bl_column_long_content() {
                let input = ".Dd January 1, 1970
.Dt PROGNAME 1
.Os footer text
.Bl -column -width indent -compact col1 col2 col3
.It AAAAAA AAAAAAAAAAAA AAAAA Ta BBBBBB BBBBBBBBB BBBBBB Ta CCCCCC CCCCCCCCCC CCCCCCC
Line 1
.It DDDDDD DDDDDDDDDDDD DDDDD Ta EEEEEE EEEEEEEEE EEEEEE Ta FFFFFF FFFFFFFFFF FFFFFFF
Line 2
.It RRRRRR RRRRRRRRRRRR RRRRR Ta VVVVVV VVVVVVVVV VVVVVV Ta WWWWWW WWWWWWWWWW WWWWWWW
Line 3
.El";
                let output = "PROGNAME(1)                 General Commands Manual                PROGNAME(1)

AAAAAA AAAAAAAAAAAA AAAAA
        BBBBBB BBBBBBBBB BBBBBB
                CCCCCC CCCCCCCCCC CCCCCCC Line 1
DDDDDD DDDDDDDDDDDD DDDDD
        EEEEEE EEEEEEEEE EEEEEE
                FFFFFF FFFFFFFFFF FFFFFFF Line 2
RRRRRR RRRRRRRRRRRR RRRRR
        VVVVVV VVVVVVVVV VVVVVV
                WWWWWW WWWWWWWWWW WWWWWWW Line 3

footer text                     January 1, 1970                    footer text";
                test_formatting(input, output);
            }
    
            #[test]
            fn bl_dash() {
                let input = ".Dd January 1, 1970
.Dt PROGNAME 1
.Os footer text
.Bl -dash -width indent -compact
.It head1
Lorem ipsum dolor sit amet, consectetur adipiscing elit, sed do eiusmod tempor incididunt ut labore et dolore magna aliqua. 
.It head2
Ut enim ad minim veniam, quis nostrud exercitation ullamco laboris nisi ut aliquip ex ea commodo consequat. 
.It head3
Duis aute irure dolor in reprehenderit in voluptate velit esse cillum dolore eu fugiat nulla pariatur. 
.El";
                let output = "PROGNAME(1)                 General Commands Manual                PROGNAME(1)

-       Lorem ipsum dolor sit amet, consectetur adipiscing elit, sed do
        eiusmod tempor incididunt ut labore et dolore magna aliqua.
-       Ut enim ad minim veniam, quis nostrud exercitation ullamco laboris
        nisi ut aliquip ex ea commodo consequat.
-       Duis aute irure dolor in reprehenderit in voluptate velit esse cillum
        dolore eu fugiat nulla pariatur.

footer text                     January 1, 1970                    footer text";
                test_formatting(input, output);
            }
    
            #[test]
            fn bl_diag() {
                let input = ".Dd January 1, 1970
.Dt PROGNAME 1
.Os footer text
.Bl -diag -width indent -compact
.It head1
Lorem ipsum dolor sit amet, consectetur adipiscing elit, sed do eiusmod tempor incididunt ut labore et dolore magna aliqua. 
.It head2
Ut enim ad minim veniam, quis nostrud exercitation ullamco laboris nisi ut aliquip ex ea commodo consequat. 
.It head3
Duis aute irure dolor in reprehenderit in voluptate velit esse cillum dolore eu fugiat nulla pariatur. 
.El";
                let output = "PROGNAME(1)                 General Commands Manual                PROGNAME(1)

head1  Lorem ipsum dolor sit amet, consectetur adipiscing elit, sed do
eiusmod tempor incididunt ut labore et dolore magna aliqua.
head2  Ut enim ad minim veniam, quis nostrud exercitation ullamco laboris
nisi ut aliquip ex ea commodo consequat.
head3  Duis aute irure dolor in reprehenderit in voluptate velit esse cillum
dolore eu fugiat nulla pariatur.

footer text                     January 1, 1970                    footer text";
                test_formatting(input, output);
            }

            #[test]
            fn bl_enum() {
                let input = ".Dd January 1, 1970
.Dt PROGNAME 1
.Os footer text
.Bl -enum -width indent -compact
.It head1
Lorem ipsum dolor sit amet, consectetur adipiscing elit, sed do eiusmod tempor incididunt ut labore et dolore magna aliqua. 
.It head2
Ut enim ad minim veniam, quis nostrud exercitation ullamco laboris nisi ut aliquip ex ea commodo consequat. 
.It head3
Duis aute irure dolor in reprehenderit in voluptate velit esse cillum dolore eu fugiat nulla pariatur. 
.El";
                let output = "PROGNAME(1)                 General Commands Manual                PROGNAME(1)

1.      Lorem ipsum dolor sit amet, consectetur adipiscing elit, sed do
        eiusmod tempor incididunt ut labore et dolore magna aliqua.
2.      Ut enim ad minim veniam, quis nostrud exercitation ullamco laboris
        nisi ut aliquip ex ea commodo consequat.
3.      Duis aute irure dolor in reprehenderit in voluptate velit esse cillum
        dolore eu fugiat nulla pariatur.

footer text                     January 1, 1970                    footer text";
                test_formatting(input, output);
            }

            #[test]
            fn bl_item() {
                let input = ".Dd January 1, 1970
.Dt PROGNAME 1
.Os footer text
.Bl -item -width indent -compact
.It head1
Lorem ipsum dolor sit amet, consectetur adipiscing elit, sed do eiusmod tempor incididunt ut labore et dolore magna aliqua. 
.It head2
Ut enim ad minim veniam, quis nostrud exercitation ullamco laboris nisi ut aliquip ex ea commodo consequat. 
.It head3
Duis aute irure dolor in reprehenderit in voluptate velit esse cillum dolore eu fugiat nulla pariatur. 
.El";
                let output = "PROGNAME(1)                 General Commands Manual                PROGNAME(1)

Lorem ipsum dolor sit amet, consectetur adipiscing elit, sed do eiusmod tempor
incididunt ut labore et dolore magna aliqua.
Ut enim ad minim veniam, quis nostrud exercitation ullamco laboris nisi ut
aliquip ex ea commodo consequat.
Duis aute irure dolor in reprehenderit in voluptate velit esse cillum dolore
eu fugiat nulla pariatur.

footer text                     January 1, 1970                    footer text";
                test_formatting(input, output);
            }

            #[test]
            fn bl_hang() {
                let input = ".Dd January 1, 1970
.Dt PROGNAME 1
.Os footer text
.Bl -hang -width indent -compact
.It head1
Lorem ipsum dolor sit amet, consectetur adipiscing elit, sed do eiusmod tempor incididunt ut labore et dolore magna aliqua. 
.It head2
Ut enim ad minim veniam, quis nostrud exercitation ullamco laboris nisi ut aliquip ex ea commodo consequat. 
.It head3
Duis aute irure dolor in reprehenderit in voluptate velit esse cillum dolore eu fugiat nulla pariatur. 
.El";
                let output = "PROGNAME(1)                 General Commands Manual                PROGNAME(1)

head1   Lorem ipsum dolor sit amet, consectetur adipiscing elit, sed do
        eiusmod tempor incididunt ut labore et dolore magna aliqua.
head2   Ut enim ad minim veniam, quis nostrud exercitation ullamco laboris
        nisi ut aliquip ex ea commodo consequat.
head3   Duis aute irure dolor in reprehenderit in voluptate velit esse cillum
        dolore eu fugiat nulla pariatur.

footer text                     January 1, 1970                    footer text";
                test_formatting(input, output);
            }
    
            #[test]
            fn bl_inset() {
                let input = ".Dd January 1, 1970
.Dt PROGNAME 1
.Os footer text
.Bl -inset -width indent -compact
.It head1
Lorem ipsum dolor sit amet, consectetur adipiscing elit, sed do eiusmod tempor incididunt ut labore et dolore magna aliqua. 
.It head2
Ut enim ad minim veniam, quis nostrud exercitation ullamco laboris nisi ut aliquip ex ea commodo consequat. 
.It head3
Duis aute irure dolor in reprehenderit in voluptate velit esse cillum dolore eu fugiat nulla pariatur. 
.El";
                let output = "PROGNAME(1)                 General Commands Manual                PROGNAME(1)

head1 Lorem ipsum dolor sit amet, consectetur adipiscing elit, sed do eiusmod
tempor incididunt ut labore et dolore magna aliqua.
head2 Ut enim ad minim veniam, quis nostrud exercitation ullamco laboris nisi
ut aliquip ex ea commodo consequat.
head3 Duis aute irure dolor in reprehenderit in voluptate velit esse cillum
dolore eu fugiat nulla pariatur.

footer text                     January 1, 1970                    footer text";
                test_formatting(input, output);
            }
    
            #[test]
            fn bl_ohang() {
                let input = ".Dd January 1, 1970
.Dt PROGNAME 1
.Os footer text
.Bl -ohang -width indent -compact
.It head1
Lorem ipsum dolor sit amet, consectetur adipiscing elit, sed do eiusmod tempor incididunt ut labore et dolore magna aliqua. 
.It head2
Ut enim ad minim veniam, quis nostrud exercitation ullamco laboris nisi ut aliquip ex ea commodo consequat. 
.It head3
Duis aute irure dolor in reprehenderit in voluptate velit esse cillum dolore eu fugiat nulla pariatur. 
.El";
                let output = "PROGNAME(1)                 General Commands Manual                PROGNAME(1)

head1
Lorem ipsum dolor sit amet, consectetur adipiscing elit, sed do eiusmod tempor
incididunt ut labore et dolore magna aliqua.
head2
Ut enim ad minim veniam, quis nostrud exercitation ullamco laboris nisi ut
aliquip ex ea commodo consequat.
head3
Duis aute irure dolor in reprehenderit in voluptate velit esse cillum dolore
eu fugiat nulla pariatur.

footer text                     January 1, 1970                    footer text";
                test_formatting(input, output);
            }
    
            #[test]
            fn bl_tag() {
                let input = ".Dd January 1, 1970
.Dt PROGNAME 1
.Os footer text
.Bl -tag -width indent-two -compact
.It head1 
Lorem ipsum dolor sit amet, consectetur adipiscing elit, sed do eiusmod tempor incididunt ut labore et dolore magna aliqua. 
.It head2
Ut enim ad minim veniam, quis nostrud exercitation ullamco laboris nisi ut aliquip ex ea commodo consequat. 
.It head3
Duis aute irure dolor in reprehenderit in voluptate velit esse cillum dolore eu fugiat nulla pariatur. 
.El";
                let output = "PROGNAME(1)                 General Commands Manual                PROGNAME(1)

head1       Lorem ipsum dolor sit amet, consectetur adipiscing elit, sed do
            eiusmod tempor incididunt ut labore et dolore magna aliqua.
head2       Ut enim ad minim veniam, quis nostrud exercitation ullamco laboris
            nisi ut aliquip ex ea commodo consequat.
head3       Duis aute irure dolor in reprehenderit in voluptate velit esse
            cillum dolore eu fugiat nulla pariatur.

footer text                     January 1, 1970                    footer text";
                test_formatting(input, output);
            }

            #[test]
            fn bl_hang_long_head() {
                let input = ".Dd January 1, 1970
.Dt PROGNAME 1
.Os footer text
.Bl -hang -width indent -compact
.It Item head title1 
Lorem ipsum dolor sit amet, consectetur adipiscing elit, sed do eiusmod tempor incididunt ut labore et dolore magna aliqua. 
.It Item head title2
Ut enim ad minim veniam, quis nostrud exercitation ullamco laboris nisi ut aliquip ex ea commodo consequat. 
.It Item head title3 
Duis aute irure dolor in reprehenderit in voluptate velit esse cillum dolore eu fugiat nulla pariatur. 
.El";
                let output = "PROGNAME(1)                 General Commands Manual                PROGNAME(1)

Item head title1 Lorem ipsum dolor sit amet, consectetur adipiscing elit, sed
        do eiusmod tempor incididunt ut labore et dolore magna aliqua.
Item head title2 Ut enim ad minim veniam, quis nostrud exercitation ullamco
        laboris nisi ut aliquip ex ea commodo consequat.
Item head title3 Duis aute irure dolor in reprehenderit in voluptate velit
        esse cillum dolore eu fugiat nulla pariatur.

footer text                     January 1, 1970                    footer text";
                test_formatting(input, output);
            }

            #[test]
            fn bl_inset_long_head() {
                let input = ".Dd January 1, 1970
.Dt PROGNAME 1
.Os footer text
.Bl -inset -width indent -compact
.It Item head title1
Lorem ipsum dolor sit amet, consectetur adipiscing elit, sed do eiusmod tempor incididunt ut labore et dolore magna aliqua. 
.It Item head title2
Ut enim ad minim veniam, quis nostrud exercitation ullamco laboris nisi ut aliquip ex ea commodo consequat. 
.It Item head title3
Duis aute irure dolor in reprehenderit in voluptate velit esse cillum dolore eu fugiat nulla pariatur. 
.El";
                let output = "PROGNAME(1)                 General Commands Manual                PROGNAME(1)

Item head title1 Lorem ipsum dolor sit amet, consectetur adipiscing elit, sed
do eiusmod tempor incididunt ut labore et dolore magna aliqua.
Item head title2 Ut enim ad minim veniam, quis nostrud exercitation ullamco
laboris nisi ut aliquip ex ea commodo consequat.
Item head title3 Duis aute irure dolor in reprehenderit in voluptate velit
esse cillum dolore eu fugiat nulla pariatur.

footer text                     January 1, 1970                    footer text";
                test_formatting(input, output);
            }

            #[test]
            fn bl_ohang_long_head() {
                let input = ".Dd January 1, 1970
.Dt PROGNAME 1
.Os footer text
.Bl -ohang -width indent -compact
.It Item head title1 
Lorem ipsum dolor sit amet, consectetur adipiscing elit, sed do eiusmod tempor incididunt ut labore et dolore magna aliqua. 
.It Item head title2
Ut enim ad minim veniam, quis nostrud exercitation ullamco laboris nisi ut aliquip ex ea commodo consequat. 
.It Item head title3 
Duis aute irure dolor in reprehenderit in voluptate velit esse cillum dolore eu fugiat nulla pariatur. 
.El";
                let output = "PROGNAME(1)                 General Commands Manual                PROGNAME(1)

Item head title1
Lorem ipsum dolor sit amet, consectetur adipiscing elit, sed do eiusmod tempor
incididunt ut labore et dolore magna aliqua.
Item head title2
Ut enim ad minim veniam, quis nostrud exercitation ullamco laboris nisi ut
aliquip ex ea commodo consequat.
Item head title3
Duis aute irure dolor in reprehenderit in voluptate velit esse cillum dolore
eu fugiat nulla pariatur.

footer text                     January 1, 1970                    footer text";
                test_formatting(input, output);
            }

            #[test]
            fn bl_tag_long_head() {
                let input = ".Dd January 1, 1970
.Dt PROGNAME 1
.Os footer text
.Bl -tag -width indent -compact
.It Item head title1 
Lorem ipsum dolor sit amet, consectetur adipiscing elit, sed do eiusmod tempor incididunt ut labore et dolore magna aliqua. 
.It Item head title2
Ut enim ad minim veniam, quis nostrud exercitation ullamco laboris nisi ut aliquip ex ea commodo consequat. 
.It Item head title3 
Duis aute irure dolor in reprehenderit in voluptate velit esse cillum dolore eu fugiat nulla pariatur. 
.El";
                let output = "PROGNAME(1)                 General Commands Manual                PROGNAME(1)

Item head title1
        Lorem ipsum dolor sit amet, consectetur adipiscing elit, sed do
        eiusmod tempor incididunt ut labore et dolore magna aliqua.
Item head title2
        Ut enim ad minim veniam, quis nostrud exercitation ullamco laboris
        nisi ut aliquip ex ea commodo consequat.
Item head title3
        Duis aute irure dolor in reprehenderit in voluptate velit esse cillum
        dolore eu fugiat nulla pariatur.

footer text                     January 1, 1970                    footer text";
                test_formatting(input, output);
            }

            #[test]
            fn bl_symbol_nested_lists() {
                let input = ".Dd January 1, 1970
.Dt PROGNAME 1
.Os footer text
Adssdf sdfmsdpf  sdfm sdfmsdpf
.Ms <alpha>
.Bl -bullet -width indent -compact
.It head1
Lorem ipsum dolor sit amet, consectetur adipiscing elit, sed do eiusmod tempor incididunt ut labore et dolore magna aliqua. 
.It head2
Ut enim ad minim veniam, quis nostrud exercitation ullamco laboris nisi ut aliquip ex ea commodo consequat. 
.It head3
Duis aute irure dolor in reprehenderit in voluptate velit esse cillum dolore eu fugiat nulla pariatur. 
.El
Adssdf sdfmsdpf  sdfm sdfmsdpf sgsdgsdg sdfg sdfg sdfg fdsg d gdfg df gdfg dfg g wefwefwer werwe rwe r wer 
.Ms <alpha>
.Sh DESCRIPTION
.Ss SUBSECTION
Adssdf sdfmsdpf  sdfm sdfmsdpf
.Ms <alpha>
.Bl -bullet -width indent -compact
.It head1
Lorem ipsum dolor sit amet, consectetur adipiscing elit, sed do eiusmod tempor incididunt ut labore et dolore magna aliqua. 
.It head2
Ut enim ad minim veniam, quis nostrud exercitation ullamco laboris nisi ut aliquip ex ea commodo consequat. 
.It head3
Duis aute irure dolor in reprehenderit in voluptate velit esse cillum dolore eu fugiat nulla pariatur. 
.It head4
.Bl -bullet -width indent -compact
.It head1
Lorem ipsum dolor sit amet, consectetur adipiscing elit, sed do eiusmod tempor incididunt ut labore et dolore magna aliqua. 
.It head2
Ut enim ad minim veniam, quis nostrud exercitation ullamco laboris nisi ut aliquip ex ea commodo consequat. 
.It head3
Duis aute irure dolor in reprehenderit in voluptate velit esse cillum dolore eu fugiat nulla pariatur. 
.It head4
.Bl -bullet -width indent -compact
.It head1
Lorem ipsum dolor sit amet, consectetur adipiscing elit, sed do eiusmod tempor incididunt ut labore et dolore magna aliqua. 
.It head2
Ut enim ad minim veniam, quis nostrud exercitation ullamco laboris nisi ut aliquip ex ea commodo consequat. 
.It head3
Duis aute irure dolor in reprehenderit in voluptate velit esse cillum dolore eu fugiat nulla pariatur. 
.El
.El
.El
Adssdf sdfmsdpf  sdfm sdfmsdpf sgsdgsdg sdfg sdfg sdfg fdsg d gdfg df gdfg dfg g wefwefwer werwe rwe r wer 
.Ms <alpha>";
                let output = "PROGNAME(1)                 General Commands Manual                PROGNAME(1)

Adssdf sdfmsdpf  sdfm sdfmsdpf <alpha>
•       Lorem ipsum dolor sit amet, consectetur adipiscing elit, sed do
        eiusmod tempor incididunt ut labore et dolore magna aliqua.
•       Ut enim ad minim veniam, quis nostrud exercitation ullamco laboris
        nisi ut aliquip ex ea commodo consequat.
•       Duis aute irure dolor in reprehenderit in voluptate velit esse cillum
        dolore eu fugiat nulla pariatur.
Adssdf sdfmsdpf  sdfm sdfmsdpf sgsdgsdg sdfg sdfg sdfg fdsg d gdfg df gdfg dfg
g wefwefwer werwe rwe r wer <alpha>

DESCRIPTION
   SUBSECTION
     Adssdf sdfmsdpf  sdfm sdfmsdpf <alpha>
     •       Lorem ipsum dolor sit amet, consectetur adipiscing elit, sed do
             eiusmod tempor incididunt ut labore et dolore magna aliqua.
     •       Ut enim ad minim veniam, quis nostrud exercitation ullamco
             laboris nisi ut aliquip ex ea commodo consequat.
     •       Duis aute irure dolor in reprehenderit in voluptate velit esse
             cillum dolore eu fugiat nulla pariatur.
     •
             •       Lorem ipsum dolor sit amet, consectetur adipiscing elit,
                     sed do eiusmod tempor incididunt ut labore et dolore
                     magna aliqua.
             •       Ut enim ad minim veniam, quis nostrud exercitation
                     ullamco laboris nisi ut aliquip ex ea commodo consequat.
             •       Duis aute irure dolor in reprehenderit in voluptate velit
                     esse cillum dolore eu fugiat nulla pariatur.
             •
                     •       Lorem ipsum dolor sit amet, consectetur
                             adipiscing elit, sed do eiusmod tempor incididunt
                             ut labore et dolore magna aliqua.
                     •       Ut enim ad minim veniam, quis nostrud
                             exercitation ullamco laboris nisi ut aliquip ex
                             ea commodo consequat.
                     •       Duis aute irure dolor in reprehenderit in
                             voluptate velit esse cillum dolore eu fugiat
                             nulla pariatur.
     Adssdf sdfmsdpf  sdfm sdfmsdpf sgsdgsdg sdfg sdfg sdfg fdsg d gdfg df
     gdfg dfg g wefwefwer werwe rwe r wer <alpha>

footer text                     January 1, 1970                    footer text";
                test_formatting(input, output);
            }

            #[test]
            fn bl_item_nested_lists() {
                let input = ".Dd January 1, 1970
.Dt PROGNAME 1
.Os footer text
Adssdf sdfmsdpf  sdfm sdfmsdpf
.Ms <alpha>
.Bl -item -width indent -compact
.It head1
Lorem ipsum dolor sit amet, consectetur adipiscing elit, sed do eiusmod tempor incididunt ut labore et dolore magna aliqua. 
.It head2
Ut enim ad minim veniam, quis nostrud exercitation ullamco laboris nisi ut aliquip ex ea commodo consequat. 
.It head3
Duis aute irure dolor in reprehenderit in voluptate velit esse cillum dolore eu fugiat nulla pariatur. 
.El
Adssdf sdfmsdpf  sdfm sdfmsdpf sgsdgsdg sdfg sdfg sdfg fdsg d gdfg df gdfg dfg g wefwefwer werwe rwe r wer 
.Ms <alpha>
.Sh DESCRIPTION
.Ss SUBSECTION
Adssdf sdfmsdpf  sdfm sdfmsdpf
.Ms <alpha>
.Bl -item -width indent -compact
.It head1
Lorem ipsum dolor sit amet, consectetur adipiscing elit, sed do eiusmod tempor incididunt ut labore et dolore magna aliqua. 
.It head2
Ut enim ad minim veniam, quis nostrud exercitation ullamco laboris nisi ut aliquip ex ea commodo consequat. 
.It head3
Duis aute irure dolor in reprehenderit in voluptate velit esse cillum dolore eu fugiat nulla pariatur. 
.It head4
.Bl -item -width indent -compact
.It head1
Lorem ipsum dolor sit amet, consectetur adipiscing elit, sed do eiusmod tempor incididunt ut labore et dolore magna aliqua. 
.It head2
Ut enim ad minim veniam, quis nostrud exercitation ullamco laboris nisi ut aliquip ex ea commodo consequat. 
.It head3
Duis aute irure dolor in reprehenderit in voluptate velit esse cillum dolore eu fugiat nulla pariatur. 
.It head4
.Bl -item -width indent -compact
.It head1
Lorem ipsum dolor sit amet, consectetur adipiscing elit, sed do eiusmod tempor incididunt ut labore et dolore magna aliqua. 
.It head2
Ut enim ad minim veniam, quis nostrud exercitation ullamco laboris nisi ut aliquip ex ea commodo consequat. 
.It head3
Duis aute irure dolor in reprehenderit in voluptate velit esse cillum dolore eu fugiat nulla pariatur. 
.El
.El
.El
Adssdf sdfmsdpf  sdfm sdfmsdpf sgsdgsdg sdfg sdfg sdfg fdsg d gdfg df gdfg dfg g wefwefwer werwe rwe r wer 
.Ms <alpha>";
                let output = "PROGNAME(1)                 General Commands Manual                PROGNAME(1)

Adssdf sdfmsdpf  sdfm sdfmsdpf <alpha>
Lorem ipsum dolor sit amet, consectetur adipiscing elit, sed do eiusmod tempor
incididunt ut labore et dolore magna aliqua.
Ut enim ad minim veniam, quis nostrud exercitation ullamco laboris nisi ut
aliquip ex ea commodo consequat.
Duis aute irure dolor in reprehenderit in voluptate velit esse cillum dolore
eu fugiat nulla pariatur.
Adssdf sdfmsdpf  sdfm sdfmsdpf sgsdgsdg sdfg sdfg sdfg fdsg d gdfg df gdfg dfg
g wefwefwer werwe rwe r wer <alpha>

DESCRIPTION
   SUBSECTION
     Adssdf sdfmsdpf  sdfm sdfmsdpf <alpha>
     Lorem ipsum dolor sit amet, consectetur adipiscing elit, sed do eiusmod
     tempor incididunt ut labore et dolore magna aliqua.
     Ut enim ad minim veniam, quis nostrud exercitation ullamco laboris nisi
     ut aliquip ex ea commodo consequat.
     Duis aute irure dolor in reprehenderit in voluptate velit esse cillum
     dolore eu fugiat nulla pariatur.
     Lorem ipsum dolor sit amet, consectetur adipiscing elit, sed do eiusmod
     tempor incididunt ut labore et dolore magna aliqua.
     Ut enim ad minim veniam, quis nostrud exercitation ullamco laboris nisi
     ut aliquip ex ea commodo consequat.
     Duis aute irure dolor in reprehenderit in voluptate velit esse cillum
     dolore eu fugiat nulla pariatur.
     Lorem ipsum dolor sit amet, consectetur adipiscing elit, sed do eiusmod
     tempor incididunt ut labore et dolore magna aliqua.
     Ut enim ad minim veniam, quis nostrud exercitation ullamco laboris nisi
     ut aliquip ex ea commodo consequat.
     Duis aute irure dolor in reprehenderit in voluptate velit esse cillum
     dolore eu fugiat nulla pariatur.
     Adssdf sdfmsdpf  sdfm sdfmsdpf sgsdgsdg sdfg sdfg sdfg fdsg d gdfg df
     gdfg dfg g wefwefwer werwe rwe r wer <alpha>

footer text                     January 1, 1970                    footer text";
                test_formatting(input, output);
            }

            #[test]
            fn bl_ohang_nested_lists() {
                let input = ".Dd January 1, 1970
.Dt PROGNAME 1
.Os footer text
Adssdf sdfmsdpf  sdfm sdfmsdpf
.Ms <alpha>
.Bl -ohang -width indent -compact
.It head1
Lorem ipsum dolor sit amet, consectetur adipiscing elit, sed do eiusmod tempor incididunt ut labore et dolore magna aliqua. 
.It head2
Ut enim ad minim veniam, quis nostrud exercitation ullamco laboris nisi ut aliquip ex ea commodo consequat. 
.It head3
Duis aute irure dolor in reprehenderit in voluptate velit esse cillum dolore eu fugiat nulla pariatur. 
.El
Adssdf sdfmsdpf  sdfm sdfmsdpf sgsdgsdg sdfg sdfg sdfg fdsg d gdfg df gdfg dfg g wefwefwer werwe rwe r wer 
.Ms <alpha>
.Sh DESCRIPTION
.Ss SUBSECTION
Adssdf sdfmsdpf  sdfm sdfmsdpf
.Ms <alpha>
.Bl -ohang -width indent -compact
.It head1
Lorem ipsum dolor sit amet, consectetur adipiscing elit, sed do eiusmod tempor incididunt ut labore et dolore magna aliqua. 
.It head2
Ut enim ad minim veniam, quis nostrud exercitation ullamco laboris nisi ut aliquip ex ea commodo consequat. 
.It head3
Duis aute irure dolor in reprehenderit in voluptate velit esse cillum dolore eu fugiat nulla pariatur. 
.It head4
.Bl -ohang -width indent -compact
.It head1
Lorem ipsum dolor sit amet, consectetur adipiscing elit, sed do eiusmod tempor incididunt ut labore et dolore magna aliqua. 
.It head2
Ut enim ad minim veniam, quis nostrud exercitation ullamco laboris nisi ut aliquip ex ea commodo consequat. 
.It head3
Duis aute irure dolor in reprehenderit in voluptate velit esse cillum dolore eu fugiat nulla pariatur. 
.It head4
.Bl -ohang -width indent -compact
.It head1
Lorem ipsum dolor sit amet, consectetur adipiscing elit, sed do eiusmod tempor incididunt ut labore et dolore magna aliqua. 
.It head2
Ut enim ad minim veniam, quis nostrud exercitation ullamco laboris nisi ut aliquip ex ea commodo consequat. 
.It head3
Duis aute irure dolor in reprehenderit in voluptate velit esse cillum dolore eu fugiat nulla pariatur. 
.El
.El
.El
Adssdf sdfmsdpf  sdfm sdfmsdpf sgsdgsdg sdfg sdfg sdfg fdsg d gdfg df gdfg dfg g wefwefwer werwe rwe r wer 
.Ms <alpha>";
                let output = "PROGNAME(1)                 General Commands Manual                PROGNAME(1)

Adssdf sdfmsdpf  sdfm sdfmsdpf <alpha>
head1
Lorem ipsum dolor sit amet, consectetur adipiscing elit, sed do eiusmod tempor
incididunt ut labore et dolore magna aliqua.
head2
Ut enim ad minim veniam, quis nostrud exercitation ullamco laboris nisi ut
aliquip ex ea commodo consequat.
head3
Duis aute irure dolor in reprehenderit in voluptate velit esse cillum dolore
eu fugiat nulla pariatur.
Adssdf sdfmsdpf  sdfm sdfmsdpf sgsdgsdg sdfg sdfg sdfg fdsg d gdfg df gdfg dfg
g wefwefwer werwe rwe r wer <alpha>

DESCRIPTION
   SUBSECTION
     Adssdf sdfmsdpf  sdfm sdfmsdpf <alpha>
     head1
     Lorem ipsum dolor sit amet, consectetur adipiscing elit, sed do eiusmod
     tempor incididunt ut labore et dolore magna aliqua.
     head2
     Ut enim ad minim veniam, quis nostrud exercitation ullamco laboris nisi
     ut aliquip ex ea commodo consequat.
     head3
     Duis aute irure dolor in reprehenderit in voluptate velit esse cillum
     dolore eu fugiat nulla pariatur.
     head4
     head1
     Lorem ipsum dolor sit amet, consectetur adipiscing elit, sed do eiusmod
     tempor incididunt ut labore et dolore magna aliqua.
     head2
     Ut enim ad minim veniam, quis nostrud exercitation ullamco laboris nisi
     ut aliquip ex ea commodo consequat.
     head3
     Duis aute irure dolor in reprehenderit in voluptate velit esse cillum
     dolore eu fugiat nulla pariatur.
     head4
     head1
     Lorem ipsum dolor sit amet, consectetur adipiscing elit, sed do eiusmod
     tempor incididunt ut labore et dolore magna aliqua.
     head2
     Ut enim ad minim veniam, quis nostrud exercitation ullamco laboris nisi
     ut aliquip ex ea commodo consequat.
     head3
     Duis aute irure dolor in reprehenderit in voluptate velit esse cillum
     dolore eu fugiat nulla pariatur.
     Adssdf sdfmsdpf  sdfm sdfmsdpf sgsdgsdg sdfg sdfg sdfg fdsg d gdfg df
     gdfg dfg g wefwefwer werwe rwe r wer <alpha>

footer text                     January 1, 1970                    footer text";
                test_formatting(input, output);
            }

            #[test]
            fn bl_inset_nested_lists() {
                let input = ".Dd January 1, 1970
.Dt PROGNAME 1
.Os footer text
Adssdf sdfmsdpf  sdfm sdfmsdpf
.Ms <alpha>
.Bl -inset -width indent -compact
.It head1
Lorem ipsum dolor sit amet, consectetur adipiscing elit, sed do eiusmod tempor incididunt ut labore et dolore magna aliqua. 
.It head2
Ut enim ad minim veniam, quis nostrud exercitation ullamco laboris nisi ut aliquip ex ea commodo consequat. 
.It head3
Duis aute irure dolor in reprehenderit in voluptate velit esse cillum dolore eu fugiat nulla pariatur. 
.El
Adssdf sdfmsdpf  sdfm sdfmsdpf sgsdgsdg sdfg sdfg sdfg fdsg d gdfg df gdfg dfg g wefwefwer werwe rwe r wer 
.Ms <alpha>
.Sh DESCRIPTION
.Ss SUBSECTION
Adssdf sdfmsdpf  sdfm sdfmsdpf
.Ms <alpha>
.Bl -inset -width indent -compact
.It head1
Lorem ipsum dolor sit amet, consectetur adipiscing elit, sed do eiusmod tempor incididunt ut labore et dolore magna aliqua. 
.It head2
Ut enim ad minim veniam, quis nostrud exercitation ullamco laboris nisi ut aliquip ex ea commodo consequat. 
.It head3
Duis aute irure dolor in reprehenderit in voluptate velit esse cillum dolore eu fugiat nulla pariatur. 
.It head4
.Bl -inset -width indent -compact
.It head1
Lorem ipsum dolor sit amet, consectetur adipiscing elit, sed do eiusmod tempor incididunt ut labore et dolore magna aliqua. 
.It head2
Ut enim ad minim veniam, quis nostrud exercitation ullamco laboris nisi ut aliquip ex ea commodo consequat. 
.It head3
Duis aute irure dolor in reprehenderit in voluptate velit esse cillum dolore eu fugiat nulla pariatur. 
.It head4
.Bl -inset -width indent -compact
.It head1
Lorem ipsum dolor sit amet, consectetur adipiscing elit, sed do eiusmod tempor incididunt ut labore et dolore magna aliqua. 
.It head2
Ut enim ad minim veniam, quis nostrud exercitation ullamco laboris nisi ut aliquip ex ea commodo consequat. 
.It head3
Duis aute irure dolor in reprehenderit in voluptate velit esse cillum dolore eu fugiat nulla pariatur. 
.El
.El
.El
Adssdf sdfmsdpf  sdfm sdfmsdpf sgsdgsdg sdfg sdfg sdfg fdsg d gdfg df gdfg dfg g wefwefwer werwe rwe r wer 
.Ms <alpha>";
                let output = "PROGNAME(1)                 General Commands Manual                PROGNAME(1)

Adssdf sdfmsdpf  sdfm sdfmsdpf <alpha>
head1 Lorem ipsum dolor sit amet, consectetur adipiscing elit, sed do eiusmod
tempor incididunt ut labore et dolore magna aliqua.
head2 Ut enim ad minim veniam, quis nostrud exercitation ullamco laboris nisi
ut aliquip ex ea commodo consequat.
head3 Duis aute irure dolor in reprehenderit in voluptate velit esse cillum
dolore eu fugiat nulla pariatur.
Adssdf sdfmsdpf  sdfm sdfmsdpf sgsdgsdg sdfg sdfg sdfg fdsg d gdfg df gdfg dfg
g wefwefwer werwe rwe r wer <alpha>

DESCRIPTION
   SUBSECTION
     Adssdf sdfmsdpf  sdfm sdfmsdpf <alpha>
     head1 Lorem ipsum dolor sit amet, consectetur adipiscing elit, sed do
     eiusmod tempor incididunt ut labore et dolore magna aliqua.
     head2 Ut enim ad minim veniam, quis nostrud exercitation ullamco laboris
     nisi ut aliquip ex ea commodo consequat.
     head3 Duis aute irure dolor in reprehenderit in voluptate velit esse
     cillum dolore eu fugiat nulla pariatur.
     head4 
     head1 Lorem ipsum dolor sit amet, consectetur adipiscing elit, sed do
     eiusmod tempor incididunt ut labore et dolore magna aliqua.
     head2 Ut enim ad minim veniam, quis nostrud exercitation ullamco laboris
     nisi ut aliquip ex ea commodo consequat.
     head3 Duis aute irure dolor in reprehenderit in voluptate velit esse
     cillum dolore eu fugiat nulla pariatur.
     head4 
     head1 Lorem ipsum dolor sit amet, consectetur adipiscing elit, sed do
     eiusmod tempor incididunt ut labore et dolore magna aliqua.
     head2 Ut enim ad minim veniam, quis nostrud exercitation ullamco laboris
     nisi ut aliquip ex ea commodo consequat.
     head3 Duis aute irure dolor in reprehenderit in voluptate velit esse
     cillum dolore eu fugiat nulla pariatur.
     Adssdf sdfmsdpf  sdfm sdfmsdpf sgsdgsdg sdfg sdfg sdfg fdsg d gdfg df
     gdfg dfg g wefwefwer werwe rwe r wer <alpha>

footer text                     January 1, 1970                    footer text";
                test_formatting(input, output);
            }

            #[test]
            fn bl_column_nested_lists() {
                let input = ".Dd January 1, 1970
.Dt PROGNAME 1
.Os footer text
Adssdf sdfmsdpf  sdfm sdfmsdpf
.Ms <alpha>
.Bl -column -width indent -compact col1 col2 col3 col4
.It head1 Ta Lorem ipsum dolor sit amet, Ta consectetur adipiscing elit, Ta sed do eiusmod tempor incididunt ut Ta labore et dolore magna aliqua. 
.It head2 Ta Ut enim ad minim veniam, Ta quis nostrud exercitation ullamco Ta laboris nisi ut aliquip ex Ta ea commodo consequat. 
.It head3 Ta Duis aute irure dolor in Ta reprehenderit in voluptate velit Ta esse cillum dolore eu Ta fugiat nulla pariatur. 
.El
Adssdf sdfmsdpf  sdfm sdfmsdpf sgsdgsdg sdfg sdfg sdfg fdsg d gdfg df gdfg dfg g wefwefwer werwe rwe r wer 
.Ms <alpha>
.Sh DESCRIPTION
.Ss SUBSECTION
Adssdf sdfmsdpf  sdfm sdfmsdpf
.Ms <alpha>
.Bl -column -width indent -compact col1 col2 col3 col4
.It head1 Ta Lorem ipsum dolor sit amet, Ta consectetur adipiscing elit, Ta sed do eiusmod tempor incididunt ut Ta labore et dolore magna aliqua. 
.It head2 Ta Ut enim ad minim veniam, Ta quis nostrud exercitation ullamco Ta laboris nisi ut aliquip ex Ta ea commodo consequat. 
.It head3 Ta Duis aute irure dolor in Ta reprehenderit in voluptate velit Ta esse cillum dolore eu Ta fugiat nulla pariatur. 
.It head4
.Bl -column -width indent -compact col1 col2 col3 col4
.It head1 Ta Lorem ipsum dolor sit amet, Ta consectetur adipiscing elit, Ta sed do eiusmod tempor incididunt ut Ta labore et dolore magna aliqua. 
.It head2 Ta Ut enim ad minim veniam, Ta quis nostrud exercitation ullamco Ta laboris nisi ut aliquip ex Ta ea commodo consequat. 
.It head3 Ta Duis aute irure dolor in Ta reprehenderit in voluptate velit Ta esse cillum dolore eu Ta fugiat nulla pariatur. 
.It head4
.Bl -column -width indent -compact col1 col2 col3 col4
.It head1 Ta Lorem ipsum dolor sit amet, Ta consectetur adipiscing elit, Ta sed do eiusmod tempor incididunt ut Ta labore et dolore magna aliqua. 
.It head2 Ta Ut enim ad minim veniam, Ta quis nostrud exercitation ullamco Ta laboris nisi ut aliquip ex Ta ea commodo consequat. 
.It head3 Ta Duis aute irure dolor in Ta reprehenderit in voluptate velit Ta esse cillum dolore eu Ta fugiat nulla pariatur. 
.El
.El
.El
Adssdf sdfmsdpf  sdfm sdfmsdpf sgsdgsdg sdfg sdfg sdfg fdsg d gdfg df gdfg dfg g wefwefwer werwe rwe r wer 
.Ms <alpha>";
                let output = "PROGNAME(1)                 General Commands Manual                PROGNAME(1)

Adssdf sdfmsdpf  sdfm sdfmsdpf <alpha>
head1   Lorem ipsum dolor sit amet,
                consectetur adipiscing elit,
                        sed do eiusmod tempor incididunt ut
                                labore et dolore magna aliqua.
head2   Ut enim ad minim veniam,
                quis nostrud exercitation ullamco
                        laboris nisi ut aliquip ex
                                ea commodo consequat.
head3   Duis aute irure dolor in
                reprehenderit in voluptate velit
                        esse cillum dolore eu
                                fugiat nulla pariatur.
Adssdf sdfmsdpf  sdfm sdfmsdpf sgsdgsdg sdfg sdfg sdfg fdsg d gdfg df gdfg dfg
g wefwefwer werwe rwe r wer <alpha>

DESCRIPTION
   SUBSECTION
     Adssdf sdfmsdpf  sdfm sdfmsdpf <alpha>
     head1   Lorem ipsum dolor sit amet,
                     consectetur adipiscing elit,
                             sed do eiusmod tempor incididunt ut
                                     labore et dolore magna aliqua.
     head2   Ut enim ad minim veniam,
                     quis nostrud exercitation ullamco
                             laboris nisi ut aliquip ex
                                     ea commodo consequat.
     head3   Duis aute irure dolor in
                     reprehenderit in voluptate velit
                             esse cillum dolore eu
                                     fugiat nulla pariatur.
     head4
     head1   Lorem ipsum dolor sit amet,
                     consectetur adipiscing elit,
                             sed do eiusmod tempor incididunt ut
                                     labore et dolore magna aliqua.
     head2   Ut enim ad minim veniam,
                     quis nostrud exercitation ullamco
                             laboris nisi ut aliquip ex
                                     ea commodo consequat.
     head3   Duis aute irure dolor in
                     reprehenderit in voluptate velit
                             esse cillum dolore eu
                                     fugiat nulla pariatur.
     head4
     head1   Lorem ipsum dolor sit amet,
                     consectetur adipiscing elit,
                             sed do eiusmod tempor incididunt ut
                                     labore et dolore magna aliqua.
     head2   Ut enim ad minim veniam,
                     quis nostrud exercitation ullamco
                             laboris nisi ut aliquip ex
                                     ea commodo consequat.
     head3   Duis aute irure dolor in
                     reprehenderit in voluptate velit
                             esse cillum dolore eu
                                     fugiat nulla pariatur.


     Adssdf sdfmsdpf  sdfm sdfmsdpf sgsdgsdg sdfg sdfg sdfg fdsg d gdfg df
     gdfg dfg g wefwefwer werwe rwe r wer <alpha>

footer text                     January 1, 1970                    footer text";
                test_formatting(input, output);
            }

            #[test]
            fn bl_tag_nested_lists() {
                let input = ".Dd January 1, 1970
.Dt PROGNAME 1
.Os footer text
Adssdf sdfmsdpf  sdfm sdfmsdpf
.Ms <alpha>
.Bl -tag -width indent -compact
.It head1
Lorem ipsum dolor sit amet, consectetur adipiscing elit, sed do eiusmod tempor incididunt ut labore et dolore magna aliqua. 
.It head2
Ut enim ad minim veniam, quis nostrud exercitation ullamco laboris nisi ut aliquip ex ea commodo consequat. 
.It head3
Duis aute irure dolor in reprehenderit in voluptate velit esse cillum dolore eu fugiat nulla pariatur. 
.El
Adssdf sdfmsdpf  sdfm sdfmsdpf sgsdgsdg sdfg sdfg sdfg fdsg d gdfg df gdfg dfg g wefwefwer werwe rwe r wer 
.Ms <alpha>
.Sh DESCRIPTION
.Ss SUBSECTION
Adssdf sdfmsdpf  sdfm sdfmsdpf
.Ms <alpha>
.Bl -tag -width indent -compact
.It head1
Lorem ipsum dolor sit amet, consectetur adipiscing elit, sed do eiusmod tempor incididunt ut labore et dolore magna aliqua. 
.It head2
Ut enim ad minim veniam, quis nostrud exercitation ullamco laboris nisi ut aliquip ex ea commodo consequat. 
.It head3
Duis aute irure dolor in reprehenderit in voluptate velit esse cillum dolore eu fugiat nulla pariatur. 
.It head4
.Bl -tag -width indent -compact
.It head1
Lorem ipsum dolor sit amet, consectetur adipiscing elit, sed do eiusmod tempor incididunt ut labore et dolore magna aliqua. 
.It head2
Ut enim ad minim veniam, quis nostrud exercitation ullamco laboris nisi ut aliquip ex ea commodo consequat. 
.It head3
Duis aute irure dolor in reprehenderit in voluptate velit esse cillum dolore eu fugiat nulla pariatur. 
.It head4
.Bl -tag -width indent -compact
.It head1
Lorem ipsum dolor sit amet, consectetur adipiscing elit, sed do eiusmod tempor incididunt ut labore et dolore magna aliqua. 
.It head2
Ut enim ad minim veniam, quis nostrud exercitation ullamco laboris nisi ut aliquip ex ea commodo consequat. 
.It head3
Duis aute irure dolor in reprehenderit in voluptate velit esse cillum dolore eu fugiat nulla pariatur. 
.El
.El
.El
Adssdf sdfmsdpf  sdfm sdfmsdpf sgsdgsdg sdfg sdfg sdfg fdsg d gdfg df gdfg dfg g wefwefwer werwe rwe r wer 
.Ms <alpha>";
                let output = "PROGNAME(1)                 General Commands Manual                PROGNAME(1)

Adssdf sdfmsdpf  sdfm sdfmsdpf <alpha>
head1   Lorem ipsum dolor sit amet, consectetur adipiscing elit, sed do
        eiusmod tempor incididunt ut labore et dolore magna aliqua.
head2   Ut enim ad minim veniam, quis nostrud exercitation ullamco laboris
        nisi ut aliquip ex ea commodo consequat.
head3   Duis aute irure dolor in reprehenderit in voluptate velit esse cillum
        dolore eu fugiat nulla pariatur.
Adssdf sdfmsdpf  sdfm sdfmsdpf sgsdgsdg sdfg sdfg sdfg fdsg d gdfg df gdfg dfg
g wefwefwer werwe rwe r wer <alpha>

DESCRIPTION
   SUBSECTION
     Adssdf sdfmsdpf  sdfm sdfmsdpf <alpha>
     head1   Lorem ipsum dolor sit amet, consectetur adipiscing elit, sed do
             eiusmod tempor incididunt ut labore et dolore magna aliqua.
     head2   Ut enim ad minim veniam, quis nostrud exercitation ullamco
             laboris nisi ut aliquip ex ea commodo consequat.
     head3   Duis aute irure dolor in reprehenderit in voluptate velit esse
             cillum dolore eu fugiat nulla pariatur.
     head4
             head1   Lorem ipsum dolor sit amet, consectetur adipiscing elit,
                     sed do eiusmod tempor incididunt ut labore et dolore
                     magna aliqua.
             head2   Ut enim ad minim veniam, quis nostrud exercitation
                     ullamco laboris nisi ut aliquip ex ea commodo consequat.
             head3   Duis aute irure dolor in reprehenderit in voluptate velit
                     esse cillum dolore eu fugiat nulla pariatur.
             head4
                     head1   Lorem ipsum dolor sit amet, consectetur
                             adipiscing elit, sed do eiusmod tempor incididunt
                             ut labore et dolore magna aliqua.
                     head2   Ut enim ad minim veniam, quis nostrud
                             exercitation ullamco laboris nisi ut aliquip ex
                             ea commodo consequat.
                     head3   Duis aute irure dolor in reprehenderit in
                             voluptate velit esse cillum dolore eu fugiat
                             nulla pariatur.
     Adssdf sdfmsdpf  sdfm sdfmsdpf sgsdgsdg sdfg sdfg sdfg fdsg d gdfg df
     gdfg dfg g wefwefwer werwe rwe r wer <alpha>

footer text                     January 1, 1970                    footer text";
                test_formatting(input, output);
            }

            #[test]
            fn bl_hang_nested_lists() {
                let input = ".Dd January 1, 1970
.Dt PROGNAME 1
.Os footer text
Adssdf sdfmsdpf  sdfm sdfmsdpf
.Ms <alpha>
.Bl -hang -width indent -compact
.It Item head title1
Lorem ipsum dolor sit amet, consectetur adipiscing elit, sed do eiusmod tempor incididunt ut labore et dolore magna aliqua. 
.It Item head title1
Ut enim ad minim veniam, quis nostrud exercitation ullamco laboris nisi ut aliquip ex ea commodo consequat. 
.It Item head title1
Duis aute irure dolor in reprehenderit in voluptate velit esse cillum dolore eu fugiat nulla pariatur. 
.El
Adssdf sdfmsdpf  sdfm sdfmsdpf sgsdgsdg sdfg sdfg sdfg fdsg d gdfg df gdfg dfg g wefwefwer werwe rwe r wer 
.Ms <alpha>
.Sh DESCRIPTION
.Ss SUBSECTION
Adssdf sdfmsdpf  sdfm sdfmsdpf
.Ms <alpha>
.Bl -hang -width indent -compact
.It Item head title1
Lorem ipsum dolor sit amet, consectetur adipiscing elit, sed do eiusmod tempor incididunt ut labore et dolore magna aliqua. 
.It Item head title2
Ut enim ad minim veniam, quis nostrud exercitation ullamco laboris nisi ut aliquip ex ea commodo consequat. 
.It Item head title3
Duis aute irure dolor in reprehenderit in voluptate velit esse cillum dolore eu fugiat nulla pariatur. 
.It Item head title4
.Bl -hang -width indent -compact
.It Item head title1
Lorem ipsum dolor sit amet, consectetur adipiscing elit, sed do eiusmod tempor incididunt ut labore et dolore magna aliqua. 
.It Item head title2
Ut enim ad minim veniam, quis nostrud exercitation ullamco laboris nisi ut aliquip ex ea commodo consequat. 
.It Item head title3
Duis aute irure dolor in reprehenderit in voluptate velit esse cillum dolore eu fugiat nulla pariatur. 
.It Item head title4
.Bl -hang -width indent -compact
.It Item head title1
Lorem ipsum dolor sit amet, consectetur adipiscing elit, sed do eiusmod tempor incididunt ut labore et dolore magna aliqua. 
.It Item head title2
Ut enim ad minim veniam, quis nostrud exercitation ullamco laboris nisi ut aliquip ex ea commodo consequat. 
.It Item head title3
Duis aute irure dolor in reprehenderit in voluptate velit esse cillum dolore eu fugiat nulla pariatur. 
.El
.El
.El
Adssdf sdfmsdpf  sdfm sdfmsdpf sgsdgsdg sdfg sdfg sdfg fdsg d gdfg df gdfg dfg g wefwefwer werwe rwe r wer 
.Ms <alpha>";
                let output = "PROGNAME(1)                 General Commands Manual                PROGNAME(1)

Adssdf sdfmsdpf  sdfm sdfmsdpf <alpha>
Item head title1 Lorem ipsum dolor sit amet, consectetur adipiscing elit, sed
        do eiusmod tempor incididunt ut labore et dolore magna aliqua.
Item head title1 Ut enim ad minim veniam, quis nostrud exercitation ullamco
        laboris nisi ut aliquip ex ea commodo consequat.
Item head title1 Duis aute irure dolor in reprehenderit in voluptate velit
        esse cillum dolore eu fugiat nulla pariatur.
Adssdf sdfmsdpf  sdfm sdfmsdpf sgsdgsdg sdfg sdfg sdfg fdsg d gdfg df gdfg dfg
g wefwefwer werwe rwe r wer <alpha>

DESCRIPTION
   SUBSECTION
     Adssdf sdfmsdpf  sdfm sdfmsdpf <alpha>
     Item head title1 Lorem ipsum dolor sit amet, consectetur adipiscing elit,
             sed do eiusmod tempor incididunt ut labore et dolore magna
             aliqua.
     Item head title2 Ut enim ad minim veniam, quis nostrud exercitation
             ullamco laboris nisi ut aliquip ex ea commodo consequat.
     Item head title3 Duis aute irure dolor in reprehenderit in voluptate
             velit esse cillum dolore eu fugiat nulla pariatur.
     Item head title4
             Item head title1 Lorem ipsum dolor sit amet, consectetur
                     adipiscing elit, sed do eiusmod tempor incididunt ut
                     labore et dolore magna aliqua.
             Item head title2 Ut enim ad minim veniam, quis nostrud
                     exercitation ullamco laboris nisi ut aliquip ex ea
                     commodo consequat.
             Item head title3 Duis aute irure dolor in reprehenderit in
                     voluptate velit esse cillum dolore eu fugiat nulla
                     pariatur.
             Item head title4
                     Item head title1 Lorem ipsum dolor sit amet, consectetur
                             adipiscing elit, sed do eiusmod tempor incididunt
                             ut labore et dolore magna aliqua.
                     Item head title2 Ut enim ad minim veniam, quis nostrud
                             exercitation ullamco laboris nisi ut aliquip ex
                             ea commodo consequat.
                     Item head title3 Duis aute irure dolor in reprehenderit
                             in voluptate velit esse cillum dolore eu fugiat
                             nulla pariatur.
     Adssdf sdfmsdpf  sdfm sdfmsdpf sgsdgsdg sdfg sdfg sdfg fdsg d gdfg df
     gdfg dfg g wefwefwer werwe rwe r wer <alpha>

footer text                     January 1, 1970                    footer text";
                test_formatting(input, output);
            }

            #[test]
            fn bl_mixed_nested_lists() {
                let input = ".Dd January 1, 1970
.Dt PROGNAME 1
.Os footer text
Adssdf sdfmsdpf  sdfm sdfmsdpf
.Ms <alpha>
.Bl -bullet -width indent -compact
.It head1
Lorem ipsum dolor sit amet, consectetur adipiscing elit, sed do eiusmod tempor incididunt ut labore et dolore magna aliqua. 
.It head2
Ut enim ad minim veniam, quis nostrud exercitation ullamco laboris nisi ut aliquip ex ea commodo consequat. 
.It head3
Duis aute irure dolor in reprehenderit in voluptate velit esse cillum dolore eu fugiat nulla pariatur. 
.El
Adssdf sdfmsdpf  sdfm sdfmsdpf sgsdgsdg sdfg sdfg sdfg fdsg d gdfg df gdfg dfg g wefwefwer werwe rwe r wer 
.Ms <alpha>
.Sh DESCRIPTION
.Ss SUBSECTION
Adssdf sdfmsdpf  sdfm sdfmsdpf
.Ms <alpha>
.Bl -bullet -width indent -compact
.It head1
Lorem ipsum dolor sit amet, consectetur adipiscing elit, sed do eiusmod tempor incididunt ut labore et dolore magna aliqua. 
.It head2
Ut enim ad minim veniam, quis nostrud exercitation ullamco laboris nisi ut aliquip ex ea commodo consequat. 
.It head3
Duis aute irure dolor in reprehenderit in voluptate velit esse cillum dolore eu fugiat nulla pariatur. 
.It head4
.Bl -hang -width indent -compact
.It head1
Lorem ipsum dolor sit amet, consectetur adipiscing elit, sed do eiusmod tempor incididunt ut labore et dolore magna aliqua. 
.It head2
Ut enim ad minim veniam, quis nostrud exercitation ullamco laboris nisi ut aliquip ex ea commodo consequat. 
.It head3
Duis aute irure dolor in reprehenderit in voluptate velit esse cillum dolore eu fugiat nulla pariatur. 
.It head4
.Bl -tag -width indent -compact
.It head1
Lorem ipsum dolor sit amet, consectetur adipiscing elit, sed do eiusmod tempor incididunt ut labore et dolore magna aliqua. 
.It head2
Ut enim ad minim veniam, quis nostrud exercitation ullamco laboris nisi ut aliquip ex ea commodo consequat. 
.It head3
Duis aute irure dolor in reprehenderit in voluptate velit esse cillum dolore eu fugiat nulla pariatur. 
.El
.El
.El
Adssdf sdfmsdpf  sdfm sdfmsdpf sgsdgsdg sdfg sdfg sdfg fdsg d gdfg df gdfg dfg g wefwefwer werwe rwe r wer 
.Ms <alpha>";
                let output = "PROGNAME(1)                 General Commands Manual                PROGNAME(1)

Adssdf sdfmsdpf  sdfm sdfmsdpf <alpha>
•       Lorem ipsum dolor sit amet, consectetur adipiscing elit, sed do
        eiusmod tempor incididunt ut labore et dolore magna aliqua.
•       Ut enim ad minim veniam, quis nostrud exercitation ullamco laboris
        nisi ut aliquip ex ea commodo consequat.
•       Duis aute irure dolor in reprehenderit in voluptate velit esse cillum
        dolore eu fugiat nulla pariatur.
Adssdf sdfmsdpf  sdfm sdfmsdpf sgsdgsdg sdfg sdfg sdfg fdsg d gdfg df gdfg dfg
g wefwefwer werwe rwe r wer <alpha>

DESCRIPTION
   SUBSECTION
     Adssdf sdfmsdpf  sdfm sdfmsdpf <alpha>
     •       Lorem ipsum dolor sit amet, consectetur adipiscing elit, sed do
             eiusmod tempor incididunt ut labore et dolore magna aliqua.
     •       Ut enim ad minim veniam, quis nostrud exercitation ullamco
             laboris nisi ut aliquip ex ea commodo consequat.
     •       Duis aute irure dolor in reprehenderit in voluptate velit esse
             cillum dolore eu fugiat nulla pariatur.
     •
             head1   Lorem ipsum dolor sit amet, consectetur adipiscing elit,
                     sed do eiusmod tempor incididunt ut labore et dolore
                     magna aliqua.
             head2   Ut enim ad minim veniam, quis nostrud exercitation
                     ullamco laboris nisi ut aliquip ex ea commodo consequat.
             head3   Duis aute irure dolor in reprehenderit in voluptate velit
                     esse cillum dolore eu fugiat nulla pariatur.
             head4
                     head1   Lorem ipsum dolor sit amet, consectetur
                             adipiscing elit, sed do eiusmod tempor incididunt
                             ut labore et dolore magna aliqua.
                     head2   Ut enim ad minim veniam, quis nostrud
                             exercitation ullamco laboris nisi ut aliquip ex
                             ea commodo consequat.
                     head3   Duis aute irure dolor in reprehenderit in
                             voluptate velit esse cillum dolore eu fugiat
                             nulla pariatur.
     Adssdf sdfmsdpf  sdfm sdfmsdpf sgsdgsdg sdfg sdfg sdfg fdsg d gdfg df
     gdfg dfg g wefwefwer werwe rwe r wer <alpha>

footer text                     January 1, 1970                    footer text";
                test_formatting(input, output);
            }
        }
    }

    mod full_implicit {
        use crate::man_util::formatter::tests::test_formatting;

        #[test]
        fn it() {
            let input = ".Dd January 1, 1970
.Dt PROGNAME section
.Os footer text
.Bl -bullet
.It 
Line 1
.It 
Line 2
.El";
            let output =
                "PROGNAME(section)                   section                  PROGNAME(section)


footer text                     January 1, 1970                    footer text";
            test_formatting(input, output);
        }

        #[test]
        fn nd() {
            let input = ".Dd January 1, 1970
.Dt PROGNAME section
.Os footer text
.Nd short description of the manual";
            let output =
                "PROGNAME(section)                   section                  PROGNAME(section)

– short description of the manual

footer text                     January 1, 1970                    footer text";
            test_formatting(input, output);
        }

        #[test]
        fn nm() {
            let input = ".Dd January 1, 1970
.Dt PROGNAME section
.Os footer text
.Nm command_name";
            let output =
                "PROGNAME(section)                   section                  PROGNAME(section)

command_name

footer text                     January 1, 1970                    footer text";
            test_formatting(input, output);
        }

        #[test]
        fn sh() {
            let input = 
".Dd $Mdocdate: October 28 2016 $
.Dt REV 1
.Os
.Sh NAME
.Nm rev
.Nd reverse lines of a file
.Sh SYNOPSIS
.Nm rev
.Op Ar
.Sh DESCRIPTION
The
.Nm rev
utility copies the specified files to the standard output, reversing the
order of characters in every line.
If no files are specified, the standard input is read.";
            let output =
"REV(1)                      General Commands Manual                     REV(1)

NAME
     rev – reverse lines of a file

SYNOPSIS
     rev [file ...]

DESCRIPTION
     The rev utility copies the specified files to the standard output,
     reversing the order of characters in every line.  If no files are
     specified, the standard input is read.

Debian                         October 28, 2016                         Debian";
            test_formatting(input, output);
        }

        #[test]
        fn ss() {
            let input = ".Dd January 1, 1970
.Dt PROGNAME section
.Os footer text
.Ss Options
These are the available options.";
            let output =
                "PROGNAME(section)                   section                  PROGNAME(section)

   Options
     These are the available options.

footer text                     January 1, 1970                    footer text";
            test_formatting(input, output);
        }
    }

    #[test]
    fn ta() {
        let input = ".Dd January 1, 1970
.Dt PROGNAME section
.Os footer text
.Bl -column \"A col\" \"B col\"
.It item1 Ta item2
.It item1 Ta item2
.El";
        let output = "PROGNAME(section)                   section                  PROGNAME(section)

item1  item2
item1  item2

footer text                     January 1, 1970                    footer text";
        test_formatting(input, output);
    }

    mod inline {
        use crate::man_util::formatter::tests::test_formatting;

        mod rs_submacro {
            use super::*;

            #[test]
            fn a() {
                let input = r".Dd January 1, 1970
.Dt PROGNAME section
.Os footer text
.Rs
.%A author name
.Re
.Rs
.%A author name1
.%A author name2
.Re
.Rs
.%A author name1
.%A author name2
.%A author name3
.Re
.Rs
.%A ( author ) name1
.%A author , name2
.%A author name3 !
.Re";
                let output =
                    "PROGNAME(section)                   section                  PROGNAME(section)

author name. author name1 and author name2. author name1, author name2, and
author name3. (author) name1, author, name2, and author name3!.

footer text                     January 1, 1970                    footer text";
                test_formatting(input, output);
            }

            #[test]
            fn b() {
                let input = ".Dd January 1, 1970
.Dt PROGNAME section
.Os footer text
.Rs
.%B book title
.Re
.Rs
.%B book title
.%B book title
.Re
.Rs
.%B ( book ) title
.%B book , title
.%B book title !
.Re";
                let output =
                    "PROGNAME(section)                   section                  PROGNAME(section)

book title. book title, book title. (book) title, book, title, book title!.

footer text                     January 1, 1970                    footer text";
                test_formatting(input, output);
            }

            #[test]
            fn c() {
                let input = ".Dd January 1, 1970
.Dt PROGNAME section
.Os footer text
.Rs
.%C Publication city
.Re
.Rs
.%C Publication city
.%C Publication city
.Re
.Rs
.%C ( Publication ) city
.%C Publication , city
.%C Publication city !
.Re";
                let output =
                    "PROGNAME(section)                   section                  PROGNAME(section)

Publication city. Publication city, Publication city. (Publication) city,
Publication, city, Publication city!.

footer text                     January 1, 1970                    footer text";
                test_formatting(input, output);
            }

            #[test]
            fn d() {
                let input = ".Dd January 1, 1970
.Dt PROGNAME section
.Os footer text
.Rs
.%D January 1, 1970
.Re
.Rs
.%D January 1 1970
.%D first january 1970
.Re
.Rs
.%D ( March ) 1189
.%D 12 , 1900
.%D 12 of March, 1970 !
.Re";
                let output =
                    "PROGNAME(section)                   section                  PROGNAME(section)

January 1, 1970. January 1 1970, first january 1970. (March) 1189, 12, 1900,
12 of March, 1970!.

footer text                     January 1, 1970                    footer text";
                test_formatting(input, output);
            }

            #[test]
            fn i() {
                let input = ".Dd January 1, 1970
.Dt PROGNAME section
.Os footer text
.Rs
.%I issuer name
.Re
.Rs
.%I issuer name
.%I issuer name
.Re
.Rs
.%I ( issuer ) name
.%I issuer , name
.%I issuer name !
.Re";
                let output =
                    "PROGNAME(section)                   section                  PROGNAME(section)

issuer name. issuer name, issuer name. (issuer) name, issuer, name, issuer
name!.

footer text                     January 1, 1970                    footer text";
                test_formatting(input, output);
            }

            #[test]
            fn j() {
                let input = ".Dd January 1, 1970
.Dt PROGNAME section
.Os footer text
.Rs
.%J Journal name
.Re
.Rs
.%J Journal name
.%J Journal name
.Re
.Rs
.%J ( Journal ) name
.%J Journal , name
.%J Journal name !
.Re";
                let output =
                    "PROGNAME(section)                   section                  PROGNAME(section)

Journal name. Journal name, Journal name. (Journal) name, Journal, name,
Journal name!.

footer text                     January 1, 1970                    footer text";
                test_formatting(input, output);
            }

            #[test]
            fn n() {
                let input = ".Dd January 1, 1970
.Dt PROGNAME section
.Os footer text
.Rs
.%N Issue number
.Re
.Rs
.%N Issue number
.%N Issue number
.Re
.Rs
.%N ( Issue ) number
.%N Issue , number
.%N Issue number !
.Re";
                let output =
                    "PROGNAME(section)                   section                  PROGNAME(section)

Issue number. Issue number, Issue number. (Issue) number, Issue, number,
Issue number!.

footer text                     January 1, 1970                    footer text";
                test_formatting(input, output);
            }

            #[test]
            fn o() {
                let input = ".Dd January 1, 1970
.Dt PROGNAME section
.Os footer text
.Rs
.%O Optional information
.Re
.Rs
.%O Optional information
.%O Optional information
.Re
.Rs
.%O ( Optional ) information
.%O Optional , information
.%O Optional information !
.Re";
                let output =
                    "PROGNAME(section)                   section                  PROGNAME(section)

Optional information. Optional information, Optional information. (Optional)
information, Optional, information, Optional information!.

footer text                     January 1, 1970                    footer text";
                test_formatting(input, output);
            }

            #[test]
            fn p() {
                let input = r".Dd January 1, 1970
.Dt PROGNAME section
.Os footer text
.Rs
.%P pp. 42\(en47
.Re
.Rs
.%P pp. 42\(en47
.%P p. 42
.Re
.Rs
.%P ( p. 42 ) p. 43
.%P pp. 42 , 47
.%P pp. 42\(en47 !
.Re";
                let output =
                    "PROGNAME(section)                   section                  PROGNAME(section)

pp. 42–47. pp. 42–47, p. 42. (p. 42) p. 43, pp. 42, 47, pp. 42–47!.

footer text                     January 1, 1970                    footer text";
                test_formatting(input, output);
            }

            #[test]
            fn q() {
                let input = ".Dd January 1, 1970
.Dt PROGNAME section
.Os footer text
.Rs
.%Q Institutional author
.Re
.Rs
.%Q Institutional author
.%Q Institutional author
.Re
.Rs
.%Q ( Institutional ) author
.%Q Institutional , author
.%Q Institutional author !
.Re";
                let output =
                    "PROGNAME(section)                   section                  PROGNAME(section)

Institutional author. Institutional author, Institutional author.
(Institutional) author, Institutional, author, Institutional author!.

footer text                     January 1, 1970                    footer text";
                test_formatting(input, output);
            }

            #[test]
            fn r() {
                let input = ".Dd January 1, 1970
.Dt PROGNAME section
.Os footer text
.Rs
.%R Technical report
.Re
.Rs
.%R Technical report
.%R Technical report
.Re
.Rs
.%R ( Technical report ) Technical report
.%R Technical report , Technical report
.%R Technical report !
.Re";
                let output =
                    "PROGNAME(section)                   section                  PROGNAME(section)

Technical report. Technical report, Technical report. (Technical report)
Technical report, Technical report, Technical report, Technical report!.

footer text                     January 1, 1970                    footer text";
                test_formatting(input, output);
            }

            #[test]
            fn t() {
                let input = r".Dd January 1, 1970
.Dt PROGNAME section
.Os footer text
.Rs
.%T Article title
.Re
.Rs
.%T Article title
.%T Article title
.Re
.Rs
.%T ( Article title ) Article title
.%T Article title , Article title
.%T Article title !
.Re";
                let output =
                    "PROGNAME(section)                   section                  PROGNAME(section)

Article title. Article title, Article title. (Article title) Article title,
Article title, Article title, Article title!.

footer text                     January 1, 1970                    footer text";
                test_formatting(input, output);
            }

            #[test]
            fn u() {
                let input = r".Dd January 1, 1970
.Dt PROGNAME section
.Os footer text
.Rs
.%U Article title
.Re
.Rs
.%U Article title
.%U Article title
.Re
.Rs
.%U ( Article title ) Article title
.%U Article title , Article title
.%U Article title !
.Re";
                let output =
                    "PROGNAME(section)                   section                  PROGNAME(section)

Article title. Article title, Article title. (Article title) Article title,
Article title, Article title, Article title!.

footer text                     January 1, 1970                    footer text";
                test_formatting(input, output);
            }

            #[test]
            fn v() {
                let input = ".Dd January 1, 1970
.Dt PROGNAME section
.Os footer text
.Rs
.%V Volume number
.Re
.Rs
.%V Volume number
.%V Volume number
.Re
.Rs
.%V ( Volume number ) Volume number
.%V Volume number , Volume number
.%V Volume number !
.Re";
                let output =
                    "PROGNAME(section)                   section                  PROGNAME(section)

Volume number. Volume number, Volume number. (Volume number) Volume number,
Volume number, Volume number, Volume number!.

footer text                     January 1, 1970                    footer text";
                test_formatting(input, output);
            }
        }

        #[test]
        fn ad() {
            let input = ".Dd January 1, 1970
.Dt PROGNAME section
.Os footer text
.Ad [0,$]
.Ad 0x00000000
.Ad [ 0,$ ]";
            let output =
                "PROGNAME(section)                   section                  PROGNAME(section)

[0,$] 0x00000000 [0,$]

footer text                     January 1, 1970                    footer text";
            test_formatting(input, output);
        }

        #[test]
        fn an() {
            let input = ".Dd January 1, 1970
.Dt PROGNAME section
.Os Debian
.An Kristaps
.An Kristaps
.An Kristaps
.An -split
.An Kristaps
.An Kristaps
.An -nosplit
.An Kristaps
.An Kristaps";
            let output = "PROGNAME(section)                   section                  PROGNAME(section)

Kristaps Kristaps Kristaps
Kristaps
Kristaps Kristaps Kristaps

Debian                          January 1, 1970                         Debian";
            test_formatting(input, output);
        }

        #[test]
        fn ap() {
            let input = 
".Dd January 1, 1970
.Dt PROGNAME section
.Os footer text
.Ap Text Line Ns addr";
            let output =
"PROGNAME(section)                   section                  PROGNAME(section)

'Text Lineaddr

footer text                     January 1, 1970                    footer text";
            test_formatting(input, output);
        }

        #[test]
        fn ar() {
            let input = ".Dd January 1, 1970
.Dt PROGNAME section
.Os footer text
.Ar
.Ar arg1 , arg2 .";
            let output =
                "PROGNAME(section)                   section                  PROGNAME(section)

file ... arg1, arg2.

footer text                     January 1, 1970                    footer text";
            test_formatting(input, output);
        }

        #[test]
        fn at() {
            let input = 
".Dd January 1, 1970
.Dt PROGNAME section
.Os footer text
.At
.At III
.At V.1
.At ( V.1 )
.At ( V.1 ) subnode Ad ( addr )";
            let output =
"PROGNAME(section)                   section                  PROGNAME(section)

AT&T UNIX AT&T System III UNIX AT&T System V Release 1 UNIX (AT&T System V
Release 1 UNIX) (AT&T System V Release 1 UNIX) subnode (addr)

footer text                     January 1, 1970                    footer text";
            test_formatting(input, output);
        }

        #[test]
        fn bsx() {
            let input = ".Dd January 1, 1970
.Dt PROGNAME section
.Os footer text
.Bsx 1.0
.Bsx
.Bsx ( 1.0 )";
            let output =
                "PROGNAME(section)                   section                  PROGNAME(section)

BSD/OS 1.0 BSD/OS (BSD/OS 1.0)

footer text                     January 1, 1970                    footer text";
            test_formatting(input, output);
        }

        #[test]
        fn bt() {
            let input = ".Dd January 1, 1970
.Dt PROGNAME section
.Os footer text
.Bt";
            let output =
                "PROGNAME(section)                   section                  PROGNAME(section)

is currently in beta test.

footer text                     January 1, 1970                    footer text";
            test_formatting(input, output);
        }

        #[test]
        fn bx() {
            let input = ".Dd January 1, 1970
.Dt PROGNAME section
.Os footer text
.Bx 4.3 Tahoe
.Bx 4.4
.Bx
.Bx ( 4.3 Tahoe )";
            let output =
                "PROGNAME(section)                   section                  PROGNAME(section)

4.3BSD-Tahoe 4.4BSD BSD (4.3BSD-Tahoe)

footer text                     January 1, 1970                    footer text";
            test_formatting(input, output);
        }

        #[test]
        fn cd() {
            let input = ".Dd January 1, 1970
.Dt PROGNAME section
.Os footer text
.Cd device le0 at scode?";

            let output =
                "PROGNAME(section)                   section                  PROGNAME(section)

device le0 at scode?

footer text                     January 1, 1970                    footer text";
            test_formatting(input, output);
        }

        #[test]
        fn cm() {
            let input = ".Dd January 1, 1970
.Dt PROGNAME section
.Os footer text
.Cm file bind";
            let output =
                "PROGNAME(section)                   section                  PROGNAME(section)

file bind

footer text                     January 1, 1970                    footer text";
            test_formatting(input, output);
        }

        #[test]
        fn db() {
            let input = ".Dd January 1, 1970
.Dt PROGNAME section
.Os footer text
.Db
";
            let output =
                "PROGNAME(section)                   section                  PROGNAME(section)


footer text                     January 1, 1970                    footer text";
            test_formatting(input, output);
        }

        #[test]
        fn dd() {
            let input = ".Dd January 1, 1970
.Dt PROGNAME section
.Os footer text";
            let output =
                "PROGNAME(section)                   section                  PROGNAME(section)


footer text                     January 1, 1970                    footer text";
            test_formatting(input, output);
        }

        #[test]
        fn dt() {
            let input = ".Dd January 1, 1970
.Dt TITLE 7 arch
.Os footer text";
            let output =
                "TITLE(7)            Miscellaneous Information Manual (arch)           TITLE(7)


footer text                     January 1, 1970                    footer text";
            test_formatting(input, output);
        }

        #[test]
        fn dv() {
            let input = ".Dd January 1, 1970
.Dt TITLE 7 arch
.Os footer text
.Dv NULL
.Dv BUFSIZ
.Dv STDOUT_FILEnmo";
            let output =
                "TITLE(7)            Miscellaneous Information Manual (arch)           TITLE(7)

NULL BUFSIZ STDOUT_FILEnmo

footer text                     January 1, 1970                    footer text";
            test_formatting(input, output);
        }

        #[test]
        fn dx() {
            let input = ".Dd January 1, 1970
.Dt TITLE 7 arch
.Os footer text
.Dx 2.4.1
.Dx ( 2.4.1 )
";
            let output =
                "TITLE(7)            Miscellaneous Information Manual (arch)           TITLE(7)

DragonFly 2.4.1 (DragonFly 2.4.1)

footer text                     January 1, 1970                    footer text";
            test_formatting(input, output);
        }

        #[test]
        fn em() {
            let input = ".Dd January 1, 1970
.Dt TITLE 7 arch
.Os footer text
Selected lines are those
.Em not
matching any of the specified patterns.
Some of the functions use a
.Em hold space
to save the pattern space for subsequent retrieval.";
            let output =
                "TITLE(7)            Miscellaneous Information Manual (arch)           TITLE(7)

Selected lines are those \u{1b}[3mnot\u{1b}[0m matching any of the specified patterns.
Some of the functions use a \u{1b}[3mhold space\u{1b}[0m to save the pattern space for
subsequent retrieval.

footer text                     January 1, 1970                    footer text";
            test_formatting(input, output);
        }

        #[test]
        fn er() {
            let input = ".Dd January 1, 1970
.Dt PROGNAME section
.Os footer text
.Er ERROR ERROR2";
            let output =
                "PROGNAME(section)                   section                  PROGNAME(section)

ERROR ERROR2

footer text                     January 1, 1970                    footer text";
            test_formatting(input, output);
        }

        #[test]
        fn es() {
            let input = ".Dd January 1, 1970
.Dt PROGNAME section
.Os footer text
.Es ( )";
            let output =
                "PROGNAME(section)                   section                  PROGNAME(section)

()

footer text                     January 1, 1970                    footer text";
            test_formatting(input, output);
        }

        #[test]
        fn ev() {
            let input = ".Dd January 1, 1970
.Dt PROGNAME section
.Os footer text
.Ev DISPLAY";
            let output =
                "PROGNAME(section)                   section                  PROGNAME(section)

DISPLAY

footer text                     January 1, 1970                    footer text";
            test_formatting(input, output);
        }

        #[test]
        fn ex() {
            let input = ".Dd January 1, 1970
.Dt PROGNAME section
.Os footer text
.Ex -std grep";
            let output =
                "PROGNAME(section)                   section                  PROGNAME(section)

The grep utility exits 0 on success, and >0 if an error occurs.

footer text                     January 1, 1970                    footer text";
            test_formatting(input, output);
        }

        #[test]
        fn fa() {
            let input = ".Dd January 1, 1970
.Dt PROGNAME section
.Os footer text
.Fa funcname Ft const char *";
            let output =
                "PROGNAME(section)                   section                  PROGNAME(section)

funcname const char *

footer text                     January 1, 1970                    footer text";
            test_formatting(input, output);
        }

        #[test]
        fn fd() {
            let input = ".Dd January 1, 1970
.Dt PROGNAME section
.Os footer text
.Fd #define sa_handler __sigaction_u.__sa_handler";
            let output =
                "PROGNAME(section)                   section                  PROGNAME(section)

#define sa_handler __sigaction_u.__sa_handler

footer text                     January 1, 1970                    footer text";
            test_formatting(input, output);
        }

        #[test]
        fn fl() {
            let input = ".Dd January 1, 1970
.Dt PROGNAME section
.Os footer text
.Fl H | L | P inet";
            let output =
"PROGNAME(section)                   section                  PROGNAME(section)

-H | -L | -P -inet

footer text                     January 1, 1970                    footer text";
            test_formatting(input, output);
        }

        #[allow(non_snake_case)]
        #[test]
        fn Fn() {
            let input = ".Dd January 1, 1970
.Dt PROGNAME section
.Os footer text
.Fn funcname arg arg2 arg3";
            let output =
                "PROGNAME(section)                   section                  PROGNAME(section)

funcname(arg arg2 arg3)

footer text                     January 1, 1970                    footer text";
            test_formatting(input, output);
        }

        #[test]
        fn fr() {
            let input = ".Dd January 1, 1970
.Dt PROGNAME section
.Os footer text
.Fr 32";
            let output =
                "PROGNAME(section)                   section                  PROGNAME(section)

32

footer text                     January 1, 1970                    footer text";
            test_formatting(input, output);
        }

        #[test]
        fn ft() {
            let input = ".Dd January 1, 1970
.Dt PROGNAME section
.Os footer text
.Ft int32 void";
            let output =
                "PROGNAME(section)                   section                  PROGNAME(section)

int32 void

footer text                     January 1, 1970                    footer text";
            test_formatting(input, output);
        }

        #[test]
        fn fx() {
            let input = ".Dd January 1, 1970
.Dt PROGNAME section
.Os footer text
.Fx 1.0";
            let output =
                "PROGNAME(section)                   section                  PROGNAME(section)

FreeBSD 1.0

footer text                     January 1, 1970                    footer text";
            test_formatting(input, output);
        }

        #[test]
        fn hf() {
            let input = ".Dd January 1, 1970
.Dt PROGNAME section
.Os footer text
.Hf file/path file2/path";
            let output =
                "PROGNAME(section)                   section                  PROGNAME(section)

file/path file2/path

footer text                     January 1, 1970                    footer text";
            test_formatting(input, output);
        }

        #[test]
        fn ic() {
            let input = ".Dd January 1, 1970
.Dt PROGNAME section
.Os footer text
.Ic :wq";
            let output =
                "PROGNAME(section)                   section                  PROGNAME(section)

:wq

footer text                     January 1, 1970                    footer text";
            test_formatting(input, output);
        }

        #[allow(non_snake_case)]
        #[test]
        fn In() {
            let input = ".Dd January 1, 1970
.Dt PROGNAME section
.Os footer text
.In stdatomic.h";
            let output =
                "PROGNAME(section)                   section                  PROGNAME(section)

<stdatomic.h>

footer text                     January 1, 1970                    footer text";
            test_formatting(input, output);
        }

        #[test]
        fn lb() {
            let input = ".Dd January 1, 1970
.Dt PROGNAME section
.Os footer text
.Lb libname";
            let output =
                "PROGNAME(section)                   section                  PROGNAME(section)

library “libname”

footer text                     January 1, 1970                    footer text";
            test_formatting(input, output);
        }

        #[test]
        fn li() {
            let input = ".Dd January 1, 1970
.Dt PROGNAME section
.Os footer text
.Li Book Antiqua";
            let output =
                "PROGNAME(section)                   section                  PROGNAME(section)

Book Antiqua

footer text                     January 1, 1970                    footer text";
            test_formatting(input, output);
        }

        #[test]
        fn lk() {
            let input = ".Dd January 1, 1970
.Dt PROGNAME section
.Os footer text
.Lk https://bsd.lv The BSD.lv Project";
            let output =
                "PROGNAME(section)                   section                  PROGNAME(section)

The BSD.lv Project: https://bsd.lv

footer text                     January 1, 1970                    footer text";
            test_formatting(input, output);
        }

        #[test]
        fn lp() {
            let input = ".Dd January 1, 1970
.Dt PROGNAME section
.Os footer text
.Hf file/path file2/path
.Lp
.Lk https://bsd.lv The BSD.lv Project";
            let output =
                "PROGNAME(section)                   section                  PROGNAME(section)

file/path file2/path
 
The BSD.lv Project: https://bsd.lv

footer text                     January 1, 1970                    footer text";
            test_formatting(input, output);
        }

        #[test]
        fn ms() {
            let input = ".Dd January 1, 1970
.Dt PROGNAME section
.Os footer text
.Ms alpha beta";
            let output =
                "PROGNAME(section)                   section                  PROGNAME(section)

alpha beta

footer text                     January 1, 1970                    footer text";
            test_formatting(input, output);
        }

        #[test]
        fn mt() {
            let input = ".Dd January 1, 1970
.Dt PROGNAME section
.Os footer text
.Mt abc@gmail.com abc@gmail.com";
            let output =
                "PROGNAME(section)                   section                  PROGNAME(section)

abc@gmail.com abc@gmail.com

footer text                     January 1, 1970                    footer text";
            test_formatting(input, output);
        }

        #[test]
        fn nm() {
            let input = ".Dd January 1, 1970
.Dt PROGNAME section
.Os footer text
.Nm command_name";
            let output =
                "PROGNAME(section)                   section                  PROGNAME(section)

command_name

footer text                     January 1, 1970                    footer text";
            test_formatting(input, output);
        }

        #[test]
        fn no() {
            let input = ".Dd January 1, 1970
.Dt PROGNAME section
.Os footer text
.No a b c";
            let output =
                "PROGNAME(section)                   section                  PROGNAME(section)

a b c

footer text                     January 1, 1970                    footer text";
            test_formatting(input, output);
        }

        #[test]
        fn ns() {
            let input = ".Dd January 1, 1970
.Dt PROGNAME section
.Os footer text
.Ar name Ns = Ns Ar value
.Cm :M Ns Ar pattern
.Fl o Ns Ar output
.No a b c
.Ns
.No a b c";
            let output =
                "PROGNAME(section)                   section                  PROGNAME(section)

name=value :Mpattern -ooutput a b ca b c

footer text                     January 1, 1970                    footer text";
            test_formatting(input, output);
        }

        #[test]
        fn nx() {
            let input = ".Dd January 1, 1970
.Dt PROGNAME section
.Os footer text
.Nx Version 1.0";
            let output =
                "PROGNAME(section)                   section                  PROGNAME(section)

NetBSD Version 1.0

footer text                     January 1, 1970                    footer text";
            test_formatting(input, output);
        }

        #[test]
        fn os() {
            let input = ".Dd January 1, 1970
.Dt PROGNAME section
.Os footer text";
            let output =
                "PROGNAME(section)                   section                  PROGNAME(section)


footer text                     January 1, 1970                    footer text";
            test_formatting(input, output);
        }

        #[test]
        fn ot() {
            let input = ".Dd January 1, 1970
.Dt PROGNAME section
.Os footer text
.Ot functype";
            let output =
                "PROGNAME(section)                   section                  PROGNAME(section)

functype

footer text                     January 1, 1970                    footer text";
            test_formatting(input, output);
        }

        #[test]
        fn ox() {
            let input = ".Dd January 1, 1970
.Dt PROGNAME section
.Os footer text
.Ox Version 1.0";
            let output =
                "PROGNAME(section)                   section                  PROGNAME(section)

OpenBSD Version 1.0

footer text                     January 1, 1970                    footer text";
            test_formatting(input, output);
        }

        #[test]
        fn pa() {
            let input = ".Dd January 1, 1970
.Dt PROGNAME section
.Os footer text
.Pa name1 name2";
            let output =
                "PROGNAME(section)                   section                  PROGNAME(section)

name1 name2

footer text                     January 1, 1970                    footer text";
            test_formatting(input, output);
        }

        #[test]
        fn pf() {
            let input = ".Dd January 1, 1970
.Dt PROGNAME section
.Os footer text
.Ar value Pf $ Ar variable_name";
            let output =
                "PROGNAME(section)                   section                  PROGNAME(section)

value $ variable_name

footer text                     January 1, 1970                    footer text";
            test_formatting(input, output);
        }

        #[test]
        fn pp() {
            let input = ".Dd January 1, 1970
.Dt PROGNAME section
.Os footer text
.Ad name1 name2 
.Pp
.Ad name1 name2";
            let output =
                "PROGNAME(section)                   section                  PROGNAME(section)

name1 name2
 
name1 name2

footer text                     January 1, 1970                    footer text";
            test_formatting(input, output);
        }

        #[test]
        fn rv() {
            let input = ".Dd January 1, 1970
.Dt PROGNAME section
.Os footer text
.Rv -std f1 f2 Ar value";
            let output =
                "PROGNAME(section)                   section                  PROGNAME(section)

The f1(), f2(), Ar(), and value() functions return the value 0 if successful;
otherwise the value -1 is returned and the global variable errno is set to
indicate the error.

footer text                     January 1, 1970                    footer text";
            test_formatting(input, output);
        }

        #[test]
        fn sm() {
            let input = 
".Dd January 1, 1970
.Dt PROGNAME section
.Os footer text
.Sm off A B C D
.Sm on A B C D";
            let output =
"PROGNAME(section)                   section                  PROGNAME(section)

ABCD A B C D

footer text                     January 1, 1970                    footer text";
            test_formatting(input, output);
        }

        #[test]
        fn st() {
            let input = ".Dd January 1, 1970
.Dt PROGNAME section
.Os footer text
.St -ansiC word
.St -iso9945-1-96";
            let output =
                "PROGNAME(section)                   section                  PROGNAME(section)

ANSI X3.159-1989 (“ANSI C89”) word ISO/IEC 9945-1:1996 (“POSIX.1”)

footer text                     January 1, 1970                    footer text";
            test_formatting(input, output);
        }

        #[test]
        fn sx() {
            let input = ".Dd January 1, 1970
.Dt PROGNAME section
.Os footer text
.Sx MANUAL STRUCTURE";
            let output =
                "PROGNAME(section)                   section                  PROGNAME(section)

MANUAL STRUCTURE

footer text                     January 1, 1970                    footer text";
            test_formatting(input, output);
        }

        #[test]
        fn sy() {
            let input = ".Dd January 1, 1970
.Dt PROGNAME section
.Os footer text
.Sy word1 word2";
            let output =
                "PROGNAME(section)                   section                  PROGNAME(section)

\u{1b}[1mword1 word2\u{1b}[0m

footer text                     January 1, 1970                    footer text";
            test_formatting(input, output);
        }

        #[test]
        fn tg() {
            let input = ".Dd January 1, 1970
.Dt PROGNAME section
.Os footer text
.Tg term";
            let output =
                "PROGNAME(section)                   section                  PROGNAME(section)


footer text                     January 1, 1970                    footer text";
            test_formatting(input, output);
        }

        #[test]
        fn tn() {
            let input = ".Dd January 1, 1970
.Dt PROGNAME section
.Os footer text
.Tn word1 word2";
            let output =
                "PROGNAME(section)                   section                  PROGNAME(section)

word1 word2

footer text                     January 1, 1970                    footer text";
            test_formatting(input, output);
        }

        #[test]
        fn ud() {
            let input = ".Dd January 1, 1970
.Dt PROGNAME section
.Os footer text
.Ud";
            let output =
                "PROGNAME(section)                   section                  PROGNAME(section)

currently under development.

footer text                     January 1, 1970                    footer text";
            test_formatting(input, output);
        }

        #[test]
        fn ux() {
            let input = ".Dd January 1, 1970
.Dt PROGNAME section
.Os footer text
.Ux";
            let output =
                "PROGNAME(section)                   section                  PROGNAME(section)

UNIX

footer text                     January 1, 1970                    footer text";
            test_formatting(input, output);
        }

        #[test]
        fn va() {
            let input = ".Dd January 1, 1970
.Dt PROGNAME section
.Os footer text
.Va const char *bar";
            let output =
                "PROGNAME(section)                   section                  PROGNAME(section)

const char *bar

footer text                     January 1, 1970                    footer text";
            test_formatting(input, output);
        }

        #[test]
        fn xr() {
            let input = ".Dd January 1, 1970
.Dt PROGNAME section
.Os footer text
.Xr mandoc 1";
            let output =
                "PROGNAME(section)                   section                  PROGNAME(section)

mandoc(1)

footer text                     January 1, 1970                    footer text";
            test_formatting(input, output);
        }
    }

    mod partial_implicit {
        use crate::man_util::formatter::tests::test_formatting;

        #[test]
        fn block_empty() {
            let input = r#".Dd January 1, 1970
.Os footer text
.Aq"#;
            let output = "UNTITLED                             LOCAL                            UNTITLED

⟨⟩

footer text                     January 1, 1970                    footer text";
            test_formatting(input, output);
        }

        #[test]
        fn block_single_line() {
            let input = r#".Dd January 1, 1970
.Os footer text
.Aq Ad addr addr Ad addr Ad addr"#;
            let output = "UNTITLED                             LOCAL                            UNTITLED

⟨addr addr addr addr⟩

footer text                     January 1, 1970                    footer text";
            test_formatting(input, output);
        }
    }

    mod partial_explicit {
        use crate::man_util::formatter::tests::test_formatting;

        #[test]
        fn block_empty() {
            let input = r#".Dd January 1, 1970
.Os footer text
.Ao
.Ac"#;
            let output = "UNTITLED                             LOCAL                            UNTITLED

⟨⟩

footer text                     January 1, 1970                    footer text";
            test_formatting(input, output);
        }

        #[test]
        fn block_single_line() {
            let input = r#".Dd January 1, 1970
.Os footer text
.Ao
.Ad addr addr
.Ad addr 
.Ad addr 
.Ac"#;
            let output = "UNTITLED                             LOCAL                            UNTITLED

⟨addr addr addr addr⟩

footer text                     January 1, 1970                    footer text";
            test_formatting(input, output);
        }

        #[test]
        fn multi_line() {
            let input = r#".Dd January 1, 1970
.Os footer text
.Ao
.Ad addr 
.Ad addr 
.Ad addr 
Text loooooooong line
Text loooooooong line
Text loooooooong line
Text loooooooong line
Text loooooooong line
Text loooooooong line
.Ac"#;
            let output = r#"UNTITLED                             LOCAL                            UNTITLED

⟨addr addr addr Text loooooooong line Text loooooooong line Text loooooooong
line Text loooooooong line Text loooooooong line Text loooooooong line⟩

footer text                     January 1, 1970                    footer text"#;
            test_formatting(input, output);
        }

        #[test]
        fn block_overlong_line() {
            let input = r#".Dd January 1, 1970
.Os Debian
.Aq Ad addr Ad addr Ad addr Text looooooooooooooooooooooooooooooooooooooooooooooooooooooooooooooooooooooooooooooooooooooooooooooooooooooooooooooooooong line"#;
            let output = r#"UNTITLED                             LOCAL                            UNTITLED

⟨addr addr addr Text
looooooooooooooooooooooooooooooooooooooooooooooooooooooooooooooooooooooooooooooooooooooooooooooooooooooooooooooooooong
line⟩

Debian                          January 1, 1970                         Debian"#;
            test_formatting(input, output);
        }

        #[test]
        fn rs_block() {
            let input = ".Dd January 1, 1970
.Dt TITLE 7 arch
.Os footer text
.Rs
.%A J. E. Hopcroft
.%A J. D. Ullman
.%B Introduction to Automata Theory, Languages, and Computation
.%I Addison-Wesley
.%C Reading, Massachusetts
.%D 1979
.Re";
            let output =
                "TITLE(7)            Miscellaneous Information Manual (arch)           TITLE(7)

J. E. Hopcroft and J. D. Ullman, Introduction to Automata Theory, Languages,
and Computation, Addison-Wesley, Reading, Massachusetts, 1979.

footer text                     January 1, 1970                    footer text";
            test_formatting(input, output);
        }
    }

    #[test]
    fn zero_width() {
        let input = r".Dd January 1, 1970
.Dt PROGNAME section
.Os footer text
.Xr mandoc 1 \&Ns \&( s \&) behaviour
Text Line \&Ns \&( s \&) behaviour";
        let output = 
"PROGNAME(section)                   section                  PROGNAME(section)

mandoc(1) Ns ( s ) behaviour Text Line Ns ( s ) behaviour

footer text                     January 1, 1970                    footer text";
        test_formatting(input, output);
    }

    mod delimiters {
        use super::*;

        #[test]
        fn delimiters_rs_submacros() {
            fn test(macro_str: &str) {
                let input = vec![
                    format!(".Dd January 1, 1970\n.Dt PROGNAME section\n.Os footer text"),
                    format!(".Rs\n{} {} text {}\n.Re", macro_str, "(", ")"),
                    format!(".Rs\n{} {} text {}\n.Re", macro_str, "[", "]"),
                    format!(".Rs\n{} text {}\n.Re",    macro_str, "."),
                    format!(".Rs\n{} text {}\n.Re",    macro_str, ","),
                    format!(".Rs\n{} text {}\n.Re",    macro_str, "?"),
                    format!(".Rs\n{} text {}\n.Re",    macro_str, "!"),
                    format!(".Rs\n{} text {}\n.Re",    macro_str, ":"),
                    format!(".Rs\n{} text {}\n.Re",    macro_str, ";")
                ].join("\n");
    
                let output = 
"PROGNAME(section)                   section                  PROGNAME(section)

(text). [text]. text.. text,. text?. text!. text:. text;.

footer text                     January 1, 1970                    footer text";
        
                test_formatting(&input, &output);
            }
            
            let macros = vec![
                "%A", "%B", "%C", "%D", "%I", "%J", "%N",
                "%O", "%P", "%Q", "%R", "%T", "%U", "%V",
            ];
    
            for macro_str in macros {
                test(macro_str);
            }
        }

        #[test]
        fn delimiters_inline_common() {
            fn test(macro_str: &str) {
                let input = vec![
                    format!(".Dd January 1, 1970\n.Dt PROGNAME section\n.Os footer text"),
                    format!(".{} {} text {}", macro_str, "(", ")"),
                    format!(".{} {} text {}", macro_str, "[", "]"),
                    format!(".{} text {}",    macro_str, "."),
                    format!(".{} text {}",    macro_str, ","),
                    format!(".{} text {}",    macro_str, "?"),
                    format!(".{} text {}",    macro_str, "!"),
                    format!(".{} text {}",    macro_str, ":"),
                    format!(".{} text {}",    macro_str, ";")
                ].join("\n");
    
                let output = 
"PROGNAME(section)                   section                  PROGNAME(section)

(text) [text] text. text, text? text! text: text;

footer text                     January 1, 1970                    footer text";
        
                test_formatting(&input, &output);
            }

            let inline_macros = vec![
                "Ad", "An", "Ar",
                "Cd", "Cm",
                "Dv",
                "Er", "Ev",
                "Fa", "Fr", "Ft",
                "Hf",
                "Ic",
                "Li",
                "Ms", "Mt",
                "No",
                "Ot",
                "Pa",
                "Sx",
                "Tn",
                "Va"
            ];
    
            for macro_str in inline_macros {
                println!("Macro: {macro_str}");

                test(macro_str);
            }
        }

        #[test]
        fn delimiters_text_production() {
            fn test(macro_str: &str) {
                let placeholder = match macro_str {
                    "At"  => "AT&T UNIX",
                    "Bsx" => "BSD/OS",
                    "Dx"  => "DragonFly",
                    "Fx"  => "FreeBSD",
                    "Nx"  => "NetBSD",
                    "Ox"  => "OpenBSD",
                    _ => unreachable!()
                };

                let input = vec![
                    format!(".Dd January 1, 1970\n.Dt PROGNAME section\n.Os footer text"),
                    format!(".{} {} text {}", macro_str, "(", ")"),
                    format!(".{} {} text {}", macro_str, "[", "]"),
                    format!(".{} text {}",    macro_str, ".")
                ].join("\n");

                let output = format!(
"PROGNAME(section)                   section                  PROGNAME(section)

({placeholder} text) [{placeholder} text] {placeholder} text.

footer text                     January 1, 1970                    footer text",
);
                test_formatting(&input, &output);
            }

            let macros = vec!["At", "Bsx", "Ox", "Dx", "Fx", "Nx"];

            for macro_str in macros {
                println!("Macro: {}", macro_str);

                test(macro_str)
            }

        }

        #[test]
        fn delimiters_bx() {
            let input = 
".Dd January 1, 1970
.Dt PROGNAME section
.Os footer text
.Bx ( random )
.Bx random !";
            let output = 
"PROGNAME(section)                   section                  PROGNAME(section)

(randomBSD) randomBSD!

footer text                     January 1, 1970                    footer text";
            test_formatting(input, output);
        }

        #[test]
        fn delimiters_em() {
            let input = 
".Dd January 1, 1970
.Dt PROGNAME section
.Os footer text
.Em ( random ) text !";
            let output = 
"PROGNAME(section)                   section                  PROGNAME(section)

\u{1b}[3m(random) text!\u{1b}[0m

footer text                     January 1, 1970                    footer text";
            test_formatting(input, output);
        }

        #[test]
        fn delimiters_fn() {
            let input = 
".Dd January 1, 1970
.Dt PROGNAME section
.Os footer text
.Fn ( random ) text !";
            let output = 
"PROGNAME(section)                   section                  PROGNAME(section)

(random() text!)

footer text                     January 1, 1970                    footer text";
            test_formatting(input, output);
        }

        #[test]
        fn delimiters_sy() {
            let input = 
".Dd January 1, 1970
.Dt PROGNAME section
.Os footer text
.Sy ( random ) text !";
            let output = 
"PROGNAME(section)                   section                  PROGNAME(section)

\u{1b}[1m( random ) text !\u{1b}[0m

footer text                     January 1, 1970                    footer text";
            test_formatting(input, output);
        }

        #[test]
        fn delimiters_fl() {
            let input = 
".Dd January 1, 1970
.Dt PROGNAME section
.Os footer text
.Fl ( random ) text !";
            let output = 
"PROGNAME(section)                   section                  PROGNAME(section)

(-random) -text!

footer text                     January 1, 1970                    footer text";
            test_formatting(input, output);
        }

        #[test]
        fn delimiters_in() {
            let input = 
".Dd January 1, 1970
.Dt PROGNAME section
.Os footer text
.In ( random )";
            let output = 
"PROGNAME(section)                   section                  PROGNAME(section)

(<random>)

footer text                     January 1, 1970                    footer text";
            test_formatting(input, output);
        }

        #[test]
        fn delimiters_lb() {
            let input = 
".Dd January 1, 1970
.Dt PROGNAME section
.Os footer text
.Lb ( random )";
            let output = 
"PROGNAME(section)                   section                  PROGNAME(section)

(library “random”)

footer text                     January 1, 1970                    footer text";
            test_formatting(input, output);
        }

        #[test]
        fn delimiters_vt() {
            let input = 
".Dd January 1, 1970
.Dt PROGNAME section
.Os footer text
.Vt ( random ) text !";
            let output = 
"PROGNAME(section)                   section                  PROGNAME(section)

(random) text!

footer text                     January 1, 1970                    footer text";
            test_formatting(input, output);
        }
    }

    ///*
    mod mdoc {
        use crate::man_util::formatter::tests::test_formatting;
        use std::{path::{Path, PathBuf}, process::Command, str::FromStr};
        use rstest::rstest;

        /// Recursively finds all file paths within a directory and its subdirectories.
        ///
        /// # Arguments
        ///
        /// * `dir_path` - The starting directory `PathBuf`.
        ///
        /// # Returns
        ///
        /// A `Vec<String>` containing the full paths of all files found. Returns an
        /// empty vector if the initial path is not a directory or if an error occurs
        /// when reading the top-level directory. Paths that are not valid UTF-8 will be skipped.
        fn get_dir_files_paths(dir_path: PathBuf) -> Vec<String> {
            let mut results = Vec::new();
            let _ = recursive_find_files(&dir_path, &mut results);
            results
        }

        /// Helper function to perform the recursive search.
        ///
        /// Modifies the `results` vector directly. Returns `io::Result<()>` to indicate
        /// if the read operation *on the current directory* succeeded, allowing the
        /// caller (or the initial call) to handle top-level errors.
        fn recursive_find_files(current_path: &Path, results: &mut Vec<String>) -> std::io::Result<()> {
            if !current_path.is_dir() {
                return Ok(());
            }

            let entries = std::fs::read_dir(current_path)?;

            for entry_result in entries {
                let Ok(entry) =  entry_result else{
                    continue;
                };
                let path = entry.path();
                if path.is_dir() {
                    let _ = recursive_find_files(&path, results);
                } else if path.is_file() && !path.to_str().unwrap().ends_with(":Zone.Identifier") {
                    if let Some(path_str) = path.to_str() {
                        results.push(path_str.to_string());
                    }
                }
            }

            Ok(())
        }

        //#[test]
        fn format_mdoc() {
            let test_dir = PathBuf::from_str("./test_files/mdoc").unwrap();
            assert!(test_dir.exists());
            
            let dir_paths = get_dir_files_paths(test_dir);
            
            for path in dir_paths{
                format_mdoc_file(&path);
            }
        }

        #[rstest]
        #[case("./test_files/mdoc/access.2")]
        // #[case("./test_files/mdoc/cvs.1")]
        #[case("./test_files/mdoc/getfh.2")]
        #[case("./test_files/mdoc/ioctl.2")]
        #[case("./test_files/mdoc/munmap.2")]
        #[case("./test_files/mdoc/rev.1")]
        #[case("./test_files/mdoc/shutdown.2")]
        #[case("./test_files/mdoc/talk.1")]
        #[case("./test_files/mdoc/adjfreq.2")]
        #[case("./test_files/mdoc/dc.1")]
        #[case("./test_files/mdoc/getgroups.2")]
        #[case("./test_files/mdoc/ipcs.1")]
        #[case("./test_files/mdoc/mv.1")]
        //#[case("./test_files/mdoc/rlog.1")]
        #[case("./test_files/mdoc/signify.1")]
        #[case("./test_files/mdoc/tmux.1")]
        #[case("./test_files/mdoc/atq.1")]
        #[case("./test_files/mdoc/diff.1")]
        #[case("./test_files/mdoc/getitimer.2")]
        #[case("./test_files/mdoc/ktrace.2")]
        #[case("./test_files/mdoc/nl.1")]
        #[case("./test_files/mdoc/rup.1")]
        #[case("./test_files/mdoc/sigreturn.2")]
        #[case("./test_files/mdoc/top.1")]
        #[case("./test_files/mdoc/bc.1")]
        #[case("./test_files/mdoc/dup.2")]
        #[case("./test_files/mdoc/getpeername.2")]
        #[case("./test_files/mdoc/lpq.1")]
        #[case("./test_files/mdoc/nm.1")]
        #[case("./test_files/mdoc/sched_yield.2")]
        #[case("./test_files/mdoc/sigsuspend.2")]
        #[case("./test_files/mdoc/truncate.2")]
        #[case("./test_files/mdoc/brk.2")]
        #[case("./test_files/mdoc/execve.2")]
        #[case("./test_files/mdoc/getpriority.2")]
        #[case("./test_files/mdoc/mg.1")]
        #[case("./test_files/mdoc/open.2")]
        #[case("./test_files/mdoc/scp.1")]
        #[case("./test_files/mdoc/size.1")]
        #[case("./test_files/mdoc/umask.2")]
        #[case("./test_files/mdoc/cal.1")]
        #[case("./test_files/mdoc/fgen.1")]
        #[case("./test_files/mdoc/getrtable.2")]
        #[case("./test_files/mdoc/minherit.2")]
        #[case("./test_files/mdoc/poll.2")]
        #[case("./test_files/mdoc/select.2")]
        #[case("./test_files/mdoc/snmp.1")]
        #[case("./test_files/mdoc/w.1")]
        #[case("./test_files/mdoc/cat.1")]
        #[case("./test_files/mdoc/file.1")]
        #[case("./test_files/mdoc/getrusage.2")]
        #[case("./test_files/mdoc/mkdir.1")]
        #[case("./test_files/mdoc/profil.2")]
        #[case("./test_files/mdoc/semget.2")]
        #[case("./test_files/mdoc/socket.2")]
        #[case("./test_files/mdoc/wall.1")]
        #[case("./test_files/mdoc/chdir.2")]
        #[case("./test_files/mdoc/flex.1")]
        #[case("./test_files/mdoc/getsid.2")]
        #[case("./test_files/mdoc/mkfifo.2")]
        #[case("./test_files/mdoc/quotactl.2")]
        #[case("./test_files/mdoc/send.2")]
        #[case("./test_files/mdoc/socketpair.2")]
        #[case("./test_files/mdoc/write.2")]
        #[case("./test_files/mdoc/chflags.2")]
        #[case("./test_files/mdoc/flock.2")]
        #[case("./test_files/mdoc/getsockname.2")]
        #[case("./test_files/mdoc/mlockall.2")]
        //#[case("./test_files/mdoc/rcs.1")]
        #[case("./test_files/mdoc/setuid.2")]
        #[case("./test_files/mdoc/statfs.2")]
        #[case("./test_files/mdoc/ypconnect.2")]
        #[case("./test_files/mdoc/chmod.2")]
        #[case("./test_files/mdoc/fork.2")]
        #[case("./test_files/mdoc/getsockopt.2")]
        #[case("./test_files/mdoc/mopa.out.1")]
        //#[case("./test_files/mdoc/rdist.1")]
        //#[case("./test_files/mdoc/sftp.1")]
        #[case("./test_files/mdoc/symlink.2")]
        #[case("./test_files/mdoc/closefrom.2")]
        #[case("./test_files/mdoc/fsync.2")]
        #[case("./test_files/mdoc/gettimeofday.2")]
        #[case("./test_files/mdoc/moptrace.1")]
        #[case("./test_files/mdoc/read.2")]
        #[case("./test_files/mdoc/shar.1")]
        #[case("./test_files/mdoc/sync.2")]
        #[case("./test_files/mdoc/cu.1")]
        #[case("./test_files/mdoc/futex.2")]
        //#[case("./test_files/mdoc/grep.1")]
        #[case("./test_files/mdoc/msgrcv.2")]
        #[case("./test_files/mdoc/reboot.2")]
        #[case("./test_files/mdoc/shmctl.2")]
        #[case("./test_files/mdoc/sysarch.2")]
        #[case("./test_files/mdoc/cut.1")]
        #[case("./test_files/mdoc/getdents.2")]
        #[case("./test_files/mdoc/id.1")]
        #[case("./test_files/mdoc/msgsnd.2")]
        #[case("./test_files/mdoc/rename.2")]
        #[case("./test_files/mdoc/shmget.2")]
        #[case("./test_files/mdoc/t11.2")]
        fn format_mdoc_file(#[case] path: &str){
            let input = std::fs::read_to_string(path).unwrap();
            let output = Command::new("mandoc")
                .args(["-T", "locale", path])
                .output()
                .unwrap()
                .stdout;
            let output = String::from_utf8(output).unwrap();
            println!("Current path: {}", path);
            test_formatting(&input, &output);
        }
        
    }//*/
}<|MERGE_RESOLUTION|>--- conflicted
+++ resolved
@@ -1559,15 +1559,6 @@
         let indent_str = " ".repeat(origin_indent + indent);
         let origin_indent_str = " ".repeat(origin_indent);
 
-<<<<<<< HEAD
-        // let items = items.into_iter()
-        //     .map(|(head, body)|{
-        //         (head, body.join(" "))    
-        //     })
-        //     .collect::<Vec<_>>();
-
-=======
->>>>>>> d5017509
         let mut content = String::new();
         for (head, body) in items{
             let multilined = get_multilined(&body);
@@ -1617,32 +1608,6 @@
 
         let mut content = String::new();
         for (head, body) in items{
-<<<<<<< HEAD
-            let body = body.split_whitespace().collect::<Vec<_>>();
-            let mut i = 0;
-            let mut head = head; 
-            if head.len() > indent.saturating_sub(1){
-                while head.len() < line_width + indent && i < body.len() {
-                    if head.len() + body[i].len() >= line_width + indent{
-                        break;
-                    }
-                    head.push_str(&(" ".to_string() + body[i]));
-                    i += 1;
-                }
-            }
-            let mut body = split_by_width(
-                body.get(i..)
-                    .unwrap_or_default()
-                    .iter()
-                    .map(|s| s.to_string())
-                    .collect::<Vec<_>>(), 
-                line_width
-            );
-            body = add_indent_to_lines(body, line_width, &offset);
-            for line in body.iter_mut(){
-                *line = indent_str.clone() + line;
-            }
-=======
             // let first_lines_count = body.get(0)
             //     .cloned()
             //     .unwrap_or(String::new())
@@ -1678,7 +1643,6 @@
                  .flatten()
                  .collect::<Vec<_>>(); 
 
->>>>>>> d5017509
             if head.len() < indent.saturating_sub(1){
                 if let Some(line) = body.first_mut(){
                     *line = line.trim_start().to_string(); 
