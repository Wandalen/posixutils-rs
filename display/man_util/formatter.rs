use crate::FormattingSettings;
use regex::Regex;
use std::collections::HashMap;
use lazy_static::lazy_static;
use terminfo::Database;

use super::{
    mdoc_macro::{text_production::*, types::*, Macro},
    parser::{Element, MacroNode, MdocDocument, trim_quotes},
};

/// Max Bl -width parameter value
const MAX_INDENT: u8 = 20;

lazy_static! {
    pub static ref REGEX_UNICODE: Regex = {
        Regex::new(
            r"(?x)
            (?:
                (?P<unicode_bracket>\\\[u(?P<hex1>[0-9A-F]{4,6})\])      |
                (?P<unicode_c>\\C'u(?P<hex2>[0-9A-F]{4,6})')             |
                (?P<number_n>\\N'(?P<dec1>[0-9]+)')                      |
                (?P<number_char>\\\[char(?P<dec2>[0-9]+)\])
            )
            "
        ).unwrap()
    };

    pub static ref REGEX_NS_MACRO: Regex = {
        Regex::new(r"\s*\\\[nsmacroescape\]\s*").unwrap()
    };

    pub static ref SUBSTITUTIONS: HashMap<&'static str, &'static str> = {
        let mut m = HashMap::with_capacity(410);
        m.insert(r"\[ssindent]", "   ");
        m.insert(r"\[dq]", "\"");
        m.insert(r"\[ti]", "~");
        m.insert(r"\[aq]", "'");
        m.insert(r"\(em", "—");
        m.insert(r"\(en", "–");
        m.insert(r"\(hy", "‐");
        m.insert("\\[pfmacroescape] ", "");
        m.insert("\\[anmacroescape]", "\n");
        // Spaces:
        //m.insert(r"\ ", " "); // unpaddable space
        m.insert(r"\~", " "); // paddable space
        m.insert(r"\0", " "); // digit-width space
        m.insert(r"\|", " "); // one-sixth \(em narrow space
        m.insert(r"\^", " "); // one-twelfth \(em half-narrow space
        m.insert(r"\&", "");  // zero-width space
        m.insert(r"\)", "");  // zero-width space (transparent to end-of-sentence detection)
        m.insert(r"\%", "");  // zero-width space allowing hyphenation
        //m.insert(r"\:", "");  // zero-width space allowing line break

        // Lines:
        m.insert(r"\(ba", "|"); // bar
        m.insert(r"\(br", "│"); // box rule
        m.insert(r"\(ul", "_"); // underscore
        m.insert(r"\(ru", "_"); // underscore (width 0.5m)
        m.insert(r"\(rn", "‾"); // overline
        m.insert(r"\(bb", "¦"); // broken bar
        m.insert(r"\(sl", "/"); // forward slash
        m.insert(r"\(rs", "\\"); // backward slash
        // Text markers:
        m.insert(r"\(ci", "○"); // circle
        m.insert(r"\(bu", "•"); // bullet
        m.insert(r"\(dd", "‡"); // double dagger
        m.insert(r"\(dg", "†"); // dagger
        m.insert(r"\(lz", "◊"); // lozenge
        m.insert(r"\(sq", "□"); // white square
        m.insert(r"\(ps", "¶"); // paragraph
        m.insert(r"\(sc", "§"); // section
        m.insert(r"\(lh", "☜"); // left hand
        m.insert(r"\(rh", "☞"); // right hand
        m.insert(r"\(at", "@"); // at
        m.insert(r"\(sh", "#"); // hash (pound)
        m.insert(r"\(CR", "↵"); // carriage return
        m.insert(r"\(OK", "✓"); // check mark
        m.insert(r"\(CL", "♣"); // club suit
        m.insert(r"\(SP", "♠"); // spade suit
        m.insert(r"\(HE", "♥"); // heart suit
        m.insert(r"\(DI", "♦"); // diamond suit
        // Legal symbols:
        m.insert(r"\(co", "©"); // copyright
        m.insert(r"\(rg", "®"); // registered
        m.insert(r"\(tm", "™"); // trademarked
        // Punctuation:
        m.insert(r"\(em", "—"); // em-dash
        m.insert(r"\(en", "–"); // en-dash
        m.insert(r"\(hy", "‐"); // hyphen
        m.insert(r"\e",  "\\");  // back-slash
        m.insert(r"\(r!", "¡"); // upside-down exclamation
        m.insert(r"\(r?", "¿"); // upside-down question
        // Quotes:
        m.insert(r"\(Bq", "„"); // right low double-quote
        m.insert(r"\(bq", "‚"); // right low single-quote
        m.insert(r"\(lq", "“"); // left double-quote
        m.insert(r"\(rq", "”"); // right double-quote
        m.insert(r"\(oq", "‘"); // left single-quote
        m.insert(r"\(cq", "’"); // right single-quote
        m.insert(r"\(aq", "'"); // apostrophe quote (ASCII character)
        m.insert(r"\(dq", "\""); // double quote (ASCII character)
        m.insert(r"\(Fo", "«"); // left guillemet
        m.insert(r"\(Fc", "»"); // right guillemet
        m.insert(r"\(fo", "‹"); // left single guillemet
        m.insert(r"\(fc", "›"); // right single guillemet
        // Brackets:
        m.insert(r"\(lB", "[");
        m.insert(r"\(rB", "]");
        m.insert(r"\(lC", "{");
        m.insert(r"\(rC", "}");
        m.insert(r"\(la", "⟨");
        m.insert(r"\(ra", "⟩");
        m.insert(r"\(bv", "⎪");
        m.insert(r"\[braceex]", "⎪");
        m.insert(r"\[bracketlefttp]", "⎡");
        m.insert(r"\[bracketleftbt]", "⎣");
        m.insert(r"\[bracketleftex]", "⎢");
        m.insert(r"\[bracketrighttp]", "⎤");
        m.insert(r"\[bracketrightbt]", "⎦");
        m.insert(r"\[bracketrightex]", "⎥");
        m.insert(r"\(lt", "⎧");
        m.insert(r"\[bracelefttp]", "⎧");
        m.insert(r"\(lk", "⎨");
        m.insert(r"\[braceleftmid]", "⎨");
        m.insert(r"\(lb", "⎩");
        m.insert(r"\[braceleftbt]", "⎩");
        m.insert(r"\[braceleftex]", "⎪");
        m.insert(r"\(rt", "⎫");
        m.insert(r"\[bracerighttp]", "⎫");
        m.insert(r"\(rk", "⎬");
        m.insert(r"\[bracerightmid]", "⎬");
        m.insert(r"\(rb", "⎭");
        m.insert(r"\[bracerightbt]", "⎭");
        m.insert(r"\[bracerightex]", "⎪");
        m.insert(r"\[parenlefttp]", "⎛");
        m.insert(r"\[parenleftbt]", "⎝");
        m.insert(r"\[parenleftex]", "⎜");
        m.insert(r"\[parenrighttp]", "⎞");
        m.insert(r"\[parenrightbt]", "⎠");
        m.insert(r"\[parenrightex]", "⎟");
        // Arrows:
        m.insert(r"\(<-", "←");
        m.insert(r"\(->", "→");
        m.insert(r"\(<>", "↔");
        m.insert(r"\(da", "↓");
        m.insert(r"\(ua", "↑");
        m.insert(r"\(va", "↕");
        m.insert(r"\(lA", "⇐");
        m.insert(r"\(rA", "⇒");
        m.insert(r"\(hA", "⇔");
        m.insert(r"\(uA", "⇑");
        m.insert(r"\(dA", "⇓");
        m.insert(r"\(vA", "⇕");
        m.insert(r"\(an", "⎯");
        // Logical:
        m.insert(r"\(AN", "∧");
        m.insert(r"\(OR", "∨");
        m.insert(r"\[tno]", "¬");
        m.insert(r"\(no", "¬");
        m.insert(r"\(te", "∃");
        m.insert(r"\(fa", "∀");
        m.insert(r"\(st", "∋");
        m.insert(r"\(tf", "∴");
        m.insert(r"\(3d", "∴");
        m.insert(r"\(or", "|");
        // Mathematical:
        m.insert(r"\-", "-");
        m.insert(r"\(mi", "−");
        m.insert(r"\+", "+");
        m.insert(r"\(pl", "+");
        m.insert(r"\(-+", "∓");
        m.insert(r"\[t+-]", "±");
        m.insert(r"\(+-", "±");
        m.insert(r"\(pc", "·");
        m.insert(r"\[tmu]", "×");
        m.insert(r"\(mu", "×");
        m.insert(r"\(c*", "⊗");
        m.insert(r"\(c+", "⊕");
        m.insert(r"\[tdi]", "÷");
        m.insert(r"\(di", "÷");
        m.insert(r"\(f/", "⁄");
        m.insert(r"\(**", "∗");
        m.insert(r"\(<=", "≤");
        m.insert(r"\(>=", "≥");
        m.insert(r"\(<<", "≪");
        m.insert(r"\(>>", "≫");
        m.insert(r"\(eq", "=");
        m.insert(r"\(!=", "≠");
        m.insert(r"\(==", "≡");
        m.insert(r"\(ne", "≢");
        m.insert(r"\(ap", "∼");
        m.insert(r"\(|=", "≃");
        m.insert(r"\(=~", "≅");
        m.insert(r"\(~~", "≈");
        m.insert(r"\(~=", "≈");
        m.insert(r"\(pt", "∝");
        m.insert(r"\(es", "∅");
        m.insert(r"\(mo", "∈");
        m.insert(r"\(nm", "∉");
        m.insert(r"\(sb", "⊂");
        m.insert(r"\(nb", "⊄");
        m.insert(r"\(sp", "⊃");
        m.insert(r"\(nc", "⊅");
        m.insert(r"\(ib", "⊆");
        m.insert(r"\(ip", "⊇");
        m.insert(r"\(ca", "∩");
        m.insert(r"\(cu", "∪");
        m.insert(r"\(/_", "∠");
        m.insert(r"\(pp", "⊥");
        m.insert(r"\(is", "∫");
        m.insert(r"\[integral]", "∫");
        m.insert(r"\[sum]", "∑");
        m.insert(r"\[product]", "∏");
        m.insert(r"\[coproduct]", "∐");
        m.insert(r"\(gr", "∇");
        m.insert(r"\(sr", "√");
        m.insert(r"\[sqrt]", "√");
        m.insert(r"\(lc", "⌈");
        m.insert(r"\(rc", "⌉");
        m.insert(r"\(lf", "⌊");
        m.insert(r"\(rf", "⌋");
        m.insert(r"\(if", "∞");
        m.insert(r"\(Ah", "ℵ");
        m.insert(r"\(Im", "ℑ");
        m.insert(r"\(Re", "ℜ");
        m.insert(r"\(wp", "℘");
        m.insert(r"\(pd", "∂");
        m.insert(r"\(-h", "ℏ");
        m.insert(r"\[hbar]", "ℏ");
        m.insert(r"\(12", "½");
        m.insert(r"\(14", "¼");
        m.insert(r"\(34", "¾");
        m.insert(r"\(18", "⅛");
        m.insert(r"\(38", "⅜");
        m.insert(r"\(58", "⅝");
        m.insert(r"\(78", "⅞");
        m.insert(r"\(S1", "¹");
        m.insert(r"\(S2", "²");
        m.insert(r"\(S3", "³");
        // Ligatures:
        m.insert(r"\(ff", "ﬀ");
        m.insert(r"\(fi", "ﬁ");
        m.insert(r"\(fl", "ﬂ");
        m.insert(r"\(Fi", "ﬃ");
        m.insert(r"\(Fl", "ﬄ");
        m.insert(r"\(AE", "Æ");
        m.insert(r"\(ae", "æ");
        m.insert(r"\(OE", "Œ");
        m.insert(r"\(oe", "œ");
        m.insert(r"\(ss", "ß");
        m.insert(r"\(IJ", "Ĳ");
        m.insert(r"\(ij", "ĳ");
        // Accents:
        m.insert(r"\(a-", "¯");
        m.insert(r"\(a.", "˙");
        m.insert(r"\(a^", "^");
        m.insert(r"\(aa", "´");
        m.insert(r"\'", "´");
        m.insert(r"\(ga", "`");
        m.insert(r"\`", "`");
        m.insert(r"\(ab", "˘");
        m.insert(r"\(ac", "¸");
        m.insert(r"\(ad", "¨");
        m.insert(r"\(ah", "ˇ");
        m.insert(r"\(ao", "˚");
        m.insert(r"\(a~", "~");
        m.insert(r"\(ho", "˛");
        m.insert(r"\(ha", "^");
        m.insert(r"\(ti", "~");
        // Accented letters:
        m.insert(r"\('A", "Á");
        m.insert(r"\('E", "É");
        m.insert(r"\('I", "Í");
        m.insert(r"\('O", "Ó");
        m.insert(r"\('U", "Ú");
        m.insert(r"\('Y", "Ý");
        m.insert(r"\('a", "á");
        m.insert(r"\('e", "é");
        m.insert(r"\('i", "í");
        m.insert(r"\('o", "ó");
        m.insert(r"\('u", "ú");
        m.insert(r"\('y", "ý");
        m.insert(r"\(`A", "À");
        m.insert(r"\(`E", "È");
        m.insert(r"\(`I", "Ì");
        m.insert(r"\(`O", "Ò");
        m.insert(r"\(`U", "Ù");
        m.insert(r"\(`a", "à");
        m.insert(r"\(`e", "è");
        m.insert(r"\(`i", "ì");
        m.insert(r"\(`o", "ò");
        m.insert(r"\(`u", "ù");
        m.insert(r"\(~A", "Ã");
        m.insert(r"\(~N", "Ñ");
        m.insert(r"\(~O", "Õ");
        m.insert(r"\(~a", "ã");
        m.insert(r"\(~n", "ñ");
        m.insert(r"\(~o", "õ");
        m.insert(r"\(:A", "Ä");
        m.insert(r"\(:E", "Ë");
        m.insert(r"\(:I", "Ï");
        m.insert(r"\(:O", "Ö");
        m.insert(r"\(:U", "Ü");
        m.insert(r"\(:a", "ä");
        m.insert(r"\(:e", "ë");
        m.insert(r"\(:i", "ï");
        m.insert(r"\(:o", "ö");
        m.insert(r"\(:u", "ü");
        m.insert(r"\(:y", "ÿ");
        m.insert(r"\(^A", "Â");
        m.insert(r"\(^E", "Ê");
        m.insert(r"\(^I", "Î");
        m.insert(r"\(^O", "Ô");
        m.insert(r"\(^U", "Û");
        m.insert(r"\(^a", "â");
        m.insert(r"\(^e", "ê");
        m.insert(r"\(^i", "î");
        m.insert(r"\(^o", "ô");
        m.insert(r"\(^u", "û");
        m.insert(r"\(,C", "Ç");
        m.insert(r"\(,c", "ç");
        m.insert(r"\(/L", "Ł");
        m.insert(r"\(/l", "ł");
        m.insert(r"\(/O", "Ø");
        m.insert(r"\(/o", "ø");
        m.insert(r"\(oA", "Å");
        m.insert(r"\(oa", "å");
        // Special letters:
        m.insert(r"\(-D", "Ð");
        m.insert(r"\(Sd", "ð");
        m.insert(r"\(TP", "Þ");
        m.insert(r"\(Tp", "þ");
        m.insert(r"\(.i", "ı");
        m.insert(r"\(.j", "ȷ");
        // Currency:
        m.insert(r"\(Do", "$");
        m.insert(r"\(ct", "¢");
        m.insert(r"\(Eu", "€");
        m.insert(r"\(eu", "€");
        m.insert(r"\(Ye", "¥");
        m.insert(r"\(Po", "£");
        m.insert(r"\(Cs", "¤");
        m.insert(r"\(Fn", "ƒ");
        // Units:
        m.insert(r"\(de", "°");
        m.insert(r"\(%0", "‰");
        m.insert(r"\(fm", "′");
        m.insert(r"\(sd", "″");
        m.insert(r"\(mc", "µ");
        m.insert(r"\(Of", "ª");
        m.insert(r"\(Om", "º");
        // Greek letters:
        m.insert(r"\(*A", "Α");
        m.insert(r"\(*B", "Β");
        m.insert(r"\(*G", "Γ");
        m.insert(r"\(*D", "Δ");
        m.insert(r"\(*E", "Ε");
        m.insert(r"\(*Z", "Ζ");
        m.insert(r"\(*Y", "Η");
        m.insert(r"\(*H", "Θ");
        m.insert(r"\(*I", "Ι");
        m.insert(r"\(*K", "Κ");
        m.insert(r"\(*L", "Λ");
        m.insert(r"\(*M", "Μ");
        m.insert(r"\(*N", "Ν");
        m.insert(r"\(*C", "Ξ");
        m.insert(r"\(*O", "Ο");
        m.insert(r"\(*P", "Π");
        m.insert(r"\(*R", "Ρ");
        m.insert(r"\(*S", "Σ");
        m.insert(r"\(*T", "Τ");
        m.insert(r"\(*U", "Υ");
        m.insert(r"\(*F", "Φ");
        m.insert(r"\(*X", "Χ");
        m.insert(r"\(*Q", "Ψ");
        m.insert(r"\(*W", "Ω");
        m.insert(r"\(*a", "α");
        m.insert(r"\(*b", "β");
        m.insert(r"\(*g", "γ");
        m.insert(r"\(*d", "δ");
        m.insert(r"\(*e", "ε");
        m.insert(r"\(*z", "ζ");
        m.insert(r"\(*y", "η");
        m.insert(r"\(*h", "θ");
        m.insert(r"\(*i", "ι");
        m.insert(r"\(*k", "κ");
        m.insert(r"\(*l", "λ");
        m.insert(r"\(*m", "μ");
        m.insert(r"\(*n", "ν");
        m.insert(r"\(*c", "ξ");
        m.insert(r"\(*o", "ο");
        m.insert(r"\(*p", "π");
        m.insert(r"\(*r", "ρ");
        m.insert(r"\(*s", "σ");
        m.insert(r"\(*t", "τ");
        m.insert(r"\(*u", "υ");
        m.insert(r"\(*f", "ϕ");
        m.insert(r"\(*x", "χ");
        m.insert(r"\(*q", "ψ");
        m.insert(r"\(*w", "ω");
        m.insert(r"\(+h", "ϑ");
        m.insert(r"\(+f", "φ");
        m.insert(r"\(+p", "ϖ");
        m.insert(r"\(+e", "ϵ");
        m.insert(r"\(ts", "ς");
        // Predefined strings:
        m.insert(r"\*(Ba", "|");
        m.insert(r"\*(Ne", "≠");
        m.insert(r"\*(Ge", "≥");
        m.insert(r"\*(Le", "≤");
        m.insert(r"\*(Gt", ">");
        m.insert(r"\*(Lt", "<");
        m.insert(r"\*(Pm", "±");
        m.insert(r"\*(If", "infinity");
        m.insert(r"\*(Pi", "pi");
        m.insert(r"\*(Na", "NaN");
        m.insert(r"\*(Am", "&");
        m.insert(r"\*R", "®");
        m.insert(r"\*(Tm", "(Tm)");
        m.insert(r"\*q", "\"");
        m.insert(r"\*(Rq", "”");
        m.insert(r"\*(Lq", "“");
        m.insert(r"\*(lp", "(");
        m.insert(r"\*(rp", ")");
        m.insert(r"\*(lq", "“");
        m.insert(r"\*(rq", "”");
        m.insert(r"\*(ua", "↑");
        m.insert(r"\*(va", "↕");
        m.insert(r"\*(<=", "≤");
        m.insert(r"\*(>=", "≥");
        m.insert(r"\*(aa", "´");
        m.insert(r"\*(ga", "`");
        m.insert(r"\*(Px", "POSIX");
        m.insert(r"\*(Ai", "ANSI");
        m
    };

    pub static ref OUTER_REGEX: Regex = {
        let alternation = SUBSTITUTIONS
            .keys()
            .map(|key| regex::escape(key))
            .collect::<Vec<_>>()
            .join("|");

        let pattern = format!(
            r#"(?P<quoted>"[^"]*")|(?P<esc>{})"#,
            alternation
        );

        Regex::new(&pattern).unwrap()
    };
}

pub fn replace_escapes(input: &str) -> String {
    let input = OUTER_REGEX
        .replace_all(input, |caps: &regex::Captures| {
            if let Some(quoted) = caps.name("quoted") {
                quoted.as_str().to_string()
            } else if let Some(esc) = caps.name("esc") {
                SUBSTITUTIONS
                    .get(esc.as_str())
                    .map(|rep| rep.to_string())
                    .unwrap_or_else(|| esc.as_str().to_string())
            } else {
                caps.get(0).unwrap().as_str().to_string()
            }
        })
        .to_string();

    REGEX_NS_MACRO.replace_all(&input, "").to_string()
}

/// Formatter state
#[derive(Debug)]
pub struct FormattingState {
    /// Utility name; mdoc title
    first_name: Option<String>,
    /// Header content
    header_text: Option<String>,
    /// Footer content
    footer_text: Option<String>,
    /// Space between adjacent macros 
    spacing: String,
    /// Mdoc date for header and footer
    date: String,
    /// Sm split mode
    split_mod: bool,
    /// Indentation of current macros nesting level
    current_indent: usize,
}

impl Default for FormattingState {
    fn default() -> Self {
        Self {
            first_name: None,
            header_text: None,
            footer_text: None,
            spacing: " ".to_string(),
            date: String::default(),
            split_mod: false,
            current_indent: 0,
        }
    }
}

/// Formatter settings and state
#[derive(Debug)]
pub struct MdocFormatter {
    formatting_settings: FormattingSettings,
    formatting_state: FormattingState
}

// Helper funcitons.
impl MdocFormatter {
    pub fn new(settings: FormattingSettings) -> Self {
        Self {
            formatting_settings: settings,
            formatting_state: FormattingState::default(),
        }
    }

    /// Check if italic is supported for this terminal
    fn _supports_italic(&self) -> bool {
        if let Ok(info) = Database::from_env() {
            return info.raw("sitm").is_some();
        }
        false
    }

    /// Check if bold is supported for this terminal
    fn _supports_bold(&self) -> bool {
        if let Ok(info) = Database::from_env() {
            return info.raw("bold").is_some();
        }
        false
    }

    /// Check if undeline is supported for this terminal
    fn _supports_underline(&self) -> bool {
        if let Ok(info) = Database::from_env() {
            return info.raw("smul").is_some();
        }
        false
    }

    /// Replaces escape sequences in [`text`] [`str`] to true UTF-8 chars 
    fn replace_unicode_escapes(&self, text: &str) -> String {
        REGEX_UNICODE
            .replace_all(text, |caps: &regex::Captures| {
                if let Some(hex) = caps
                    .name("hex1")
                    .or_else(|| caps.name("hex2"))
                    .map(|m| m.as_str())
                {
                    if let Ok(codepoint) = u32::from_str_radix(hex, 16) {
                        if codepoint < 0x80 {
                            return "\u{FFFD}".to_string();
                        }
                        if codepoint < 0x10FFFF && !(0xD800..=0xDFFF).contains(&codepoint) {
                            if let Some(ch) = char::from_u32(codepoint) {
                                return ch.to_string();
                            }
                        }
                    }
                } else if let Some(dec) = caps
                    .name("dec1")
                    .or_else(|| caps.name("dec2"))
                    .map(|m| m.as_str())
                {
                    if let Ok(codepoint) = dec.parse::<u32>() {
                        if let Some(ch) = char::from_u32(codepoint) {
                            return ch.to_string();
                        }
                    }
                }
                caps.get(0).unwrap().as_str().to_string()
            })
            .to_string()
    }
}

// Base formatting functions.
impl MdocFormatter {
    /// Append formatted macros on highest mdoc level. 
    /// Split lines longer than terminal width and 
    /// adds indentation for new lines 
    fn append_formatted_text( 
        &mut self, 
        formatted: &str,
        current_line: &mut String, 
        lines: &mut Vec<String>
    ) {
        let get_indent = |l: &str| {
            l.chars()
                .take_while(|ch|ch.is_whitespace())
                .collect::<String>()
        };

        let is_one_line = !formatted.contains("\n");
        let max_width = self.formatting_settings.width;

        for line in formatted.split("\n") {
            let line = replace_escapes(line);

            if !is_one_line && !current_line.is_empty(){
                lines.push(current_line.trim_end().to_string());
                current_line.clear();
            }

            let line_len = current_line.len() + line.len();
            if line_len > max_width || is_one_line {
                let indent = get_indent(&line);
                let max_width = max_width.saturating_sub(indent.len());

                for word in line.split_whitespace() {
                    let line_len = current_line.len() + word.len();
                    if line_len >= max_width {
                        lines.push(indent.clone() + current_line.trim());
                        current_line.clear(); 
                    }

                    current_line.push_str(&word);
                    
                    if !word.chars().all(|ch|ch.is_control()){
                        current_line.push(' ');
                    }
                }

                let is_not_empty = !(current_line.chars().all(|ch| ch.is_whitespace()) || 
                    current_line.is_empty());

                if is_not_empty {
                    *current_line = indent + current_line;
                }
            } else {
                lines.push(line.to_string());
            }
        }
    }

    /// If -h man parameter is enabled this function is used instead 
    /// [`format_mdoc`] for displaying only `SINOPSYS` section
    pub fn format_synopsis_section(&mut self, ast: MdocDocument) -> Vec<u8> {
        let mut lines = Vec::new();
        let mut current_line = String::new();

        for node in ast.elements {
            let formatted_node = match node {
                Element::Macro(macro_node) => {
                    if let Macro::Sh { ref title } = macro_node.mdoc_macro {
                        if title.eq_ignore_ascii_case("SYNOPSIS") {
                            self.format_sh_block(title.clone(), macro_node)
                        } else {
                            continue;
                        }
                    } else {
                        continue;
                    }
                }
                _ => continue,
            };

            self.append_formatted_text(&formatted_node, &mut current_line, &mut lines);
        }

        if !current_line.is_empty() {
            lines.push(current_line.trim_end().to_string());
        }

        replace_escapes(&lines.join("\n")).into_bytes()
    }

    /// Format full [`MdocDocument`] and returns UTF-8 binary string 
    pub fn format_mdoc(&mut self, ast: MdocDocument) -> Vec<u8> {
        let mut lines = Vec::new();
        let mut current_line = String::new();

        for node in ast.elements {            
            let mut formatted_node = self.format_node(node.clone());

            if formatted_node.is_empty() {
                continue;
            }
        
            if let Element::Macro(ref macro_node) = node {
                if !matches!(macro_node.mdoc_macro, Macro::Sh { .. } | Macro::Ss { .. } | Macro::Bd { .. } | Macro::An { .. })
                    && formatted_node.split("\n").count() > 1 {
                    formatted_node = formatted_node.trim().to_string();
                }
                if matches!(macro_node.mdoc_macro, Macro::Bd { .. }) {
                    formatted_node.pop();
                    formatted_node.remove(0);
                }
            }
        
            self.append_formatted_text(&formatted_node, &mut current_line, &mut lines);
        }

        if !current_line.is_empty() {
            lines.push(current_line.trim_end().to_string());
        }

        let first_empty_count= lines.iter()
            .take_while(|l|{
                l.chars().all(|ch|ch.is_whitespace())
            })
            .count();

        lines = lines.split_at(first_empty_count).1.to_vec();

        lines.insert(
        0,
        self.formatting_state
            .header_text
            .clone()
            .unwrap_or_else(|| self.format_default_header()),
        );

        while let Some(line) = lines.last().cloned(){
            if line.chars().all(|ch|ch.is_whitespace()){
                lines.pop();
            }else{
                break;
            }
        }

        lines.push(self.format_footer());

        let content = remove_empty_lines(&lines.join("\n"), 2);

        content.into_bytes()        
    }

    fn format_default_header(&mut self) -> String {
        self.format_dt(None, "", None);
        self.formatting_state.header_text.clone().unwrap_or_default()
    }
 
    fn get_default_footer_text() -> String {
        use std::process::Command;

        let mut footer_text = Command::new("uname")
            .arg("-o")
            .output()
            .map(|o| String::from_utf8(o.stdout).unwrap_or_default())
            .unwrap_or_default()
            .trim()
            .to_string();

        if footer_text.is_empty(){
            footer_text = "()".to_string();
        }

        footer_text
    }
 
    fn format_footer(&mut self) -> String {
        let footer_text = self
            .formatting_state
            .footer_text
            .clone()
            .unwrap_or(Self::get_default_footer_text());

        if self.formatting_state.date.is_empty() {
            self.formatting_state.date = self.format_dd("$Mdocdate$");
        }

        let mut space_size = self
            .formatting_settings
            .width
            .saturating_sub(2 * footer_text.len() + self.formatting_state.date.len())
            / 2;

        let mut left_footer_text = footer_text.clone();
        let mut right_footer_text = footer_text.clone();

        if space_size <= 1 {
            space_size = self
                .formatting_settings
                .width
                .saturating_sub(self.formatting_state.date.len())
                / 2;

            let space = vec![
                " ";
                self.formatting_settings
                    .width
                    .saturating_sub(footer_text.len())
            ]
            .into_iter()
            .collect::<String>();

            left_footer_text = footer_text.clone() + &space.clone() + "\n";
            right_footer_text = "\n".to_string() + &space.clone() + &footer_text.clone();
        }

        let space = " ".repeat(space_size);

        let mut content = format!(
            "\n{}{}{}{}{}",
            left_footer_text,
            space.clone(),
            self.formatting_state.date,
            space,
            right_footer_text
        );

        let missing_space = self
            .formatting_settings
            .width
            .saturating_sub(content.len() - 1);

        content.insert_str(
            left_footer_text.len() + 1,
            &" ".repeat(missing_space),
        );

        content
    }

    /// Convert one [`Element`] AST to [`String`]
    fn format_node(&mut self, node: Element) -> String {
        let result = match node {
            Element::Macro(macro_node) => self.format_macro_node(macro_node),
            Element::Text(text) => self.format_text_node(text.as_str()),
            Element::Eoi => "".to_string(),
        };

        replace_escapes(&result) 
    }

    /// Convert one [`MacroNode`] AST to [`String`] 
    fn format_macro_node(&mut self, macro_node: MacroNode) -> String {
        match macro_node.clone().mdoc_macro {
            // Block full-explicit
            Macro::Bd {
                block_type,
                offset,
                compact,
            } => self.format_bd_block(block_type, offset, compact, macro_node),
            Macro::Bf(bf_type) => self.format_bf_block(bf_type, macro_node),
            Macro::Bk => self.format_bk_block(macro_node),
            Macro::Bl { .. } => self.format_bl_blocks(macro_node),

            // Special block macro ta formatting
            Macro::Ta => self.format_ta(),

            // Block full-implicit
            Macro::It { head} => self.format_it_block(head, macro_node),
            Macro::Nd => self.format_nd(macro_node),
            Macro::Nm { name } => self.format_nm(name.clone(), macro_node),
            Macro::Sh { title } => self.format_sh_block(title, macro_node),
            Macro::Ss { title } => self.format_ss_block(title, macro_node),

            // Block partial-explicit.
            Macro::Ao => self.format_a_block(macro_node),
            Macro::Bo => self.format_b_block(macro_node),
            Macro::Bro => self.format_br_block(macro_node),
            Macro::Do => self.format_d_block(macro_node),
            Macro::Oo => self.format_o_block(macro_node),
            Macro::Po => self.format_p_block(macro_node),
            Macro::Qo => self.format_q_block(macro_node),
            Macro::Rs => self.format_rs_block(macro_node),
            Macro::So => self.format_s_block(macro_node),
            Macro::Xo => self.format_x_block(macro_node),
            Macro::Eo {
                opening_delimiter,
                closing_delimiter,
            } => self.format_e_block(opening_delimiter, closing_delimiter, macro_node),
            Macro::Fo { ref funcname } => {
                let funcname_copy = funcname.clone();
                self.format_f_block(funcname_copy, macro_node)
            }

            // Block partial-implicit.
            Macro::Aq => self.format_aq(macro_node),
            Macro::Bq => self.format_bq(macro_node),
            Macro::Brq => self.format_brq(macro_node),
            Macro::D1 => self.format_d1(macro_node),
            Macro::Dl => self.format_dl(macro_node),
            Macro::Dq => self.format_dq(macro_node),
            Macro::En => self.format_en(macro_node),
            Macro::Op => self.format_op(macro_node),
            Macro::Pq => self.format_pq(macro_node),
            Macro::Ql => self.format_ql(macro_node),
            Macro::Qq => self.format_qq(macro_node),
            Macro::Sq => self.format_sq(macro_node),
            Macro::Vt => self.format_vt(macro_node),

            // In-line.
            // Rs block macros which can appears outside Rs-Re block.
            Macro::B => self.format_b(macro_node),
            Macro::T => self.format_t(macro_node),
            Macro::U => self.format_u(macro_node),

            // Text production macros.
            Macro::At => self.format_at(macro_node),
            Macro::Bsx => self.format_bsx(macro_node),
            Macro::Bx => self.format_bx(macro_node),
            Macro::Dx => self.format_dx(macro_node),
            Macro::Ad => self.format_ad(macro_node),
            Macro::Ap => self.format_ap(macro_node),
            Macro::Ar => self.format_ar(macro_node),
            Macro::Bt => self.format_bt(),
            Macro::Cd => self.format_cd(macro_node),
            Macro::Cm => self.format_cm(macro_node),
            Macro::Db => self.format_db(),
            Macro::Dv => self.format_dv(macro_node),
            Macro::Em => self.format_em(macro_node),
            Macro::An { author_name_type } => self.format_an(author_name_type, macro_node),
            Macro::Dd => {
                match macro_node.nodes.is_empty() {
                    true => self.formatting_state.date = self.format_dd(""),
                    false => {
                        match &macro_node.nodes[0] {
                            Element::Text(l) => self.formatting_state.date = self.format_dd(l.as_str()),
                            _ => unreachable!()
                        }
                    }
                };

                String::new()
            },
            Macro::Dt {
                title,
                section,
                arch,
            } => self.format_dt(title.clone(), section.as_str(), arch.clone()),

            Macro::Er => self.format_er(macro_node),
            Macro::Es {
                opening_delimiter,
                closing_delimiter,
            } => self.format_es(opening_delimiter, closing_delimiter, macro_node),
            Macro::Ev => self.format_ev(macro_node),
            Macro::Ex => self.format_ex(macro_node),
            Macro::Fa => self.format_fa(macro_node),
            Macro::Fd {
                directive,
                arguments,
            } => self.format_fd(directive.as_str(), &arguments),
            Macro::Fl => self.format_fl(macro_node),
            Macro::Fn { funcname } => self.format_fn(funcname.as_str(), macro_node),
            Macro::Fr => self.format_fr(macro_node),
            Macro::Ft => self.format_ft(macro_node),
            Macro::Fx => self.format_fx(macro_node),
            Macro::Hf => self.format_hf(macro_node),
            Macro::Ic => self.format_ic(macro_node),
            Macro::In { filename } => self.format_in(filename.as_str(), macro_node),
            Macro::Lb { lib_name } => self.format_lb(lib_name.as_str(), macro_node),
            Macro::Li => self.format_li(macro_node),
            Macro::Lk { ref uri } => self.format_lk(uri.as_str(), macro_node),
            Macro::Lp => self.format_lp(),
            Macro::Ms => self.format_ms(macro_node),
            Macro::Mt => self.format_mt(macro_node),
            Macro::No => self.format_no(macro_node),
            Macro::Ns => self.format_ns(macro_node),
            Macro::Nx => self.format_nx(macro_node),
            Macro::Os => self.format_os(macro_node),
            Macro::Ox => self.format_ox(macro_node),
            Macro::Pa => self.format_pa(macro_node),
            Macro::Pf { prefix } => self.format_pf(prefix.as_str(), macro_node),
            Macro::Pp => self.format_pp(macro_node),
            Macro::Rv => self.format_rv(macro_node),
            Macro::Sm(sm_mode) => self.format_sm(sm_mode, macro_node),
            Macro::St(st_type) => self.format_st(st_type, macro_node),
            Macro::Sx => self.format_sx(macro_node),
            Macro::Sy => self.format_sy(macro_node),
            Macro::Tg { term } => self.format_tg(term),
            Macro::Tn => self.format_tn(macro_node),
            Macro::Ud => self.format_ud(),
            Macro::Ux => self.format_ux(macro_node),
            Macro::Va => self.format_va(macro_node),
            Macro::Xr { name, section } => self.format_xr(
                name.as_str(), 
                section.as_str(), 
                macro_node
            ),
            _ => self.format_inline_macro(macro_node)
        }
    }

    /// Convert text node to [`String`]. Escape sequences is converted to true UTF-8 chars
    fn format_text_node(&self, text: &str) -> String {
        self
            .replace_unicode_escapes(text)
            .trim()
            .to_string()
    }

    /// Special block macro ta formatting
    fn format_ta(&mut self) -> String {
        String::new()
    }
}

/// Split words on lines no longer than [`width`] 
fn split_by_width(words: Vec<String>, width: usize) -> Vec<String>{
    if width == 0 {
        return words
            .iter()
            .map(|s|s.to_string())
            .collect::<Vec<_>>();
    }

    let mut lines = Vec::new();
    let mut line = String::new();
    let mut i = 0; 
    while i < words.len(){
        let word_len = replace_escapes(&words[i]).len();
        let line_len = replace_escapes(&line).len();
        if line.is_empty() || word_len > width{
            lines.extend(words[i]
                .chars()
                .collect::<Vec<_>>()
                .chunks(width)
                .map(|ch| ch.iter().collect::<String>()));
            if let Some(l) = lines.pop(){
                line = l;
            }
            i += 1;
            continue;
        } else if line_len + word_len + 1 > width{
            lines.push(line.clone());
            line.clear();
            continue;
        }
        if !line.is_empty() && line_len < width{
            if let Some(ch) = line.chars().last(){
                if !ch.is_whitespace(){
                    line.push(' ');
                }
            }
        }
        line.push_str(&words[i]);
        i += 1;
    }
    lines.push(line);
    lines
}

/// Add indentation for every line in [`lines`] according to offset
fn add_indent_to_lines(lines: Vec<String>, width: usize, offset: &OffsetType) -> Vec<String>{
    lines.into_iter()
        .map(|line|{
            let mut line_indent = width.saturating_sub(line.len());
            match offset{
                OffsetType::Left => line,
                OffsetType::Right => {
                    let indent = " ".repeat(line_indent);
                    indent + &line
                }
                OffsetType::Center => {
                    line_indent = (line_indent as f32 / 2.0).floor() as usize;
                    let indent = " ".repeat(line_indent);
                    indent.clone() + &line
                },
                _ => unreachable!()
            }
        })
        .collect::<Vec<_>>()
}

/// Returns list symbol [`String`] according [`list_type`]. 
/// If [`BlType::Enum`], then this function will return 
/// [`String`] with next list number according to [`last_symbol`]
fn get_symbol(last_symbol: &str, list_type: &BlType) -> String{
    match list_type{
        BlType::Bullet => "•".to_string(),
        BlType::Dash => "-".to_string(),
        BlType::Enum => {
            if last_symbol.is_empty(){
                return "0.".to_string();
            }
            let mut symbol = last_symbol.to_string();
            symbol.pop();
            let Ok(number) = symbol.parse::<usize>() else{
                return String::new();
            };
            (number + 1).to_string() + "."
        },
        _ => String::new()
    }
}

/// Merges adjacent oneline formatted nodes
fn merge_onelined(
    elements: Vec<String>, 
    line_width: usize, 
    indent_str: &str, 
    offset: &OffsetType
) -> Vec<String>{
    fn merge(
        v: &mut Vec<String>, 
        lines: &mut Vec<String>, 
        line_width: usize, 
        indent_str: &str, 
        offset: &OffsetType
    ) {
        if !v.is_empty(){
            let s = v.join(" ")
                .split_whitespace()                    
                .map(|s| s.to_string())
                .collect::<Vec<_>>();

            let mut content = split_by_width(s, line_width);
            content = add_indent_to_lines(content, line_width, offset);
            for line in content.iter_mut(){
                *line = indent_str.to_string() + line;
            }
            
            lines.extend(content);
            v.clear();
        }
    }

    let mut lines = Vec::new();
    let mut onelines = Vec::new();

    for el in elements{
        if el.trim().lines().count() > 1{
            merge(&mut onelines, &mut lines, line_width, indent_str, offset);

            let mut el = el.split("\n")
                .map(|s|s.to_string())
                .collect::<Vec<_>>();
            if let Some(s) = el.iter_mut().next(){
                if s.is_empty(){
                    *s = indent_str.to_string();
                }
            }

            lines.extend(el);
        }else if el.chars().all(|ch|ch.is_whitespace()){
            merge(&mut onelines, &mut lines, line_width, indent_str, offset);
            lines.extend(el.lines().map(|_|String::new()));
        }else{
            onelines.push(el);
        }
    }
    merge(&mut onelines, &mut lines, line_width, indent_str, offset);

    lines
}

/// If Bl has nested Bl macros, then this function 
/// convert it to [`Vec<Element>`] flattening super Bl  
fn split_nested_bl(bl: MacroNode) -> Vec<Element>{
    let MacroNode{ mdoc_macro, nodes } = bl;

    let super_macros = |nodes: Vec<Element>| {
        Element::Macro(MacroNode {
            mdoc_macro: mdoc_macro.clone(),
            nodes
        })
    };

    let nested_macros = super_macros(nodes.clone());

    let Macro::Bl { list_type: super_list_type, .. } = mdoc_macro.clone() else {
        return vec![nested_macros]; 
    };
    let is_not_nested = |list_type: &BlType| {
        matches!(list_type, BlType::Item | BlType::Inset | BlType::Column | BlType::Ohang )
    };

    if !is_not_nested(&super_list_type){
        return vec![nested_macros];
    }

    let mut bl_elements = vec![];
    let mut it_elements = vec![];
    for it in nodes{
        let Element::Macro(MacroNode { mdoc_macro: Macro::It{ head }, nodes: it_nodes }) = it else{
            if !it_elements.is_empty(){
                bl_elements.push((true, super_macros(it_elements.clone())));
                it_elements.clear();
            }
            bl_elements.push((true, it));
            continue;
        };

        let mut head_elements = vec![];
        for element in head{
            if matches!(element, Element::Macro(MacroNode { mdoc_macro: Macro::Bl{ .. }, .. })){
                if !head_elements.is_empty(){
                    if !it_elements.is_empty(){
                        bl_elements.push((true, super_macros(it_elements.clone())));
                        it_elements.clear();
                    }
                    bl_elements.push((true, super_macros(vec![Element::Macro(
                        MacroNode { mdoc_macro: Macro::It{ head: head_elements.clone() }, nodes: vec![] })
                    ])));
                    head_elements.clear();
                }
                bl_elements.push((false, element));
            }else{
                head_elements.push(element);
            }
        }

        let mut body_elements = vec![];
        for element in it_nodes{
            if matches!(element, Element::Macro(MacroNode { mdoc_macro: Macro::Bl{ .. }, .. })){
                if !head_elements.is_empty() || !body_elements.is_empty(){
                    it_elements.push(Element::Macro(
                         MacroNode { mdoc_macro: Macro::It{ head: head_elements.clone() }, nodes: body_elements.clone() }
                    ));
                    bl_elements.push((true, super_macros(it_elements.clone())));

                    it_elements.clear();
                    head_elements.clear();
                    body_elements.clear();
                }
                bl_elements.push((false, element));
            }else{
                body_elements.push(element);
            }
        }

        if !head_elements.is_empty() || !body_elements.is_empty(){
            it_elements.push(Element::Macro(
                MacroNode { mdoc_macro: Macro::It{ head: head_elements }, nodes: body_elements }
            ));
        }
    }

    if !it_elements.is_empty(){
        bl_elements.push((true, super_macros(it_elements)));
    }

    if !bl_elements.is_empty(){
        bl_elements.into_iter()
            .flat_map(|(checked, bl)|{
                if checked{
                    return vec![bl];
                }
                if let Element::Macro(ref node) = bl{
                    if let MacroNode{ mdoc_macro: Macro::Bl{ .. }, .. } = node{
                        return split_nested_bl(node.clone());
                    }
                }
                vec![]
            })
            .collect::<Vec<_>>()
    }else{
        vec![nested_macros]
    }
}

/// Removes reduntant empty lines or lines that contains only whitespaces from [`input`]
fn remove_empty_lines(input: &str, delimiter_size: usize) -> String {
    let input = input.lines()
        .map(|line| {
            if line.chars().all(|ch|ch.is_whitespace()){
                return ""
            } else {
                return line;
            }
        })
        .collect::<Vec<_>>()
        .join("\n");
    let mut result = String::with_capacity(input.len());
    let mut iter = input.chars().peekable();
    let lines_delimiter_big = "\n".repeat(delimiter_size);
    let mut nl_count = 0;

    while let Some(current_char) = iter.next() {
        if current_char == '\n' {
            if iter.peek() != Some(&'\n') {
                let lines_delimiter = if nl_count > 1{
                    &lines_delimiter_big.clone()
                }else{
                    "\n"
                };
                result.push_str(lines_delimiter);
                nl_count = 1;
            }else{
                nl_count += 1;
            }
        } else {
            result.push(current_char);
        }
    }

    result
}

// Formatting block full-explicit.
impl MdocFormatter {
    fn get_width_indent(&self, width: &Option<u8>) -> usize{
        let mut width = width.unwrap_or(0).min(MAX_INDENT) as usize;
        if width < 2{
            width = 2;
        }
        width
    }

    fn get_offset_indent(&self, offset: &Option<OffsetType>) -> usize{
        let Some(offset) = offset else {
            return 0;
        };
        let offset = match offset{
            OffsetType::Indent => 6,
            OffsetType::IndentTwo => 6 * 2,
            _ => self.formatting_settings.indent
        };

        offset
    }

    /// Converts [`OffsetType`] to block alignment type ([`OffsetType`]). 
    /// This function exists because [`OffsetType::Indent`] and 
    /// [`OffsetType::IndentTwo`] exist
    fn get_offset_from_offset_type(&self, offset: &Option<OffsetType>) -> OffsetType{
        let Some(offset) = offset else{
            return OffsetType::Left;
        };
        match offset.clone(){
            OffsetType::Indent | OffsetType::IndentTwo => OffsetType::Left,
            OffsetType::Left | OffsetType::Right | OffsetType::Center => offset.clone()
        }
    }

    fn format_bd_block(
        &mut self,
        block_type: BdType,
        offset: Option<OffsetType>,
        _compact: bool,
        macro_node: MacroNode,
    ) -> String {
        let indent = self.get_offset_indent(&offset);
        let mut offset = self.get_offset_from_offset_type(&offset);
        if block_type == BdType::Centered{ 
            offset = OffsetType::Center; 
        }

        self.formatting_state.current_indent += indent;

        let current_indent = self.formatting_state.current_indent;
        let line_width = self.formatting_settings.width.saturating_sub(current_indent);

        let formatted_elements = macro_node.nodes
            .into_iter()
            .map(|el| {
                let is_aligned_macro = if let Element::Macro( MacroNode{ mdoc_macro, .. } ) = el.clone() {
                    matches!(mdoc_macro, Macro::Bl{ .. }) ||
                    matches!(mdoc_macro, Macro::Bd{ .. })
                } else {
                    false
                };

                let formatted_node = match el {
                    Element::Text(text) => text,
                    _ => self.format_node(el)
                };
                
                let content = if is_aligned_macro {
                    vec![formatted_node]
                } else {
                    formatted_node
                        .split_whitespace()
                        .map(|s|s.to_string())
                        .collect::<Vec<_>>()
                };
                
                (is_aligned_macro, content)
            });

        if line_width == 0 {
            let content = formatted_elements
                .flat_map(|(_, s)| s)
                .collect::<Vec<_>>()
                .join(" ");

            return content;
        }

        let mut lines = vec![];
        let mut is_last_aligned_macro = false;

        for (is_aligned_macro, content) in formatted_elements {
            if is_aligned_macro {            
                lines.extend(content);
            } else {
                let mut content = content;
                
                if let BdType::Centered | BdType::Filled | BdType::Ragged = block_type {
                    if !is_last_aligned_macro {
                        if let Some(current_line) = lines.last() {
                            let current_line = current_line
                                .split_whitespace()
                                .map(|s|s.to_string())
                                .collect::<Vec<_>>();

                            content = [current_line, content].concat();
                        }
                    }
                }

                let l = split_by_width(content, line_width);
                let l = add_indent_to_lines(l, line_width, &offset)
                    .iter()
                    .map(|line|{
                        format!("{}{}", " ".repeat(current_indent), line)
                    })
                    .collect::<Vec<_>>();

                lines.extend(l);
            }

            is_last_aligned_macro = is_aligned_macro;
        }

        self.formatting_state.current_indent = self.formatting_state.current_indent.saturating_sub(indent);

        let mut content = lines.join("\n");
        content = content.trim_end().to_string();

        "\n\n".to_string() + &content + "\n\n"
    }

    fn format_bf_block(&mut self, bf_type: BfType, macro_node: MacroNode) -> String {
        let _font_change = match bf_type{
            BfType::Emphasis => {
                // if self.supports_italic() {
                //     "\x1b[3m".to_string()
                // } else if self.supports_underline() {
                //     "\x1b[4m".to_string()
                // } else{
                //     String::new()
                // }
                String::new()
            },
            BfType::Literal => {
                String::new()
            },
            BfType::Symbolic => {
                // if self.supports_bold(){
                //     "\x1b[1m".to_string()
                // }else{
                //     String::new()
                // }
                String::new()
            }
        };

        let content = macro_node
            .nodes
            .into_iter()
            .map(|node| {
                let mut content = self.format_node(node);
                if !content.ends_with('\n') && !content.is_empty() {
                    content.push_str(&self.formatting_state.spacing);
                }
                content
            })
            .filter(|s| !s.is_empty())
            .collect::<Vec<String>>()
            .join("");

        content
    }

    fn format_bk_block(&mut self, macro_node: MacroNode) -> String {
        let indent = self.formatting_state.current_indent;
        let max_width = self.formatting_settings.width - indent;
        
        let mut content = String::new();
        let mut current_len = indent;

        for node in macro_node.nodes.into_iter() {
            let formatted_node = self.format_node(node);
            let formatted_node_len = formatted_node.chars().count();
            
            current_len += formatted_node_len;

            if !content.is_empty() && current_len > max_width {
                current_len = indent + formatted_node_len + 1;
                content.push_str(&format!("\n{}", " ".repeat(indent)));
            }

            content.push_str(&format!("{} ", formatted_node.trim()));
        }

        content.trim().to_string()
    }

    fn format_bl_symbol_block(
        &self, 
        items: Vec<(String, Vec<String>)>,
        width: Option<u8>,
        offset: Option<OffsetType>,
        list_type: BlType,
        compact: bool
    ) -> String{
        let indent = self.get_width_indent(&width);
        let offset = self.get_offset_from_offset_type(&offset);
        let origin_indent = self.formatting_state.current_indent;
        let width = self.formatting_settings.width;
        let symbol_range = if let BlType::Enum = list_type{
            items.len().to_string().len() + 1
        }else{
            1
        };
        let full_indent = origin_indent + indent + symbol_range - 1;
        let line_width = width.saturating_sub(full_indent);
        let indent_str = " ".repeat(full_indent);

        let mut symbol = get_symbol("", &list_type);
        let mut content = String::new();
        for (_, body) in items {                    
            let mut body = merge_onelined(body, line_width, &indent_str, &offset);   
            
            if let Some(first_line) = body.get_mut(0){
                symbol = get_symbol(symbol.as_str(), &list_type);
                if first_line.len() > origin_indent + symbol_range{
                    first_line.replace_range(origin_indent..(origin_indent + symbol_range), &symbol);
                }
            }

            content.push_str(&(body.join("\n") + "\n"));
            
            if !compact{
                content.push('\n');
            }
        }  

        content
    }

    fn format_bl_item_block(
        &self, 
        items: Vec<(String, Vec<String>)>,
        offset: Option<OffsetType>, 
        compact: bool
    ) -> String{
        let indent = self.formatting_settings.indent; 
        let offset = self.get_offset_from_offset_type(&offset);
        let origin_indent = self.formatting_state.current_indent;
        let width = self.formatting_settings.width;
        let line_width = width.saturating_sub(origin_indent + indent);

        let delimiter = if compact{
            "\n"
        }else{
            "\n\n"
        };

        let mut content = String::new();
        for (_, body) in items{
            let body = body.join(" ");
            let mut body = split_by_width(
                body.split_whitespace()                    
                .map(|s| s.to_string())
                .collect::<Vec<_>>(),
                line_width + indent
            );
            body = add_indent_to_lines(body, line_width + indent, &offset);
            content.push_str(&(body.join(delimiter) + delimiter));
        } 

        content
    }
    
    fn format_bl_ohang_block(
        &self, 
        items: Vec<(String, Vec<String>)>,
        offset: Option<OffsetType>, 
        compact: bool
    ) -> String{
        let indent = self.formatting_settings.indent; 
        let offset = self.get_offset_from_offset_type(&offset);
        let origin_indent = self.formatting_state.current_indent;
        let width = self.formatting_settings.width;
        let line_width = width.saturating_sub(origin_indent + indent);
        let origin_indent_str = " ".repeat(origin_indent);

        let items = items.into_iter()
            .map(|(head, body)|{
                (head, body.join(" "))    
            })
            .collect::<Vec<_>>();

        let delimiter = if compact{
            "\n"
        }else{
            "\n\n"
        };

        let mut content = String::new();
        for (head, body) in items{
            let mut h = split_by_width(
                head.split_whitespace()                    
                .map(|s| s.to_string())
                .collect::<Vec<_>>(), 
                line_width + indent
            );
            let mut body = split_by_width(
                body.split_whitespace()
                .map(|s| s.to_string())
                .collect::<Vec<_>>(), 
                line_width + indent
            );
            h.extend(body);
            body = h;
            body = add_indent_to_lines(body, line_width + indent, &offset);
            for line in body.iter_mut(){
                *line = origin_indent_str.clone() + line;
            }
            content.push_str(&(body.join(delimiter).trim_end().to_string() + "\n"));
        }

        content
    }

    fn format_bl_inset_block(
        &self, 
        items: Vec<(String, Vec<String>)>,
        offset: Option<OffsetType>, 
        compact: bool,
        list_type: BlType
    ) -> String{
        let head_space = match list_type{
            BlType::Inset => " ", 
            BlType::Diag => "  ", 
            _ => " "
        };
        let indent = self.formatting_settings.indent; 
        let offset = self.get_offset_from_offset_type(&offset);
        let origin_indent = self.formatting_state.current_indent;
        let width = self.formatting_settings.width;
        let line_width = width.saturating_sub(origin_indent + indent);
        let origin_indent_str = " ".repeat(origin_indent);

        let items = items.into_iter()
            .map(|(head, body)|{
                (head, body.join(" "))
            })
            .collect::<Vec<_>>();

        let get_words = |s: &str| s.split_whitespace()
            .map(|s| s.to_string())
            .collect::<Vec<_>>();

        let mut content = String::new();
        for (head, body) in items{
            let mut head = get_words(&head);
            let mut body = get_words(&body);
            if let Some(word) = head.last_mut(){
                *word += head_space;
            }

            body = split_by_width(
                [head, body].concat(), 
                line_width + indent
            );
            
            body = add_indent_to_lines(body, line_width + indent, &offset);
            for line in body.iter_mut(){
                *line = origin_indent_str.clone() + line;
            }
            content.push_str(&(body.join("\n") + "\n"));
            if !compact{
                content.push('\n');
            }
        }

        content
    }

    fn format_bl_column_block(
        &self, 
        items: Vec<Vec<String>>,
        mut columns: Vec<String>
    ) -> String{
        fn split_cells(table: Vec<Vec<String>>, col_widths: &[usize]) -> Vec<Vec<String>>{
            let mut splitted_rows_table = vec![];
            for row in table{
                let mut splitted_row = vec![];
                for (i, cell) in row.iter().enumerate(){
                    if i >= col_widths.len(){
                        break;
                    }
                    splitted_row.push(
                        split_by_width(
                            cell.split_whitespace().map(|w|w.to_string()).collect::<Vec<_>>(), 
                            col_widths[i]
                        )
                    );
                }
                splitted_rows_table.push(splitted_row);
            }
            let mut new_table = vec![];
            for row in splitted_rows_table{
                let height = row.iter().map(|c|c.len()).max().unwrap_or(0);
                for i in 0..height{
                    let mut new_row = vec![];
                    for cell in &row{
                        new_row.push(if i >= cell.len(){
                            "".to_string()
                        }else{
                            cell[i].clone()
                        });
                    } 
                    new_table.push(new_row);
                }
            }
            new_table
        }

        /// Merges last row cells for rows with length bigger then [`col_count`] 
        fn merge_row_ends(table: &mut Vec<Vec<String>>, col_count: usize) -> Option<(usize, usize)>{
            let mut row_len_range: Option<(usize, usize)> = None;
            table.iter_mut()
                .for_each(|row|{
                    if row.len() < col_count{
                        row.resize(col_count, "".to_string());
                    }else if row.len() > col_count{
                        if row_len_range.is_none(){
                            row_len_range = Some((usize::MAX, 0));
                        }
                        let end = row.split_off(col_count).join(" ");
                        let end_len = end.len();
                        row_len_range = row_len_range.map(|r|{
                            if end_len == 0{
                                return (r.0, r.1.max(end_len)); 
                            }
                            (r.0.min(end_len), r.1.max(end_len))
                        });
                        row.push(trim_quotes(end.trim().to_string()));
                    }
                });

            row_len_range
        }

        fn calculate_col_widths(
            table: &Vec<Vec<String>>,
            total_width: &mut usize,
            columns: Vec<String>,
            mut row_len_range: Option<(usize, usize)>, 
            max_line_width: usize
        ) -> (Vec<usize>, bool){
            let col_count = columns.len();
            let mut bigger_row_len = None;
            if let Some((min, max)) = row_len_range.as_mut(){
                let columns_total_width = max_line_width.saturating_sub(columns.iter()
                    .map(|c|c.len()).sum::<usize>());
                bigger_row_len = if *max < columns_total_width{
                    Some(*max)
                }else if *min == usize::MAX{
                    None
                }else{
                    Some(*min)
                }
            };

            if let Some(bigger_row_len) = bigger_row_len{
                *total_width += bigger_row_len;
            }
            let columns_suit_by_width = *total_width < max_line_width;
            let mut col_widths = vec![0; col_count];

            if columns_suit_by_width{
                for (i, col) in columns.iter().enumerate() {
                    col_widths[i] = col.len();
                }
                if let Some(bigger_row_len) = bigger_row_len{
                    col_widths.push(bigger_row_len);
                }else if let Some(last_col_width) = col_widths.last_mut(){
                    *last_col_width = max_line_width - *total_width + *last_col_width;
                }
            }else{
                for row in table {
                    for (i, cell) in row.iter().take(col_count).enumerate() {
                        col_widths[i] = col_widths[i].max(cell.len());
                    }
                }
                if let Some(bigger_row_len) = bigger_row_len{
                    col_widths.push(bigger_row_len);
                }
            }

            (col_widths, columns_suit_by_width)
        }

        fn format_table(
            mut table: Vec<Vec<String>>, 
            columns: Vec<String>, 
            max_line_width: usize
        ) -> String {
            if table.is_empty() {
                return String::new();
            }

            let col_count = columns.len();
            let mut total_width: usize = columns.iter().map(|c|c.len()).sum::<usize>() + 2 * (col_count - 1);
            let row_len_range = merge_row_ends(&mut table, col_count);
            let (col_widths, columns_suit_by_width) = 
                calculate_col_widths(&table, &mut total_width, columns, row_len_range, max_line_width);
            if columns_suit_by_width{
                table = split_cells(table, &col_widths);
            }

            let mut result = String::new();
            for row in table {
                let mut offset = 0;
                let indent_step = 8;
                
                let items_to_print = col_widths.len().min(row.len());
                if !columns_suit_by_width {
                    for (i, cell) in row.iter().take(items_to_print).enumerate() {
                        result.push_str(&" ".repeat(offset));
                        result.push_str(&format!("{:<width$}", cell, width = col_widths[i]));
                        result = result.trim_end().to_string();
                        result.push('\n');
                        offset += indent_step;
                    }
                }else {
                    let mut line_width = 0;
                    for (i, cell) in row.iter().take(items_to_print).enumerate() {
                        let cell_width = col_widths[i] + 1;
                        if line_width + cell_width > max_line_width {
                            result.push('\n');
                            offset += indent_step;
                            line_width = offset;
                            result.push_str(&" ".repeat(offset));
                        }
                        result.push_str(&format!("{:<width$}  ", cell, width = col_widths[i]));
                        line_width += cell_width;
                    }
                    result = result.trim_end().to_string();
                    result.push('\n');
                }
            }
            result
        }

        let origin_indent = self.formatting_state.current_indent;
        let width = self.formatting_settings.width;
        let line_width = width.saturating_sub(origin_indent);

        columns.iter_mut()
            .for_each(|c|{
                *c = trim_quotes(c.clone());
            });

        let mut content = format_table(items, columns, line_width);
        
        content = content.lines()
            .map(|line|{
                " ".repeat(origin_indent) + line
            })
            .collect::<Vec<_>>()
            .join("\n");

        if !content.ends_with("\n"){
            content.push('\n');
        }

        content
    }

    fn format_bl_tag_block(
        &self, 
        items: Vec<(String, Vec<String>)>,
        width: Option<u8>,
        offset: Option<OffsetType>,
        compact: bool
    ) -> String{
        let indent = self.get_width_indent(&width);
        let offset = self.get_offset_from_offset_type(&offset);
        let origin_indent = self.formatting_state.current_indent;
        let width = self.formatting_settings.width;
        let line_width = width.saturating_sub(origin_indent + indent);
        let indent_str = " ".repeat(origin_indent + indent);
        let origin_indent_str = " ".repeat(origin_indent);

        let mut content = String::new();
        for (head, body) in items{
            let mut body = merge_onelined(body, line_width, &indent_str, &offset);   
            let head = head.trim().to_string(); 
            let space = if head.len() < indent.saturating_sub(1){
                if let Some(line) = body.first_mut(){
                    *line = line.trim_start().to_string();
                }
                " ".repeat(indent - head.len())
            }else{
                "\n".to_string()
            };

            content.push_str(
                &(origin_indent_str.clone() + &head + &space + &body.join("\n"))
            );
            if !body.is_empty() || head.len() < indent.saturating_sub(1){
                content.push('\n');
            }
            if !compact{
                content.push('\n');
            }
        } 

        content
    }

    fn format_bl_hang_block(
        &self, 
        items: Vec<(String, Vec<String>)>,
        is_first_block: Vec<bool>,
        width: Option<u8>,
        offset: Option<OffsetType>, 
        compact: bool
    ) -> String{
        let indent = self.get_width_indent(&width);
        let offset = self.get_offset_from_offset_type(&offset);
        let origin_indent = self.formatting_state.current_indent;
        let width = self.formatting_settings.width;
        let line_width = width.saturating_sub(origin_indent + indent);
        let indent_str = " ".repeat(origin_indent + indent);
        let origin_indent_str = " ".repeat(origin_indent);
        let mut content = String::new();

        for (i, (head, body)) in items.into_iter().enumerate(){
            let mut body = body;
            let mut head = head.clone(); 

            if !is_first_block[i]{
                let first_line = body.get(0)
                    .cloned()
                    .unwrap_or_default()
                    .split_whitespace()
                    .map(|s|s.to_string())
                    .collect::<Vec<_>>();
                let mut i = 0;
                let mut j = 0;
                if head.len() > indent.saturating_sub(1){
                    while head.len() < line_width + indent && i < first_line.len() {
                        if head.len() + first_line[i].len() >= line_width + indent{
                            break;
                        }
                        head.push_str(&(" ".to_string() + &first_line[i]));
                        j += first_line[i].len() + 1;
                        i += 1;
                    }
                }
                if let Some(line) = body.get_mut(0){
                    line.replace_range(0..j, "");
                }
            }

            let mut body = merge_onelined(body, line_width, &indent_str, &offset);

            if head.len() < indent{
                if let Some(line) = body.first_mut(){
                    *line = line.trim_start().to_string(); 
                }
                let space = if is_first_block[i]{
                    "\n".to_string() + &origin_indent_str.clone() + &" ".repeat(indent)
                }else{
                    " ".repeat(indent - head.len())
                };
                content.push_str(&(origin_indent_str.clone() + &head + &space + body.join("\n").trim_end() + "\n"));
            }else{
                content.push_str(&(origin_indent_str.clone() + head.trim_end() + "\n" + body.join("\n").trim_end() + "\n"));
            }
            if !compact{
                content.push('\n');
            }
        } 

        content
    }

    /// Extract head from It macro and format every element in it
    fn get_heads(&mut self, macro_node: MacroNode, list_type: &BlType) -> Vec<String>{
        macro_node.nodes
            .into_iter()
            .filter_map(|el|{
                let Element::Macro(MacroNode{ mdoc_macro: Macro::It{ head }, .. }) = el else{
                    return None;
                }; 

                if list_type == &BlType::Column{
                    None
                }else {
                    let content = head.iter()
                        .map(|element| self.format_node(element.clone()))
                        .collect::<Vec<_>>()
                        .join(" ")
                        .trim()
                        .to_string();

                    Some(content)
                }
            })
            .collect::<Vec<_>>()
    }

    /// Extract head from each It macro of Bl macro and format 
    /// every element in them. Then return [`Vec<String>`] of 
    /// all formatted It macro heads 
    fn prepare_rows(&mut self, elements: Vec<Element>) -> Vec<String>{
        elements.split(|el| 
                matches!(el, Element::Macro(MacroNode{ mdoc_macro: Macro::Ta, .. }))
            ).map(|elements|{
                elements.iter()
                    .map(|el| self.format_node(el.clone()))
                    .collect::<Vec<_>>()
                    .join(" ")
            })
            .collect::<Vec<_>>()
    }

    /// Extract body from each It macro of Bl macro and format 
    /// every element in them. Then return [`Vec<String>`] of 
    /// all formatted It macro bodies
    fn get_bodies(&mut self, macro_node: MacroNode, list_type: &BlType) -> Vec<Vec<String>>{        
        macro_node.nodes
            .into_iter()
            .filter_map(|el|{
                let Element::Macro(MacroNode{ mdoc_macro: Macro::It{head}, nodes }) = el else{
                    return None;
                }; 

                if list_type == &BlType::Column{
                    Some(self.prepare_rows([head, nodes].concat()))
                }else{
                    Some(nodes.iter()
                    .filter(|el| 
                        !matches!(el, Element::Macro(MacroNode{ mdoc_macro: Macro::Ta, .. }))
                    )
                    .map(|element| self.format_node(element.clone()))
                    .collect::<Vec<_>>())
                }
            })
            .collect::<Vec<_>>()
    }

    fn format_bl_block(
        &mut self,
        list_type: BlType,
        width: Option<u8>,
        offset: Option<OffsetType>,
        compact: bool,
        columns: Vec<String>,
        macro_node: MacroNode,
    ) -> String {
        fn get_symbol_width(list_type: &BlType, macro_node: &MacroNode) -> usize{
            if !matches!(list_type, BlType::Bullet | BlType::Dash | BlType::Enum){
                return 0;
            }
            let it_count = macro_node.nodes.iter()
                .filter(|n|{
                    matches!(n, Element::Macro(MacroNode { mdoc_macro: Macro::It{ .. }, .. }))
                })
                .count();
            if let BlType::Enum = list_type{
                it_count.to_string().len()
            }else{
                0
            }
        }

        let heads = self.get_heads(macro_node.clone(), &list_type);
        let width_indent = self.get_width_indent(&width);
        let offset_indent = self.get_offset_indent(&offset);

        self.formatting_state.current_indent += offset_indent + width_indent;
        let symbol_width = get_symbol_width(&list_type, &macro_node);
        let is_symbol = matches!(list_type, BlType::Bullet | BlType::Dash | BlType::Enum);
        if is_symbol{
            self.formatting_state.current_indent += symbol_width;
        }
        
        let bodies = self.get_bodies(macro_node.clone(), &list_type);
        
        self.formatting_state.current_indent = self.formatting_state.current_indent.saturating_sub(width_indent);
        if is_symbol{
            self.formatting_state.current_indent = self.formatting_state.current_indent.saturating_sub(symbol_width);
        }

        let items: Vec<(String, Vec<String>)> = if heads.is_empty() {
            bodies.clone().into_iter().map(|body| ("".to_string(), body)).collect()
        } else {
            heads.into_iter()
                 .zip(bodies.clone())
                 .collect()
        };

        let mut content = match list_type {
            BlType::Bullet | BlType::Dash | BlType::Enum => self.format_bl_symbol_block(items, width, offset, list_type, compact),
            BlType::Item => self.format_bl_item_block(items, offset, compact),
            BlType::Ohang => self.format_bl_ohang_block(items, offset, compact),
            BlType::Inset | BlType::Diag => self.format_bl_inset_block(items, offset, compact, list_type),
            BlType::Column => self.format_bl_column_block(bodies, columns),
            BlType::Tag => self.format_bl_tag_block(items, width, offset, compact),
            BlType::Hang => {
                let MacroNode{ nodes, .. } = macro_node;
                let is_first_block = nodes.iter()
                    .map(|el|{
                        if let Element::Macro(MacroNode { nodes, .. }) = el{
                            if let Some(Element::Macro(MacroNode { mdoc_macro, .. })) = nodes.get(0){
                                return matches!(mdoc_macro, &Macro::Bl{ .. } | &Macro::Bd{ .. } );
                            }
                        }
                        false
                    })
                    .collect::<Vec<_>>();
                self.format_bl_hang_block(items, is_first_block, width, offset, compact)
            }
        };

        self.formatting_state.current_indent = self.formatting_state.current_indent.saturating_sub(offset_indent);

        content = "\n\n".to_string() + &content + "\n";

        content
    }

    fn format_bl_blocks(
        &mut self,
        macro_node: MacroNode,
    ) -> String {
        let content = split_nested_bl(macro_node)
            .into_iter()
            .map(|element|{
                let Element::Macro(ref macro_node) = element else{
                    return self.format_node(element);
                };
                let MacroNode { mdoc_macro, .. } = macro_node.clone();
                let Macro::Bl { 
                    list_type, 
                    width,
                    offset, 
                    compact, 
                    columns 
                } = mdoc_macro.clone() else {
                    return self.format_node(element);
                };
                self.format_bl_block(list_type, width, offset, compact, columns, macro_node.clone())
            })
            .collect::<Vec<_>>()
            .join("");

        content
    }
}

// Formatting block full-implicit.
impl MdocFormatter {
    fn format_it_block(&mut self, _head: Vec<Element>, _macro_node: MacroNode) -> String {
        String::new()
    }

    fn format_nd(&mut self, macro_node: MacroNode) -> String {
        let content = macro_node
            .nodes
            .into_iter()
            .map(|node| {
                let mut content = self.format_node(node);
                if !content.ends_with('\n') && !content.is_empty() {
                    content.push_str(&self.formatting_state.spacing);
                }
                content
            })
            .filter(|s| !s.is_empty())
            .collect::<Vec<String>>()
            .join("");

        format!("– {}", content)
    }

    fn format_nm(&mut self, name: Option<String>, macro_node: MacroNode) -> String {
        let content = self.format_inline_macro(macro_node);
    
        if self.formatting_state.first_name.is_none() {
            self.formatting_state.first_name = name;
            let first_name = self.formatting_state.first_name.as_ref().unwrap();
    
            if is_first_char_delimiter(&content) {
                format!("{}{}", first_name.trim(), content.trim())
            } else {
                format!("{} {}", first_name.trim(), content.trim())
            }
        } else {
            let provided_name = match name {
                Some(name) => name,
                None => self.formatting_state.first_name.clone().unwrap()
            };
    
            let separator = if is_first_char_delimiter(&content) { "" } else { " " };
    
            format!("{}{}{}", provided_name.trim(), separator, content.trim())
        }
    }

    /// If line don't have enought indentation according 
    /// to [`self.formatting_settings.indent`], then 
    /// indent is added to this line
    fn add_missing_indent(&self, content: &mut String){
        *content = content.split("\n")
            .map(|line|{
                let indent_is_small = line.chars()
                    .take_while(|ch| ch.is_whitespace())
                    .count() < self.formatting_settings.indent;

                let is_not_empty = !(line.chars().all(|ch| ch.is_whitespace()) || line.is_empty()); 
                let line = if indent_is_small && is_not_empty && !line.starts_with("\\[ssindent]"){
                    " ".repeat(self.formatting_settings.indent) + line.trim_start()
                }else{
                    line.to_string()
                };

                line
            })
            .collect::<Vec<_>>()
            .join("\n");
    }

    fn format_sh_block(&mut self, title: String, macro_node: MacroNode) -> String {
        fn append_formatted_node(
            content: &mut String,
            formatted_node: &str,
            current_len: &mut usize,
            indent: usize,
            max_width: usize,
        ) {
            let formatted_node_len = formatted_node.chars().count();
            *current_len += formatted_node_len;

            if !content.is_empty() && *current_len > max_width {
                *current_len = indent + formatted_node_len + 1;
                content.push_str(&format!("\n{}", " ".repeat(indent)));
            }

            content.push_str(&format!("{} ", formatted_node.trim_end()));
        }

        let mut current_lines_count = 0;
        let mut prev_node = Macro::Soi;
        let mut is_first_an_in_authors_block = true;

        self.formatting_state.current_indent += self.formatting_settings.indent;

        let mut content = if title.eq_ignore_ascii_case("SYNOPSIS") {
            let indent = 
                self.formatting_state.current_indent + 
                self.formatting_state.first_name.as_ref().unwrap().len() + 1;

            let max_width = self.formatting_settings.width;
            
            let mut content = String::new();
            let mut current_len = indent;

            for node in macro_node.nodes.into_iter() {
                let formatted_node = match &node {
                    Element::Macro(macro_node) => {
                        let formatted = match &macro_node.mdoc_macro {
                            Macro::Vt => self.format_vt_synopsis(macro_node.clone()),
                            Macro::Nm { 
                                name 
                            } => {
                                let formatted_node = self.format_nm(name.clone(), macro_node.clone());
                                
                                current_len = indent;
                                
                                format!("\n{}", formatted_node.trim_end())
                            },
                            Macro::Ft => {
                                let formatted_node = self.format_ft_synopsis(macro_node.clone());
                                content.push_str(&formatted_node);

                                current_len = indent;

                                continue;
                            },
                            Macro::In { 
                                ref filename 
                            } => {
                                let formatted_node = self.format_in_synopsis(filename.as_str(), macro_node.clone(), &prev_node);
                                content.push_str(&formatted_node);

                                current_len = indent;

                                continue;
                            },
                            Macro::Fd {
                                directive, 
                                arguments 
                            } => {
                                let formatted_node = self.format_fd_synopsis(directive, arguments);
                                content.push_str(&formatted_node);

                                current_len = indent;

                                continue;
                            },
                            Macro::Fn { 
                                funcname 
                            } => {
                                let formatted_node = self.format_fn_synopsis(&funcname, macro_node.clone());
                                content.push_str(&formatted_node);

                                current_len = indent;

                                continue;
                            },
                            Macro::Bk => {
                                for node in macro_node.nodes.clone().into_iter() {
                                    let formatted_node = self.format_node(node);
                                    append_formatted_node(&mut content, &formatted_node, &mut current_len, indent, max_width);
                                    continue;
                                }

                                String::new()
                            },
                            _ => self.format_macro_node(macro_node.clone())
                        };
        
                        prev_node = macro_node.mdoc_macro.clone();
                        formatted
                    },
                    Element::Text(text) => self.format_text_node(text),
                    Element::Eoi => "".to_string()
                };

                append_formatted_node(&mut content, &formatted_node, &mut current_len, indent, max_width);

                current_lines_count += content.lines().count();
            }

            content.trim().to_string()
        } else {
            macro_node
                .nodes
                .into_iter()
                .map(|node| {
                    let content = match node {
                        Element::Macro(ref macro_node) => {
                            if title.eq_ignore_ascii_case("AUTHORS") {
                                match &macro_node.mdoc_macro {
                                    Macro::An { author_name_type } => {
                                        if is_first_an_in_authors_block {
                                            self.formatting_state.split_mod = false;
                                            is_first_an_in_authors_block = false;
                                        } else {
                                            self.formatting_state.split_mod = true;
                                        }

                                        self.format_an_authors(author_name_type.clone(), macro_node.clone())
                                    },
                                    _ => self.format_macro_node(macro_node.clone())
                                }
                            } else if title.eq_ignore_ascii_case("SEE ALSO") {
                                match &macro_node.mdoc_macro {
                                    Macro::Rs => self.format_rs_see_also(macro_node.clone()),
                                    _ => self.format_macro_node(macro_node.clone())
                                }
                            } else {
                                self.format_macro_node(macro_node.clone())
                            }
                        },
                        Element::Text(ref text) => self.format_text_node(&text),
                        Element::Eoi => String::new()
                    };

                    current_lines_count += content.lines().count();
                    content
                })
            .filter(|s| !s.is_empty())
            .collect::<Vec<_>>()
            .join(&self.formatting_state.spacing)
        };

        self.add_missing_indent(&mut content);

        self.formatting_state.current_indent = 0;

        let content = if content.starts_with('\n') {
            content.strip_prefix("\n").unwrap().to_string()
        } else {
            content
        };
        
        format!(
            "\n{}\n{}", 
            title.to_uppercase(), 
            content.trim_end()
        )
    }

    fn format_ss_block(&mut self, title: String, macro_node: MacroNode) -> String {        
        if self.formatting_state.current_indent == 0{
            self.formatting_state.current_indent += self.formatting_settings.indent;
        }
        let mut content = macro_node
            .nodes
            .into_iter()
            .map(|node| {
                let mut content = self.format_node(node);
                if content.chars().last() != Some('\n') && !content.is_empty() {
                    content.push_str(&self.formatting_state.spacing);
                }
                content
            })
            .filter(|s| !s.is_empty())
            .collect::<Vec<_>>()
            .join("");

        self.add_missing_indent(&mut content);
        self.formatting_state.current_indent = 0;
        
        format!("\n\n\\[ssindent]{title}\n{content}\n")
    }
}

// Formatting block partial-explicit.
impl MdocFormatter {
    fn format_partial_explicit_block(&mut self, iter: impl Iterator<Item = Element>) -> String {
        let mut result = String::new();
        let mut prev_was_open = false;
        let mut is_first_node = true;
    
        for node in iter {
            match node {
                Element::Text(text) => {
                    match text.as_str() {
                        "(" | "[" => {
                            result.push_str(&text);
                            prev_was_open = true;
                        }
                        ")" | "]" | "." | "," | ":" | ";" | "!" | "?" => {
                            result.push_str(&text);
                            prev_was_open = false;
                        }
                        _ => {
                            if prev_was_open {
                                result.push_str(&self.format_text_node(&text));
                            } else {
                                let offset = if is_first_node { "" } else { self.formatting_state.spacing.as_str() };
                                result.push_str(&format!("{}{}", offset, self.format_text_node(&text)));
                            }
                            prev_was_open = false;
                        }
                    }
                }
                _ => {
                    let mut content = self.format_node(node);
                    if !content.ends_with('\n') && !content.is_empty() {
                        content.push_str(&self.formatting_state.spacing);
                    }
                    result.push_str(&content);
                    prev_was_open = false;
                }
            }
            
            if is_first_node {
                is_first_node = false;
            }
        }
    
        result.trim().to_string()
    }

    fn format_a_block(&mut self, macro_node: MacroNode) -> String {
        let iter = macro_node.nodes.into_iter();
        let body = iter
            .clone()
            .take_while(|p| {
                if let Element::Macro(ref macro_node) = p {
                    !matches!(macro_node.mdoc_macro, Macro::Ac)
                } else {
                    false
                }
            });

        let tail = iter.skip_while(|p| {
            if let Element::Macro(ref macro_node) = p {
                !matches!(macro_node.mdoc_macro, Macro::Ac)
            } else {
                false
            }
        });

        let formatted_body = self.format_partial_explicit_block(body);
        let formatted_tail = self.format_partial_explicit_block(tail);

        if is_first_word_delimiter(&formatted_tail) {
            return format!("⟨{}⟩{}", formatted_body, formatted_tail);
        }

        format!("⟨{}⟩ {}", formatted_body, formatted_tail)
    }

    fn format_b_block(&mut self, macro_node: MacroNode) -> String {
        let iter = macro_node.nodes.into_iter();
        let body = iter
            .clone()
            .take_while(|p| {
                if let Element::Macro(ref macro_node) = p {
                    !matches!(macro_node.mdoc_macro, Macro::Bc)
                } else {
                    false
                }
            });

        let tail = iter.skip_while(|p| {
            if let Element::Macro(ref macro_node) = p {
                !matches!(macro_node.mdoc_macro, Macro::Bc)
            } else {
                false
            }
        });

        let formatted_body = self.format_partial_explicit_block(body);
        let formatted_tail = self.format_partial_explicit_block(tail);

        if is_first_word_delimiter(&formatted_tail) {
            return format!("[{}]{}", formatted_body.trim(), formatted_tail.trim());
        }

        format!("[{}] {}", formatted_body.trim(), formatted_tail.trim())
    }

    fn format_br_block(&mut self, macro_node: MacroNode) -> String {
        let iter = macro_node.nodes.into_iter();
        let body = iter
            .clone()
            .take_while(|p| {
                if let Element::Macro(ref macro_node) = p {
                    !matches!(macro_node.mdoc_macro, Macro::Brc)
                } else {
                    false
                }
            });

        let tail = iter.skip_while(|p| {
            if let Element::Macro(ref macro_node) = p {
                !matches!(macro_node.mdoc_macro, Macro::Brc)
            } else {
                false
            }
        });

        let formatted_body = self.format_partial_explicit_block(body);
        let formatted_tail = self.format_partial_explicit_block(tail);

        if is_first_word_delimiter(&formatted_tail) {
            return format!("{{{}}}{}", formatted_body.trim(), formatted_tail.trim());
        }

        format!("{{{}}} {}", formatted_body, formatted_tail.trim())
    }

    fn format_d_block(&mut self, macro_node: MacroNode) -> String {
        let iter = macro_node.nodes.into_iter();
        let body = iter
            .clone()
            .take_while(|p| {
                if let Element::Macro(ref macro_node) = p {
                    !matches!(macro_node.mdoc_macro, Macro::Dc)
                } else {
                    false
                }
            });

        let tail = iter.skip_while(|p| {
            if let Element::Macro(ref macro_node) = p {
                !matches!(macro_node.mdoc_macro, Macro::Dc)
            } else {
                false
            }
        });

        let formatted_body = self.format_partial_explicit_block(body);
        let formatted_tail = self.format_partial_explicit_block(tail);

        if is_first_word_delimiter(&formatted_tail) {
            return format!("“{}”{}", formatted_body.trim(), formatted_tail.trim());
        }

        format!("“{}” {}", formatted_body.trim(), formatted_tail.trim())
    }

    fn format_e_block(
        &mut self,
        opening_delimiter: Option<char>,
        closing_delimiter: Option<char>,
        macro_node: MacroNode,
    ) -> String {
        let iter = macro_node.nodes.into_iter();
        let body = iter
            .clone()
            .take_while(|p| {
                if let Element::Macro(ref macro_node) = p {
                    !matches!(macro_node.mdoc_macro, Macro::Dc)
                } else {
                    false
                }
            });

        let tail = iter.skip_while(|p| {
            if let Element::Macro(ref macro_node) = p {
                !matches!(macro_node.mdoc_macro, Macro::Dc)
            } else {
                false
            }
        });

        let formatted_body = self.format_partial_explicit_block(body);
        let formatted_tail = self.format_partial_explicit_block(tail);

        match (opening_delimiter, closing_delimiter) {
            (Some(open), Some(close)) => {
                format!("{}{}{} {} ", open, formatted_body.trim(), close, formatted_tail.trim())
            }
            (Some(open), None) => {
                format!("{}{} {} ", open, formatted_body.trim(), formatted_tail.trim())
            }
            (None, Some(close)) => {
                format!("{}{} {} ", formatted_body.trim(), close, formatted_tail.trim())
            }
            (None, None) => format!("{} {}", formatted_body.trim(), formatted_tail.trim()),
        }
    }

    fn format_f_block(&mut self, funcname: String, macro_node: MacroNode) -> String {
        let mut body = macro_node
            .nodes
            .into_iter()
            .map(|node| {
                let mut content = self.format_node(node);
                if !content.ends_with('\n') && !content.is_empty() {
                    content.push_str(&format!(",{}", self.formatting_state.spacing));
                }
                content
            })
            .filter(|s| !s.is_empty())
            .collect::<Vec<_>>()
            .join("");
        
        body.pop();
        body.pop();

        format!("{}({});", funcname, body)
    }

    fn format_o_block(&mut self, macro_node: MacroNode) -> String {
        let iter = macro_node.nodes.into_iter();
        let body = iter
            .clone()
            .take_while(|p| {
                if let Element::Macro(ref macro_node) = p {
                    !matches!(macro_node.mdoc_macro, Macro::Oc)
                } else {
                    false
                }
            });

        let tail = iter.skip_while(|p| {
            if let Element::Macro(ref macro_node) = p {
                !matches!(macro_node.mdoc_macro, Macro::Oc)
            } else {
                false
            }
        });

        let formatted_body = self.format_partial_explicit_block(body);
        let formatted_tail = self.format_partial_explicit_block(tail);

        if is_first_word_delimiter(&formatted_tail) {
            return format!("[{}]{}", formatted_body, formatted_tail);
        }

        format!("[{}] {}", formatted_body, formatted_tail)
    }

    fn format_p_block(&mut self, macro_node: MacroNode) -> String {
        let iter = macro_node.nodes.into_iter();
        let body = iter
            .clone()
            .take_while(|p| {
                if let Element::Macro(ref macro_node) = p {
                    !matches!(macro_node.mdoc_macro, Macro::Pc)
                } else {
                    false
                }
            });

        let tail = iter.skip_while(|p| {
            if let Element::Macro(ref macro_node) = p {
                !matches!(macro_node.mdoc_macro, Macro::Pc)
            } else {
                false
            }
        });

        let formatted_body = self.format_partial_explicit_block(body);
        let formatted_tail = self.format_partial_explicit_block(tail);

        if is_first_word_delimiter(&formatted_tail) {
            return format!("({}){}", formatted_body, formatted_tail);
        }

        format!("({}) {} ", formatted_body.trim(), formatted_tail.trim())
    }

    fn format_q_block(&mut self, macro_node: MacroNode) -> String {
        let iter = macro_node.nodes.into_iter();
        let body = iter
            .clone()
            .take_while(|p| {
                if let Element::Macro(ref macro_node) = p {
                    !matches!(macro_node.mdoc_macro, Macro::Qc)
                } else {
                    false
                }
            });

        let tail = iter.skip_while(|p| {
            if let Element::Macro(ref macro_node) = p {
                !matches!(macro_node.mdoc_macro, Macro::Qc)
            } else {
                false
            }
        });

        let formatted_body = self.format_partial_explicit_block(body);
        let formatted_tail = self.format_partial_explicit_block(tail);

        if is_first_word_delimiter(&formatted_tail) {
            return format!("\"{}\"{} ", formatted_body, formatted_tail);
        }

        format!("\"{}\" {} ", formatted_body.trim(), formatted_tail.trim())
    }

    fn format_s_block(&mut self, macro_node: MacroNode) -> String {
        let iter = macro_node.nodes.into_iter();
        let body = iter
            .clone()
            .take_while(|p| {
                if let Element::Macro(ref macro_node) = p {
                    !matches!(macro_node.mdoc_macro, Macro::Sc)
                } else {
                    false
                }
            });

        let tail = iter.skip_while(|p| {
            if let Element::Macro(ref macro_node) = p {
                !matches!(macro_node.mdoc_macro, Macro::Sc)
            } else {
                false
            }
        });

        let formatted_body = self.format_partial_explicit_block(body);
        let formatted_tail = self.format_partial_explicit_block(tail);

        if is_first_word_delimiter(&formatted_tail) {
            return format!("'{}'{} ", formatted_body, formatted_tail);
        }

        format!("'{}' {} ", formatted_body, formatted_tail)
    }

    fn format_x_block(&mut self, macro_node: MacroNode) -> String {
        let iter = macro_node.nodes.into_iter();
        let body = iter
            .clone()
            .take_while(|p| {
                if let Element::Macro(ref macro_node) = p {
                    !matches!(macro_node.mdoc_macro, Macro::Xc)
                } else {
                    false
                }
            });

        let tail = iter.skip_while(|p| {
            if let Element::Macro(ref macro_node) = p {
                !matches!(macro_node.mdoc_macro, Macro::Xc)
            } else {
                false
            }
        });

        let formatted_body = self.format_partial_explicit_block(body);
        let formatted_tail = self.format_partial_explicit_block(tail);

        if is_first_word_delimiter(&formatted_tail) {
            return format!("{}{} ", formatted_body, formatted_tail);
        }

        format!("{} {} ", formatted_body, formatted_tail)
    }
}

// Formatting Rs-Re bloock. Can contain only %* macros
impl MdocFormatter {
    fn format_rs_block(&self, macro_node: MacroNode) -> String {
        let mut iter = macro_node.nodes.into_iter().peekable();

        let mut items = Vec::new();
        while let Some(el) = iter.peek() {
            if let Element::Macro(node) = el {
                if node.mdoc_macro == Macro::A {
                    let el = iter.next().unwrap();
                    if let Element::Macro(node) = el {
                        items.push(self.format_a(node));
                    }
                } else {
                    break;
                }
            } else {
                unreachable!("Unexpected rule!");
            }
        }

        let formatted_a = match items.len() {
            0 => "".to_string(),
            1 => items[0].clone(),
            2 => format!("{} and {}", items[0], items[1]),
            _ => {
                let last = items.last().unwrap();
                let all_but_last = &items[..items.len() - 1];
                format!("{}, and {}", all_but_last.join(", "), last)
            }
        };

        let formatted_all = iter
            .map(|el| match el {
                Element::Macro(node) => match node.mdoc_macro {
                    Macro::B => self.format_b(node),
                    Macro::C => self.format_c(node),
                    Macro::D => self.format_d(node),
                    Macro::I => self.format_i(node),
                    Macro::J => self.format_j(node),
                    Macro::N => self.format_n(node),
                    Macro::O => self.format_o(node),
                    Macro::P => self.format_p(node),
                    Macro::Q => self.format_q(node),
                    Macro::R => self.format_r(node),
                    Macro::T => self.format_t(node),
                    Macro::U => self.format_u(node),
                    Macro::V => self.format_v(node),
                    _ => unreachable!("Rs can not contain macro: {:?}", node),
                },
                _ => unreachable!("Unexpected element type!"),
            })
            .collect::<Vec<_>>()
            .join(", ");

        match (formatted_a.is_empty(), formatted_all.is_empty()) {
            (true, true) => "".to_string(),
            (true, false) => format!("{}.\n", formatted_all),
            (false, true) => format!("{}.\n", formatted_a),
            (false, false) => format!("{}, {}.\n", formatted_a, formatted_all),
        }
    }

    fn format_rs_see_also(&self, macro_node: MacroNode) -> String {
        let c = self.format_rs_block(macro_node);

        format!("\n{}", c)
    }

    fn format_a(&self, macro_node: MacroNode) -> String {
        self.format_inline_macro(macro_node)
    }

    fn format_b(&self, macro_node: MacroNode) -> String {
        self.format_inline_macro(macro_node)
    }

    fn format_c(&self, macro_node: MacroNode) -> String {
        self.format_inline_macro(macro_node)
    }

    fn format_d(&self, macro_node: MacroNode) -> String {
        self.format_inline_macro(macro_node)
    }

    fn format_i(&self, macro_node: MacroNode) -> String {
        self.format_inline_macro(macro_node)
    }

    fn format_j(&self, macro_node: MacroNode) -> String {
        self.format_inline_macro(macro_node)
    }

    fn format_n(&self, macro_node: MacroNode) -> String {
        self.format_inline_macro(macro_node)
    }

    fn format_o(&self, macro_node: MacroNode) -> String {
        self.format_inline_macro(macro_node)
    }

    fn format_p(&self, macro_node: MacroNode) -> String {
        self.format_inline_macro(macro_node)
    }

    fn format_q(&self, macro_node: MacroNode) -> String {
        self.format_inline_macro(macro_node)
    }

    fn format_r(&self, macro_node: MacroNode) -> String {
        self.format_inline_macro(macro_node)
    }

    fn format_t(&self, macro_node: MacroNode) -> String {
        self.format_inline_macro(macro_node)
    }

    fn format_u(&self, macro_node: MacroNode) -> String {
        self.format_inline_macro(macro_node)
    }

    fn format_v(&self, macro_node: MacroNode) -> String {
        self.format_inline_macro(macro_node)
    }
}

// Formatting block partial-implicit.
impl MdocFormatter {
    fn format_partial_implicit_block(
        &mut self,
        macro_node: &mut MacroNode,
        open_char: &str,
        close_char: &str,
    ) -> String {
        fn is_closing_delimiter(s: &str) -> bool {
            matches!(s, ")" | "]" | "." | "," | ":" | ";" | "!" | "?")
        }
    
        fn extract_trailing_delims(node: &mut MacroNode) -> String {
            let mut delim_sequence = String::new();
            loop {
                if node.nodes.is_empty() {
                    break;
                }
                let last_index = node.nodes.len() - 1;
                match &mut node.nodes[last_index] {
                    Element::Text(ref text) if is_closing_delimiter(text) => {
                        if let Some(Element::Text(delim)) = node.nodes.pop() {
                            delim_sequence = format!("{}{}", delim, delim_sequence);
                        } else {
                            break;
                        }
                    }
                    Element::Macro(ref mut inner_macro_node) => {
                        let inner_delims = extract_trailing_delims(inner_macro_node);
                        if inner_delims.is_empty() {
                            break;
                        }
                        delim_sequence = format!("{}{}", inner_delims, delim_sequence);
                        if inner_macro_node.nodes.is_empty() {
                            node.nodes.pop();
                        }
                    }
                    _ => break,
                }
            }
            delim_sequence
        }
    
        let trailing_punctuation = extract_trailing_delims(macro_node);
    
        let mut result = open_char.to_string();
        let mut prev_was_open = false;
        let mut is_first_node = true;
    
        for node in &macro_node.nodes {
            let content = match node {
                Element::Text(text) => {
                    match text.as_str() {
                        "(" | "[" => {
                            prev_was_open = true;
                            text.clone()
                        }
                        ")" | "]" => {
                            prev_was_open = false;
                            text.clone()
                        }
                        "." | "," | ":" | ";" | "!" | "?" => {
                            prev_was_open = false;
                            String::new()
                        }
                        _ => {
                            let formatted_text = self.format_text_node(text);
                            let offset = if is_first_node || prev_was_open {
                                ""
                            } else {
                                self.formatting_state.spacing.as_str()
                            };
                            prev_was_open = false;
                            format!("{}{}", offset, formatted_text)
                        }
                    }
                }
                other => {
                    let mut s = self.format_node(other.clone());
                    if !s.is_empty() && !s.ends_with('\n') {
                        s.push_str(&self.formatting_state.spacing);
                    }
                    s
                }
            };
    
            if !content.is_empty() {
                result.push_str(&content);
            }
            is_first_node = false;
        }
    
        result = result.trim().to_string();
    
        format!("{}{}{}", result, close_char, trailing_punctuation)
    }    
        
    fn format_aq(&mut self, mut macro_node: MacroNode) -> String {
        self.format_partial_implicit_block(&mut macro_node, "⟨", "⟩")
    }

    fn format_bq(&mut self, mut macro_node: MacroNode) -> String {
        self.format_partial_implicit_block(&mut macro_node, "[", "]")
    }

    fn format_brq(&mut self, mut macro_node: MacroNode) -> String {
        self.format_partial_implicit_block(&mut macro_node, "{{", "}}")
    }

    fn format_d1(&mut self, mut macro_node: MacroNode) -> String {
        let spaces = " ".repeat(self.formatting_settings.indent);
        self.format_partial_implicit_block(&mut macro_node, &spaces, "")
    }

    fn format_dl(&mut self, mut macro_node: MacroNode) -> String {
        let content = self.format_partial_implicit_block(&mut macro_node, "", "");
        let spaces = " ".repeat(self.formatting_state.current_indent + self.formatting_settings.indent);
        
        format!("\n{}{}\n", spaces, content)
    }

    fn format_dq(&mut self, mut macro_node: MacroNode) -> String {
        self.format_partial_implicit_block(&mut macro_node, "“", "”")
    }

    fn format_en(&mut self, mut macro_node: MacroNode) -> String {
        self.format_partial_implicit_block(&mut macro_node, "", "")
            .trim()
            .to_string()
    }

    fn format_op(&mut self, mut macro_node: MacroNode) -> String {
        self.format_partial_implicit_block(&mut macro_node, "[", "]")
    }

    fn format_pq(&mut self, mut macro_node: MacroNode) -> String {
        let c = self.format_partial_implicit_block(&mut macro_node, "(", ")");

        c
    }

    fn format_ql(&mut self, mut macro_node: MacroNode) -> String {
        self.format_partial_implicit_block(&mut macro_node, "‘", "’")
    }

    fn format_qq(&mut self, mut macro_node: MacroNode) -> String {
        self.format_partial_implicit_block(&mut macro_node, "\"", "\"")
    }

    fn format_sq(&mut self, mut macro_node: MacroNode) -> String {
        let c = self.format_partial_implicit_block(&mut macro_node, "\'", "\'");

        c
    }

    fn format_vt(&mut self, macro_node: MacroNode) -> String {
        self.format_inline_macro(macro_node)
    }

    fn format_vt_synopsis(&mut self, mut macro_node: MacroNode) -> String {
        self.format_partial_implicit_block(&mut macro_node, "", "")
            .trim()
            .to_string()
    }
}

// Format other in-line macros.
impl MdocFormatter {
    fn format_inline_macro(&self, macro_node: MacroNode) -> String {
        let mut result = String::new();
        let mut prev_was_open = false;
        let mut is_first_node = true;

        for node in macro_node.nodes {
            match node {
                Element::Text(text) => match text.as_str() {
                    "(" | "[" => {
                        result.push_str(&text);
                        prev_was_open = true;
                    }
                    ")" | "]" | "." | "," | ":" | ";" | "!" | "?" => {
                        result.push_str(&text);
                        prev_was_open = false;
                    }
                    _ => {
                        match prev_was_open {
                            true => result.push_str(&self.format_text_node(&text)),
                            false => {
                                let offset = if is_first_node { "" } else { self.formatting_state.spacing.as_str() };
                                let formatted_node =
                                    format!("{}{}", offset, self.format_text_node(&text));
                                result.push_str(&formatted_node);
                            }
                        }
                        prev_was_open = false;
                    }
                },
                _ => unreachable!("macro can't contain macro node or EOI!"),
            }

            if is_first_node {
                is_first_node = false;
            }
        }

        result.trim().to_string()
    }

    fn format_ad(&self, macro_node: MacroNode) -> String {
        self.format_inline_macro(macro_node)
    }

    fn format_ap(&self, macro_node: MacroNode) -> String {
        let content = self.format_inline_macro(macro_node);
        format!("'{}", content)
    }

    fn format_an(&mut self, an_type: AnType, macro_node: MacroNode) -> String {
        match an_type {
            AnType::NoSplit => {
                self.formatting_state.split_mod = false;
                String::new()
            }
            AnType::Split => {
                self.formatting_state.split_mod = true;
                String::new()
            }
            AnType::Name => {
                let content = self.format_inline_macro(macro_node);
                match self.formatting_state.split_mod {
                    true => format!("\n{}", content),
                    false => content,
                }
            }
        }
    }

    fn format_an_authors(&mut self, an_type: AnType, macro_node: MacroNode) -> String {
        match an_type {
            AnType::NoSplit => {
                // self.formatting_state.split_mod = false;
                String::new()
            }
            AnType::Split => {
                // self.formatting_state.split_mod = true;
                String::new()
            }
            AnType::Name => {
                let content = self.format_inline_macro(macro_node);
                match self.formatting_state.split_mod {
                    true => format!("\n{}{}", " ".repeat(self.formatting_settings.indent), content),
                    false => format!("{}{}", " ".repeat(self.formatting_settings.indent), content),
                }
            }
        }
    }

    fn format_ar(&self, macro_node: MacroNode) -> String {
        if macro_node.nodes.is_empty() {
            return "file ...".to_string();
        }

        self.format_inline_macro(macro_node)
    }

    fn format_bt(&self) -> String {
        "is currently in beta test.".to_string()
    }

    fn format_cd(&self, macro_node: MacroNode) -> String {
        self.format_inline_macro(macro_node)
    }

    fn format_cm(&self, macro_node: MacroNode) -> String {
        self.format_inline_macro(macro_node)
    }

    fn format_db(&self) -> String {
        "".to_string()
    }

    fn format_dv(&self, macro_node: MacroNode) -> String {
        self.format_inline_macro(macro_node)
    }

    fn format_em(&self, macro_node: MacroNode) -> String {
        // let line = self.format_inline_macro(macro_node);

        // if self.supports_italic() {
        //     format!("\x1b[3m{line}\x1b[0m")
        // } else if self.supports_underline() {
        //     format!("\x1b[4m{line}\x1b[0m")
        // } else {
        //     line
        // }
        self.format_inline_macro(macro_node)
    }

    fn format_dt(&mut self, title: Option<String>, section: &str, arch: Option<String>) -> String {
        let title = match title {
            Some(name) => format!("{name}({section})"),
            None if section.is_empty() => "UNTITLED".to_string(),
            _ => format!("UNTITLED({section})"),
        };

        let section = match section {
            "1" => "General Commands Manual",
            "2" => "System Calls Manual",
            "3" => "Library Functions Manual",
            "4" => "Device Drivers Manual",
            "5" => "File Formats Manual",
            "6" => "Games Manual",
            "7" => "Miscellaneous Information Manual",
            "8" => "System Manager's Manual",
            "9" => "Kernel Developer's Manual",
            _ if section.is_empty() => "LOCAL",
            _ => section,
        };

        let section = if let Some(val) = arch {
            format!("{section} ({val})")
        } else {
            section.to_string()
        };

        let side_len = title.len();
        let center_len = section.len();

        let center_start = (self.formatting_settings.width / 2).saturating_sub(center_len / 2);

        let right_start = self.formatting_settings.width.saturating_sub(side_len);

        let mut line = String::with_capacity(self.formatting_settings.width);

        line.push_str(&title);

        if center_start > side_len {
            line.push_str(&" ".repeat(center_start - side_len));
        }
        line.push_str(&section);

        let current_len = line.len();
        if right_start > current_len {
            line.push_str(&" ".repeat(right_start - current_len));
        }
        line.push_str(&title);

        let final_len = line.len();
        if final_len < self.formatting_settings.width {
            line.push_str(&" ".repeat(self.formatting_settings.width - final_len));
        }

        self.formatting_state.header_text = Some(line + "\n");
        String::new()
    }

    fn format_dx(&self, macro_node: MacroNode) -> String {
        self.format_inline_macro(macro_node)
    }

    fn format_dd(&mut self, line: &str) -> String {
        fn parse_month_name(month: &str) -> Option<u32> {
            let mut months = HashMap::new();
            months.insert("january", 1);
            months.insert("february", 2);
            months.insert("march", 3);
            months.insert("april", 4);
            months.insert("may", 5);
            months.insert("june", 6);
            months.insert("july", 7);
            months.insert("august", 8);
            months.insert("september", 9);
            months.insert("october", 10);
            months.insert("november", 11);
            months.insert("december", 12);
        
            months.get(&month.to_lowercase()[..]).copied()
        }

        let trimmed = line.trim();

        if trimmed == "$Mdocdate$" {
            return chrono::Utc::now().format("%B %-d, %Y").to_string();
        }

        let prefix = "$Mdocdate: ";
        if let Some(remainder) = trimmed.strip_prefix(prefix) {
            let mut parts = remainder.split_whitespace();

            let Some(month_str) = parts.next() else {
                return line.to_string();
            };
            let Some(day_str) = parts.next() else {
                return line.to_string();
            };
            let Some(year_str) = parts.next() else {
                return line.to_string();
            };

            let Some(month_num) = parse_month_name(month_str) else {
                return line.to_string();
            };

            let Ok(day_num) = day_str.parse::<u32>() else {
                return line.to_string();
            };
            let Ok(year_num) = year_str.parse::<i32>() else {
                return line.to_string();
            };

            let Some(date) = chrono::NaiveDate::from_ymd_opt(year_num, month_num, day_num) else {
                return line.to_string();
            };

            return date.format("%B %-d, %Y").to_string();
        }

        line.to_string()
    }

    fn format_bx(&self, macro_node: MacroNode) -> String {
        self.format_inline_macro(macro_node)
    }

    fn format_bsx(&self, macro_node: MacroNode) -> String {
        self.format_inline_macro(macro_node)
    }

    fn format_at(&self, macro_node: MacroNode) -> String {
        self.format_inline_macro(macro_node)
    }

    fn format_er(&mut self, macro_node: MacroNode) -> String {
        self.format_inline_macro(macro_node)
    }

    fn format_es(&self, opening_delimiter: char, closing_delimiter: char, macro_node: MacroNode) -> String {
        let c = self.format_inline_macro(macro_node);

        format!("{}{} {}", opening_delimiter, closing_delimiter, c)
    }

    fn format_ev(&mut self, macro_node: MacroNode) -> String {
        self.format_inline_macro(macro_node)
    }

    fn format_ex(&mut self, macro_node: MacroNode) -> String {
        let mut content = macro_node
            .nodes
            .clone()
            .into_iter()
            .map(|node| self.format_node(node))
            .filter(|s| !s.is_empty())
            .collect::<Vec<String>>()
            .join(", ");

        if macro_node.nodes.is_empty() {
            content = self.formatting_state.first_name.clone().unwrap_or_default();
        }

        if let Some(pos) = content.rfind(",") {
            content.replace_range(pos..(pos + 1), " and");
        }

        let ending = if macro_node.nodes.len() <= 1 {
            "y"
        } else {
            "ies"
        };

        if !content.is_empty() {
            format!("The {content} utilit{ending} exits 0 on success, and >0 if an error occurs.")
        } else {
            String::new()
        }
    }

    fn format_fa(&mut self, macro_node: MacroNode) -> String {
        self.format_inline_macro(macro_node)
    }

    fn format_fd(&self, directive: &str, arguments: &[String]) -> String {
        format!(
            "{directive} {}",
            arguments.join(&self.formatting_state.spacing)
        )
    }

    fn format_fd_synopsis(&self, directive: &str, arguments: &[String]) -> String {
        format!("{}\n", self.format_fd(directive, arguments))
    }

    fn format_fl(&mut self, macro_node: MacroNode) -> String {
        if macro_node.nodes.is_empty() {
            return "-\\[nsmacroescape]".to_string()
        }

        let mut result = String::new();
        let mut prev_was_open = false;
        let mut is_first_node = true;

        for node in macro_node.nodes {
            match node {
                Element::Text(text) => match text.as_str() {
                    "(" | "[" => {
                        result.push_str(&text);
                        prev_was_open = true;
                    }
                    ")" | "]" | "." | "," | ":" | ";" | "!" | "?" => {
                        result.push_str(&text);
                        prev_was_open = false;
                    }
                    _ => {
                        let fmtd = self.format_text_node(&text);
                        let fmtd = match is_first_char_alnum(&fmtd) {
                            true  => format!("-{}", fmtd),
                            false => fmtd
                        };

                        match prev_was_open {
                            true => result.push_str(&fmtd),
                            false => {
                                let offset = if is_first_node { "" } else { self.formatting_state.spacing.as_str() };
                                result.push_str(&format!("{}{}", offset, fmtd));
                            }
                        }
                        prev_was_open = false;
                    }
                },
                _ => unreachable!("macro can't contain macro node or EOI!"),
            }

            if is_first_node {
                is_first_node = false;
            }
        }

        result
    }

    fn format_fn(&mut self, funcname: &str, macro_node: MacroNode) -> String {        
        let mut result = format!("{funcname}(");
        let mut iter = macro_node.nodes.iter();

        if let Some(node) = iter.next() {
            match node {
                Element::Text(arg) => match arg.as_str() {
                    "(" | "[" | ")" | "]" | "." | "," | ":" | ";" | "!" | "?" => {
                        let c = iter.map(|n| self.format_node(n.clone())).collect::<String>();
                        return format!("{}){} {}", result, arg, c);
                    },
                    _ => {
                        let mut prev_was_open = false;
                        let mut is_first_node = true;
                
                        for node in macro_node.nodes {
                            match node {
                                Element::Text(text) => match text.as_str() {
                                    "(" | "[" => {
                                        result.push_str(&text);
                                        prev_was_open = true;
                                    }
                                    ")" | "]" | "." | "," | ":" | ";" | "!" | "?" => {
                                        result.push_str(&text);
                                        prev_was_open = false;
                                    }
                                    _ => {
                                        match prev_was_open {
                                            true => result.push_str(&self.format_text_node(&text)),
                                            false => {
                                                let offset = if is_first_node { "" } else { self.formatting_state.spacing.as_str() };
                                                let formatted_node = format!("{}{},", offset, self.format_text_node(&text));
                                                result.push_str(&formatted_node);
                                            }
                                        }
                                        prev_was_open = false;
                                    }
                                },
                                _ => unreachable!("macro can't contain macro node or EOI!"),
                            }
                
                            if is_first_node {
                                is_first_node = false;
                            }
                        }
                
                        if result.ends_with(",") {
                            result.pop();
                        }
                
                        result.push(')');
                
                        return result;
                    }
                },
                _ => unreachable!()
            }
        };

        let c = iter.map(|n| self.format_node(n.clone())).collect::<String>();
        format!("{}){}", result, c.trim())
    }

    fn format_fn_synopsis(&mut self, funcname: &str, macro_node: MacroNode) -> String {
        format!("{};\n", &self.format_fn(funcname, macro_node))
    }

    fn format_fr(&mut self, macro_node: MacroNode) -> String {
        self.format_inline_macro(macro_node)
    }

    fn format_ft(&mut self, macro_node: MacroNode) -> String {
        self.format_inline_macro(macro_node)
    }

    fn format_ft_synopsis(&mut self, macro_node: MacroNode) -> String {
        let content = self.format_inline_macro(macro_node);
        
        format!("\n{}\n", content)
    }

    fn format_fx(&self, macro_node: MacroNode) -> String {
        self.format_inline_macro(macro_node)
    }

    fn format_hf(&mut self, macro_node: MacroNode) -> String {
        self.format_inline_macro(macro_node)
    }

    fn format_ic(&mut self, macro_node: MacroNode) -> String {
        self.format_inline_macro(macro_node)
    }

    fn format_in(&self, filename: &str, macro_node: MacroNode) -> String {
        let mut result = if is_first_char_delimiter(&filename) {
            let mut filename = filename.to_string();
            let del = filename.remove(0);
            format!("{}<{}>", del, filename)
        } else {
            format!("<{}>", filename)
        };

        if let Some(node) = macro_node.nodes.into_iter().next() {
            match node {
                Element::Text(close_del) => result.push_str(close_del.as_str()),
                _ => unreachable!()
            }
        }

        result
    }

    fn format_in_synopsis(&self, filename: &str, macro_node: MacroNode, prev_node: &Macro) -> String {
        let in_formatted = self.format_in(filename, macro_node);
        let start = match prev_node {
            Macro::Fn { .. } => "\n#include".to_string(),
            _ => "#include".to_string()
        };
    
        format!("{} {}\n", start, in_formatted)
    }

    fn format_lb(&self, lib_name: &str, macro_node: MacroNode) -> String {
        let mut result = String::new();
        let mut iter = macro_node.nodes.into_iter();
        
        if let Some(node) = iter.next() {
            match node {
                Element::Text(open_del) => result.push_str(open_del.as_str()),
                _=> unreachable!()
            }
        }

        result.push_str(&format!("library “{lib_name}”"));

        if let Some(node) = iter.next() {
            match node {
                Element::Text(close_del) => result.push_str(close_del.as_str()),
                _ => unreachable!()
            }
        }

        result
    }

    fn format_li(&mut self, macro_node: MacroNode) -> String {
        self.format_inline_macro(macro_node)

    }

    fn format_lk(&mut self, uri: &str, macro_node: MacroNode) -> String {
        let content = macro_node
            .nodes
            .clone()
            .into_iter()
            .map(|node| self.format_node(node))
            .collect::<Vec<String>>()
            .join(&self.formatting_state.spacing);

        format!("{content}: {uri}")
    }

    fn format_lp(&self) -> String {
        "\n\n".to_string()
    }

    fn format_ms(&mut self, macro_node: MacroNode) -> String {
        self.format_inline_macro(macro_node)
    }

    fn format_mt(&mut self, macro_node: MacroNode) -> String {
        self.format_inline_macro(macro_node)
    }

    fn format_no(&mut self, macro_node: MacroNode) -> String {
        // self.formatting_state.suppress_space = false;
        self.format_inline_macro(macro_node)
    }

    fn format_ns(&mut self, macro_node: MacroNode) -> String {
        let content = self.format_inline_macro(macro_node);

        format!("\\[nsmacroescape]{}", content)
    }

    fn format_nx(&self, macro_node: MacroNode) -> String {
        self.format_inline_macro(macro_node)
    }

    fn format_os(&mut self, macro_node: MacroNode) -> String {
        let content = macro_node
            .nodes
            .into_iter()
            .map(|node| self.format_node(node))
            .collect::<Vec<String>>()
            .join(&self.formatting_state.spacing);

        if !content.is_empty() {
            self.formatting_state.footer_text = Some(content);
        }
        String::new()
    }

    fn format_ox(&self, macro_node: MacroNode) -> String {
        self.format_inline_macro(macro_node)
    }

    fn format_pa(&mut self, macro_node: MacroNode) -> String {
        self.format_inline_macro(macro_node)
    }

    fn format_pf(&mut self, prefix: &str, macro_node: MacroNode) -> String {
        format!("{}\\[pfmacroescape]{}", prefix, &self.format_inline_macro(macro_node))
    }

    fn format_pp(&self, _macro_node: MacroNode) -> String {
        "\n\n".to_string()
    }

    fn format_rv(&mut self, macro_node: MacroNode) -> String {
        let mut content = macro_node
            .nodes
            .clone()
            .into_iter()
            .take(macro_node.nodes.len().saturating_sub(1))
            .map(|node| self.format_node(node))
            .filter(|s| !s.is_empty())
            .collect::<Vec<String>>()
            .join("(), ");

        if macro_node.nodes.is_empty() {
            content = self.formatting_state.first_name.clone().unwrap_or_default();
        } else if let Some(formatted_node) = macro_node.nodes.iter().last() {
            let formatted_node = self.format_node(formatted_node.clone());
            if macro_node.nodes.len() == 1 {
                content = format!("{formatted_node}()");
            } else {
                content.push_str(&format!("(), and {formatted_node}()"));
            }
        }

        let ending_1 = if macro_node.nodes.len() <= 1 { "" } else { "s" };

        let ending_2 = if macro_node.nodes.len() <= 1 { "s" } else { "" };

        format!("The {content} function{ending_1} return{ending_2} the value 0 if successful; otherwise the value -1 is returned and the global variable errno is set to indicate the error.")
    }

    fn format_sm(&mut self, sm_mode: Option<SmMode>, macro_node: MacroNode) -> String {
        self.formatting_state.spacing = match sm_mode {
            Some(SmMode::On) => " ".to_string(),
            Some(SmMode::Off) => "".to_string(),
            None => match self.formatting_state.spacing.as_str() {
                "" => "".to_string(),
                " " => "".to_string(),
                _ => " ".to_string(),
            },
        };

        let c= self.format_inline_macro(macro_node);

        format!("{}{}", c, self.formatting_state.spacing)
    }

    fn format_st(&self, st_type: StType, macro_node: MacroNode) -> String {
        let content = self.format_inline_macro(macro_node);

        if is_first_char_delimiter(&content) {
            return format!("{}{}", st_type, content);
        }

        format!("{} {}", st_type, content)
    }

    fn format_sx(&mut self, macro_node: MacroNode) -> String {
        self.format_inline_macro(macro_node)
    }

    fn format_sy(&mut self, macro_node: MacroNode) -> String {
        // let line = self.format_inline_macro(macro_node);

        // if self.supports_bold() {
        //     format!("\x1b[1m{line}\x1b[0m")
        // } else {
        //     line
        // }
        self.format_inline_macro(macro_node)
    }

    fn format_tg(&self, _term: Option<String>) -> String {
        String::new()
    }

    fn format_tn(&mut self, macro_node: MacroNode) -> String {
        self.format_inline_macro(macro_node)
    }

    fn format_ud(&self) -> String {
        "currently under development.".to_string()
    }

    fn format_ux(&self, macro_node: MacroNode) -> String {
        let content = self.format_inline_macro(macro_node);

        if is_first_char_delimiter(&content) {
            return format!("UNIX{content}");
        }

        format!("UNIX {content}")
    }

    fn format_va(&mut self, macro_node: MacroNode) -> String {
        self.format_inline_macro(macro_node)
    }

    fn format_xr(&self, name: &str, section: &str, macro_node: MacroNode) -> String {
        let content = self.format_inline_macro(macro_node);

        if is_first_char_delimiter(&content) {
            return format!("{name}({section}){content}");
        }
        
        format!("{}({}) {}", name, section, content.trim())
    }
}

/// Check if first char of [`s`] string is ASCII digit or letter
fn is_first_char_alnum(s: &str) -> bool {
    s.chars().next().map(|c| c.is_ascii_alphanumeric()).unwrap_or(false)
}

fn is_first_char_delimiter(s: &str) -> bool {
    s.chars().next().map(|c| match c {
        '(' | '[' | ')' | ']' | '.' | ',' | ':' | ';' | '!' | '?' => true,
        _ => false
    }).unwrap_or(false)
}

fn is_first_word_delimiter(s: &str) -> bool {
    s.split_whitespace().next().map(|c| match c {
        "(" | "[" | ")" | "]" | "." | "," | ":" | ";" | "!" | "?" => true,
        _ => false
    }).unwrap_or(false)
}

#[cfg(test)]
mod tests {
    use crate::{man_util::formatter::MdocDocument, FormattingSettings, MdocFormatter, MdocParser};

    /// Test settings
    const FORMATTING_SETTINGS: FormattingSettings = FormattingSettings {
        width: 78,
        indent: 5,
    };

    /// Parse [`input`] into AST
    fn get_ast(input: &str) -> MdocDocument {
        MdocParser::parse_mdoc(input).unwrap()
    }

    /// Universal function for all tests
    fn test_formatting(input: &str, output: &str) {
        let ast = get_ast(input);
        let mut formatter = MdocFormatter::new(FORMATTING_SETTINGS);
        let result = String::from_utf8(formatter.format_mdoc(ast)).unwrap();
        println!("Formatted document:\nTarget:\n{}\n{}\nReal:\n{}\n", 
            output, 
            vec!['-';formatter.formatting_settings.width].iter().collect::<String>(), 
            result
        );
        panic!();
    }

    mod special_chars {
        use crate::man_util::formatter::tests::test_formatting;

        #[test]
        fn spaces() {
            let input = r".Dd January 1, 1970
.Os footer text
\ \~\0\|\^\&\)\%\:";
            let output = 
r"UNTITLED                             LOCAL                            UNTITLED


footer text                     January 1, 1970                    footer text";
            test_formatting(input, output);
        }

        #[test]
        fn lines() {
            let input = r".Dd January 1, 1970
.Os footer text
\(ba \(br \(ul \(ru \(rn \(bb \(sl \(rs";
            let output = r"UNTITLED                             LOCAL                            UNTITLED

| │ _ _ ‾ ¦ / \

footer text                     January 1, 1970                    footer text";
            test_formatting(input, output);
        }

        #[test]
        fn text_markers() {
            let input = r".Dd January 1, 1970
.Os footer text
\(ci \(bu \(dd \(dg \(lz \(sq \(ps \(sc \(lh \(rh \(at \(sh \(CR \(OK \(CL \(SP \(HE \(DI";
            let output = r"UNTITLED                             LOCAL                            UNTITLED

○ • ‡ † ◊ □ ¶ § ☜ ☞ @ # ↵ ✓ ♣ ♠ ♥ ♦

footer text                     January 1, 1970                    footer text";
            test_formatting(input, output);
        }

        #[test]
        fn legal_symbols() {
            let input = r".Dd January 1, 1970
.Os footer text
\(co \(rg \(tm";
            let output = r"UNTITLED                             LOCAL                            UNTITLED

© ® ™

footer text                     January 1, 1970                    footer text";
            test_formatting(input, output);
        }

        #[test]
        fn punctuation() {
            let input = r".Dd January 1, 1970
.Os footer text
\(em \(en \(hy \e \(r! \(r?";
            let output = 
r"UNTITLED                             LOCAL                            UNTITLED

— – ‐ \ ¡ ¿

footer text                     January 1, 1970                    footer text";
            test_formatting(input, output);
        }

        #[test]
        fn quotes() {
            let input = r".Dd January 1, 1970
.Os footer text
\(Bq \(bq \(lq \(rq \(oq \(cq \(aq \(dq \(Fo \(Fc \(fo \(fc";
            let output = "UNTITLED                             LOCAL                            UNTITLED

„ ‚ “ ” ‘ ’ ' \" « » ‹ ›

footer text                     January 1, 1970                    footer text";
            test_formatting(input, output);
        }

        #[test]
        fn brackets() {
            let input = r".Dd January 1, 1970
.Os footer text
\(lB \(rB \(lC \(rC \(la \(ra \(bv \[braceex] \[bracketlefttp] \[bracketleftbt]
\[bracketleftex] \[bracketrighttp] \[bracketrightbt] \[bracketrightex]
\(lt \[bracelefttp] \(lk \[braceleftmid] \(lb \[braceleftbt] \[braceleftex]
\(rt \[bracerighttp] \(rk \[bracerightmid] \(rb \[bracerightbt] \[bracerightex]
\[parenlefttp] \[parenleftbt] \[parenleftex] \[parenrighttp] \[parenrightbt] \[parenrightex]
";
            let output = r"UNTITLED                             LOCAL                            UNTITLED

[ ] { } ⟨ ⟩ ⎪ ⎪ ⎡ ⎣ ⎢ ⎤ ⎦ ⎥ ⎧ ⎧ ⎨ ⎨ ⎩ ⎩ ⎪ ⎫ ⎫ ⎬ ⎬ ⎭ ⎭ ⎪ ⎛ ⎝ ⎜ ⎞ ⎠ ⎟

footer text                     January 1, 1970                    footer text";
            test_formatting(input, output);
        }

        #[test]
        fn arrows() {
            let input = r".Dd January 1, 1970
.Os footer text
\(<- \(-> \(<> \(da \(ua \(va \(lA \(rA \(hA \(uA \(dA \(vA \(an";
            let output = r"UNTITLED                             LOCAL                            UNTITLED

← → ↔ ↓ ↑ ↕ ⇐ ⇒ ⇔ ⇑ ⇓ ⇕ ⎯

footer text                     January 1, 1970                    footer text";
            test_formatting(input, output);
        }

        #[test]
        fn logical() {
            let input = r".Dd January 1, 1970
.Os footer text
\(AN \(OR \[tno] \(no \(te \(fa \(st \(tf \(3d \(or";
            let output = r"UNTITLED                             LOCAL                            UNTITLED

∧ ∨ ¬ ¬ ∃ ∀ ∋ ∴ ∴ |

footer text                     January 1, 1970                    footer text";
            test_formatting(input, output);
        }

        #[test]
        fn mathematical() {
            let input = r".Dd January 1, 1970
.Os footer text
\- \(mi \+ \(pl \(-+ \[t+-] \(+- \(pc \[tmu]
\(mu \(c* \(c+ \[tdi] \(di \(f/ \(** \(<= \(>= \(<< \(>> \(eq \(!= \(==
\(ne \(ap \(|= \(=~ \(~~ \(~= \(pt \(es \(mo \(nm \(sb \(nb \(sp
\(nc \(ib \(ip \(ca \(cu \(/_ \(pp \(is \[integral] \[sum] \[product]
\[coproduct] \(gr \(sr \[sqrt] \(lc \(rc \(lf \(rf \(if \(Ah \(Im \(Re
\(wp \(pd \(-h \[hbar] \(12 \(14 \(34 \(18 \(38 \(58 \(78 \(S1 \(S2 \(S3
";
            let output = r"UNTITLED                             LOCAL                            UNTITLED

- − + + ∓ ± ± · × × ⊗ ⊕ ÷ ÷ ⁄ ∗ ≤ ≥ ≪ ≫ = ≠ ≡ ≢ ∼ ≃ ≅ ≈ ≈ ∝ ∅ ∈ ∉ ⊂ ⊄ ⊃ ⊅ ⊆ ⊇
∩ ∪ ∠ ⊥ ∫ ∫ ∑ ∏ ∐ ∇ √ √ ⌈ ⌉ ⌊ ⌋ ∞ ℵ ℑ ℜ ℘ ∂ ℏ ℏ ½ ¼ ¾ ⅛ ⅜ ⅝ ⅞ ¹ ² ³

footer text                     January 1, 1970                    footer text";
            test_formatting(input, output);
        }

        #[test]
        fn ligatures() {
            let input = r".Dd January 1, 1970
.Os footer text
\(ff \(fi \(fl \(Fi \(Fl \(AE \(ae \(OE \(oe \(ss \(IJ \(ij";
            let output = r"UNTITLED                             LOCAL                            UNTITLED

ﬀ ﬁ ﬂ ﬃ ﬄ Æ æ Œ œ ß Ĳ ĳ

footer text                     January 1, 1970                    footer text";
            test_formatting(input, output);
        }

        #[test]
        fn accents() {
            let input = ".Dd January 1, 1970
.Os footer text
\\(a- \\(a. \\(a^ \\(aa \\\' \\(ga \\` \\(ab \\(ac \\(ad \\(ah \\(ao \\(a~ \\(ho \\(ha \\(ti";
            let output = r"UNTITLED                             LOCAL                            UNTITLED

¯ ˙ ^ ´ ´ ` ` ˘ ¸ ¨ ˇ ˚ ~ ˛ ^ ~

footer text                     January 1, 1970                    footer text";
            test_formatting(input, output);
        }

        #[test]
        fn accented_letters() {
            let input = r".Dd January 1, 1970
.Os footer text
\('A \('E \('I \('O \('U \('Y \('a \('e
\('i \('o \('u \('y \(`A \(`E \(`I \(`O \(`U \(`a \(`e \(`i \(`o \(`u
\(~A \(~N \(~O \(~a \(~n \(~o \(:A \(:E \(:I \(:O \(:U \(:a \(:e \(:i
\(:o \(:u \(:y \(^A \(^E \(^I \(^O \(^U \(^a \(^e \(^i \(^o \(^u \(,C
\(,c \(/L \(/l \(/O \(/o \(oA \(oa
";
            let output = r"UNTITLED                             LOCAL                            UNTITLED

Á É Í Ó Ú Ý á é í ó ú ý À È Ì Ò Ù à è ì ò ù Ã Ñ Õ ã ñ õ Ä Ë Ï Ö Ü ä ë ï ö ü ÿ
Â Ê Î Ô Û â ê î ô û Ç ç Ł ł Ø ø Å å

footer text                     January 1, 1970                    footer text";
            test_formatting(input, output);
        }

        #[test]
        fn special_letters() {
            let input = r".Dd January 1, 1970
.Os footer text
\(-D \(Sd \(TP \(Tp \(.i \(.j";
            let output = r"UNTITLED                             LOCAL                            UNTITLED

Ð ð Þ þ ı ȷ

footer text                     January 1, 1970                    footer text";
            test_formatting(input, output);
        }

        #[test]
        fn currency() {
            let input = r".Dd January 1, 1970
.Os footer text
\(Do \(ct \(Eu \(eu \(Ye \(Po \(Cs \(Fn";
            let output = r"UNTITLED                             LOCAL                            UNTITLED

$ ¢ € € ¥ £ ¤ ƒ

footer text                     January 1, 1970                    footer text";
            test_formatting(input, output);
        }

        #[test]
        fn units() {
            let input = r".Dd January 1, 1970
.Os footer text
\(de \(%0 \(fm \(sd \(mc \(Of \(Om";
            let output = r"UNTITLED                             LOCAL                            UNTITLED

° ‰ ′ ″ µ ª º

footer text                     January 1, 1970                    footer text";
            test_formatting(input, output);
        }

        #[test]
        fn greek_leters() {
            let input = r".Dd January 1, 1970
.Os footer text
\(*A \(*B \(*G \(*D \(*E \(*Z
\(*Y \(*H \(*I \(*K \(*L \(*M \(*N \(*C \(*O \(*P \(*R \(*S
\(*T \(*U \(*F \(*X \(*Q \(*W \(*a \(*b \(*g \(*d \(*e \(*z
\(*y \(*h \(*i \(*k \(*l \(*m \(*n \(*c \(*o \(*p \(*r \(*s
\(*t \(*u \(*f \(*x \(*q \(*w \(+h \(+f \(+p \(+e \(ts
";
            let output = r"UNTITLED                             LOCAL                            UNTITLED

Α Β Γ Δ Ε Ζ Η Θ Ι Κ Λ Μ Ν Ξ Ο Π Ρ Σ Τ Υ Φ Χ Ψ Ω α β γ δ ε ζ η θ ι κ λ μ ν ξ ο
π ρ σ τ υ ϕ χ ψ ω ϑ φ ϖ ϵ ς

footer text                     January 1, 1970                    footer text";
            test_formatting(input, output);
        }

        #[test]
        fn predefined_strings() {
            let input = r".Dd January 1, 1970
.Os footer text
\*(Ba \*(Ne \*(Ge \*(Le \*(Gt \*(Lt \*(Pm \*(If \*(Pi \*(Na \*(Am \*R \*(Tm \*q \*(Rq \*(Lq \*(lp \*(rp \*(lq \*(rq \*(ua \*(va \*(<= \*(>= \*(aa \*(ga \*(Px \*(Ai";
            let output = "UNTITLED                             LOCAL                            UNTITLED

| ≠ ≥ ≤ > < ± infinity pi NaN & ® (Tm) \" ” “ ( ) “ ” ↑ ↕ ≤ ≥ ´ ` POSIX ANSI

footer text                     January 1, 1970                    footer text";
            test_formatting(input, output);
        }

        #[test]
        fn unicode() {
            let input = r".Dd January 1, 1970
.Os footer text
\[u0100] \C'u01230' \[u025600]";
            let output = "UNTITLED                             LOCAL                            UNTITLED

Ā ሰ 𥘀

footer text                     January 1, 1970                    footer text";
            test_formatting(input, output);
        }

        #[test]
        fn numbered() {
            let input = r".Dd January 1, 1970
.Os footer text
\N'34' \[char43]";
            let output = "UNTITLED                             LOCAL                            UNTITLED

\" +

footer text                     January 1, 1970                    footer text";
            test_formatting(input, output);
        }
    }

    mod full_explicit {
        use crate::man_util::formatter::tests::test_formatting;

        mod bd{
            use crate::man_util::formatter::tests::test_formatting;

            #[test]
            fn bd_filled() {
                let input = ".Dd January 1, 1970
.Dt PROGNAME 1
.Os footer text
.Bd -filled -offset indent
Lorem ipsum dolor sit amet, consectetur adipiscing elit, sed do eiusmod tempor incididunt ut labore et dolore magna aliqua. 
Ut enim ad minim veniam, quis nostrud exercitation ullamco laboris nisi ut aliquip ex ea commodo consequat.
.Ed";
                let output = "PROGNAME(1)                 General Commands Manual                PROGNAME(1)

        Lorem ipsum dolor sit amet, consectetur adipiscing elit, sed do
        eiusmod tempor incididunt ut labore et dolore magna aliqua.
        eiusmod tempor incididunt ut labore et dolore magna aliqua. Ut enim ad
        minim veniam, quis nostrud exercitation ullamco laboris nisi ut
        aliquip ex ea commodo consequat.

footer text                     January 1, 1970                    footer text";
                test_formatting(input, output);
            }
        
            #[test]
            fn bd_unfilled() {
                let input = ".Dd January 1, 1970
.Dt PROGNAME 1
.Os footer text
.Bd -unfilled -offset indent
Lorem ipsum dolor sit amet, consectetur adipiscing elit, sed do eiusmod tempor incididunt ut labore et dolore magna aliqua. 
Ut enim ad minim veniam, quis nostrud exercitation ullamco laboris nisi ut aliquip ex ea commodo consequat.
.Ed";
                let output = "PROGNAME(1)                 General Commands Manual                PROGNAME(1)

        Lorem ipsum dolor sit amet, consectetur adipiscing elit, sed do
        eiusmod tempor incididunt ut labore et dolore magna aliqua.
        Ut enim ad minim veniam, quis nostrud exercitation ullamco laboris
        nisi ut aliquip ex ea commodo consequat.

footer text                     January 1, 1970                    footer text";
                test_formatting(input, output);
            }

            #[test]
            fn bd_centered() {
                let input = ".Dd January 1, 1970
.Dt PROGNAME 1
.Os footer text
.Bd -centered -offset indent
Lorem ipsum dolor sit amet, consectetur adipiscing elit, sed do eiusmod tempor incididunt ut labore et dolore magna aliqua. 
Ut enim ad minim veniam, quis nostrud exercitation ullamco laboris nisi ut aliquip ex ea commodo consequat.
.Ed";
                let output = "PROGNAME(1)                 General Commands Manual                PROGNAME(1)

           Lorem ipsum dolor sit amet, consectetur adipiscing elit, sed do
             eiusmod tempor incididunt ut labore et dolore magna aliqua.
        eiusmod tempor incididunt ut labore et dolore magna aliqua. Ut enim ad
           minim veniam, quis nostrud exercitation ullamco laboris nisi ut
                           aliquip ex ea commodo consequat.

footer text                     January 1, 1970                    footer text";
                test_formatting(input, output);
            }

            #[test]
            fn bd_offset_right() {
                let input = ".Dd January 1, 1970
.Dt PROGNAME 1
.Os footer text
.Bd -filled -offset right
Lorem ipsum dolor sit amet, consectetur adipiscing elit, sed do eiusmod tempor incididunt ut labore et dolore magna aliqua. 
Ut enim ad minim veniam, quis nostrud exercitation ullamco laboris nisi ut aliquip ex ea commodo consequat.
.Ed";
                let output = "PROGNAME(1)                 General Commands Manual                PROGNAME(1)

       Lorem ipsum dolor sit amet, consectetur adipiscing elit, sed do eiusmod
                           tempor incididunt ut labore et dolore magna aliqua.
          tempor incididunt ut labore et dolore magna aliqua. Ut enim ad minim
       veniam, quis nostrud exercitation ullamco laboris nisi ut aliquip ex ea
                                                            commodo consequat.

footer text                     January 1, 1970                    footer text";
                test_formatting(input, output);
            }

            #[test]
            fn bd_compact() {
                let input = ".Dd January 1, 1970
.Dt PROGNAME 1
.Os footer text
.Bd -literal -offset indent -compact
Lorem ipsum dolor sit amet, consectetur adipiscing elit, sed do eiusmod tempor incididunt ut labore et dolore magna aliqua. 
Ut enim ad minim veniam, quis nostrud exercitation ullamco laboris nisi ut aliquip ex ea commodo consequat.
.Ed";
                let output = "PROGNAME(1)                 General Commands Manual                PROGNAME(1)

        Lorem ipsum dolor sit amet, consectetur adipiscing elit, sed do
        eiusmod tempor incididunt ut labore et dolore magna aliqua.
        Ut enim ad minim veniam, quis nostrud exercitation ullamco laboris
        nisi ut aliquip ex ea commodo consequat.

footer text                     January 1, 1970                    footer text";
                test_formatting(input, output);
            }

            #[test]
            fn bd_nested_blocks() {
                let input = ".Dd January 1, 1970
.Dt PROGNAME 1
.Os footer text
Adssdf sdfmsdpf  sdfm sdfmsdpf
.Ms <alpha>
.Bd -unfilled -offset indent
Lorem ipsum dolor sit amet, consectetur adipiscing elit, sed do eiusmod tempor incididunt ut labore et dolore magna aliqua. 
Ut enim ad minim veniam, quis nostrud exercitation ullamco laboris nisi ut aliquip ex ea commodo consequat.
.Ed
Adssdf sdfmsdpf  sdfm sdfmsdpf sgsdgsdg sdfg sdfg sdfg fdsg d gdfg df gdfg dfg g wefwefwer werwe rwe r wer 
.Ms <alpha>
.Sh DESCRIPTION
.Ss SUBSECTION
Adssdf sdfmsdpf  sdfm sdfmsdpf
.Ms <alpha>
.Bd -unfilled -offset indent
Lorem ipsum dolor sit amet, consectetur adipiscing elit, sed do eiusmod tempor incididunt ut labore et dolore magna aliqua. 
Ut enim ad minim veniam, quis nostrud exercitation ullamco laboris nisi ut aliquip ex ea commodo consequat.
.Bd -unfilled -offset indent
Lorem ipsum dolor sit amet, consectetur adipiscing elit, sed do eiusmod tempor incididunt ut labore et dolore magna aliqua. 
Ut enim ad minim veniam, quis nostrud exercitation ullamco laboris nisi ut aliquip ex ea commodo consequat.
.Bd -unfilled -offset indent
Lorem ipsum dolor sit amet, consectetur adipiscing elit, sed do eiusmod tempor incididunt ut labore et dolore magna aliqua. 
Ut enim ad minim veniam, quis nostrud exercitation ullamco laboris nisi ut aliquip ex ea commodo consequat.
.Bd -unfilled -offset indent
Lorem ipsum dolor sit amet, consectetur adipiscing elit, sed do eiusmod tempor incididunt ut labore et dolore magna aliqua. 
Ut enim ad minim veniam, quis nostrud exercitation ullamco laboris nisi ut aliquip ex ea commodo consequat.
.Ed
.Ed
.Ed
.Ed
Adssdf sdfmsdpf sdfm sdfmsdpf sgsdgsdg sdfg sdfg sdfg fdsg d gdfg df gdfg dfg g wefwefwer werwe rwe r wer 
.Ms <alpha>";
                let output = "PROGNAME(1)                 General Commands Manual                PROGNAME(1)

Adssdf sdfmsdpf sdfm sdfmsdpf <alpha>

        Lorem ipsum dolor sit amet, consectetur adipiscing elit, sed do
        eiusmod tempor incididunt ut labore et dolore magna aliqua.
        Ut enim ad minim veniam, quis nostrud exercitation ullamco laboris
        nisi ut aliquip ex ea commodo consequat.

Adssdf sdfmsdpf sdfm sdfmsdpf sgsdgsdg sdfg sdfg sdfg fdsg d gdfg df gdfg dfg
g wefwefwer werwe rwe r wer <alpha>

DESCRIPTION
   SUBSECTION
     Adssdf sdfmsdpf  sdfm sdfmsdpf <alpha> 

             Lorem ipsum dolor sit amet, consectetur adipiscing elit, sed do
             eiusmod tempor incididunt ut labore et dolore magna aliqua.
             Ut enim ad minim veniam, quis nostrud exercitation ullamco
             laboris nisi ut aliquip ex ea commodo consequat.

                     Lorem ipsum dolor sit amet, consectetur adipiscing elit,
                     sed do eiusmod tempor incididunt ut labore et dolore
                     magna aliqua.
                     Ut enim ad minim veniam, quis nostrud exercitation
                     ullamco laboris nisi ut aliquip ex ea commodo consequat.

                             Lorem ipsum dolor sit amet, consectetur
                             adipiscing elit, sed do eiusmod tempor incididunt
                             ut labore et dolore magna aliqua.
                             Ut enim ad minim veniam, quis nostrud
                             exercitation ullamco laboris nisi ut aliquip ex
                             ea commodo consequat.

                                     Lorem ipsum dolor sit amet, consectetur
                                     adipiscing elit, sed do eiusmod tempor
                                     incididunt ut labore et dolore magna
                                     aliqua.
                                     Ut enim ad minim veniam, quis nostrud
                                     exercitation ullamco laboris nisi ut
                                     aliquip ex ea commodo consequat.

     Adssdf sdfmsdpf sdfm sdfmsdpf sgsdgsdg sdfg sdfg sdfg fdsg d gdfg df
     gdfg dfg g wefwefwer werwe rwe r wer <alpha>

footer text                     January 1, 1970                    footer text";
                test_formatting(input, output);
            }
        }

        #[test]
        fn bf() {
            let input = ".Dd January 1, 1970
.Dt PROGNAME 1
.Os footer text
.Bf -emphasis
Line 1
Line 2
.Ef";
            let output = "PROGNAME(1)                 General Commands Manual                PROGNAME(1)

\u{1b}[3mLine 1 Line 2 \u{1b}[0m

footer text                     January 1, 1970                    footer text";
            test_formatting(input, output);
        }

        #[test]
        fn bf_macro() {
            let input = ".Dd January 1, 1970
.Dt PROGNAME 1
.Os footer text
.Bf Em
Line 1
Line 2
.Ef";
            let output = "PROGNAME(1)                 General Commands Manual                PROGNAME(1)

\u{1b}[3mLine 1 Line 2 \u{1b}[0m

footer text                     January 1, 1970                    footer text";
            test_formatting(input, output);
        }

        #[test]
        fn bk() {
            let input = ".Dd January 1, 1970
.Dt PROGNAME 1
.Os footer text
.Bk -words
Line 1
Line 2
.Ek";
            let output = "PROGNAME(1)                 General Commands Manual                PROGNAME(1)

Line 1 Line 2

footer text                     January 1, 1970                    footer text";
            test_formatting(input, output);
        }

        mod bl{
            use crate::man_util::formatter::tests::test_formatting;

            #[test]
            fn bl_bullet() {
                let input = ".Dd January 1, 1970
.Dt PROGNAME 1
.Os footer text
.Bl -bullet -width 8 -compact
.It head1
Lorem ipsum dolor sit amet, consectetur adipiscing elit, sed do eiusmod tempor incididunt ut labore et dolore magna aliqua. 
.It head2
Ut enim ad minim veniam, quis nostrud exercitation ullamco laboris nisi ut aliquip ex ea commodo consequat. 
.It head3
Duis aute irure dolor in reprehenderit in voluptate velit esse cillum dolore eu fugiat nulla pariatur. 
.El";
                let output = "PROGNAME(1)                 General Commands Manual                PROGNAME(1)

•       Lorem ipsum dolor sit amet, consectetur adipiscing elit, sed do
        eiusmod tempor incididunt ut labore et dolore magna aliqua.
•       Ut enim ad minim veniam, quis nostrud exercitation ullamco laboris
        nisi ut aliquip ex ea commodo consequat.
•       Duis aute irure dolor in reprehenderit in voluptate velit esse cillum
        dolore eu fugiat nulla pariatur.

footer text                     January 1, 1970                    footer text";
                test_formatting(input, output);
            }

            #[test]
            fn bl_column() {
                let input = ".Dd January 1, 1970
.Dt PROGNAME 1  
.Os footer text
.Bl -column -width 8 -compact \"long  column1\" \"long  column2\" \"long  column3\"
.It Cell 1 Ta Cell 2 Ta Cell 3
Line 1
.It Cell 4 Ta Cell 5 Ta Cell 6
Line 2
.It Cell 7 Ta Cell 8 Ta Cell 9
Line 3
.El";
                let output = "PROGNAME(1)                 General Commands Manual                PROGNAME(1)

Cell 1         Cell 2         Cell 3 Line 1
Cell 4         Cell 5         Cell 6 Line 2
Cell 7         Cell 8         Cell 9 Line 3

footer text                     January 1, 1970                    footer text";
                test_formatting(input, output);
            }

            #[test]
            fn bl_column_long_content() {
                let input = ".Dd January 1, 1970
.Dt PROGNAME 1
.Os footer text
.Bl -column -width 8 -compact \"very big super long column1\" \"very big super long column2\" \"very big super long column3\"
.It AAAAAA AAAAAAAAAAAA AAAAA Ta BBBBBB BBBBBBBBB BBBBBB Ta CCCCCC CCCCCCCCCC CCCCCCC
Line 1
.It DDDDDD DDDDDDDDDDDD DDDDD Ta EEEEEE EEEEEEEEE EEEEEE Ta FFFFFF FFFFFFFFFF FFFFFFF
Line 2
.It RRRRRR RRRRRRRRRRRR RRRRR Ta VVVVVV VVVVVVVVV VVVVVV Ta WWWWWW WWWWWWWWWW WWWWWWW
Line 3
.El";
                let output = "PROGNAME(1)                 General Commands Manual                PROGNAME(1)

AAAAAA AAAAAAAAAAAA AAAAA
        BBBBBB BBBBBBBBB BBBBBB
                CCCCCC CCCCCCCCCC CCCCCCC Line 1
DDDDDD DDDDDDDDDDDD DDDDD
        EEEEEE EEEEEEEEE EEEEEE
                FFFFFF FFFFFFFFFF FFFFFFF Line 2
RRRRRR RRRRRRRRRRRR RRRRR
        VVVVVV VVVVVVVVV VVVVVV
                WWWWWW WWWWWWWWWW WWWWWWW Line 3

footer text                     January 1, 1970                    footer text";
                test_formatting(input, output);
            }
    
            #[test]
            fn bl_dash() {
                let input = ".Dd January 1, 1970
.Dt PROGNAME 1
.Os footer text
.Bl -dash -width 8 -compact
.It head1
Lorem ipsum dolor sit amet, consectetur adipiscing elit, sed do eiusmod tempor incididunt ut labore et dolore magna aliqua. 
.It head2
Ut enim ad minim veniam, quis nostrud exercitation ullamco laboris nisi ut aliquip ex ea commodo consequat. 
.It head3
Duis aute irure dolor in reprehenderit in voluptate velit esse cillum dolore eu fugiat nulla pariatur. 
.El";
                let output = "PROGNAME(1)                 General Commands Manual                PROGNAME(1)

-       Lorem ipsum dolor sit amet, consectetur adipiscing elit, sed do
        eiusmod tempor incididunt ut labore et dolore magna aliqua.
-       Ut enim ad minim veniam, quis nostrud exercitation ullamco laboris
        nisi ut aliquip ex ea commodo consequat.
-       Duis aute irure dolor in reprehenderit in voluptate velit esse cillum
        dolore eu fugiat nulla pariatur.

footer text                     January 1, 1970                    footer text";
                test_formatting(input, output);
            }
    
            #[test]
            fn bl_diag() {
                let input = ".Dd January 1, 1970
.Dt PROGNAME 1
.Os footer text
.Bl -diag -width 8 -compact
.It head1
Lorem ipsum dolor sit amet, consectetur adipiscing elit, sed do eiusmod tempor incididunt ut labore et dolore magna aliqua. 
.It head2
Ut enim ad minim veniam, quis nostrud exercitation ullamco laboris nisi ut aliquip ex ea commodo consequat. 
.It head3
Duis aute irure dolor in reprehenderit in voluptate velit esse cillum dolore eu fugiat nulla pariatur. 
.El";
                let output = "PROGNAME(1)                 General Commands Manual                PROGNAME(1)

head1  Lorem ipsum dolor sit amet, consectetur adipiscing elit, sed do
eiusmod tempor incididunt ut labore et dolore magna aliqua.
head2  Ut enim ad minim veniam, quis nostrud exercitation ullamco laboris
nisi ut aliquip ex ea commodo consequat.
head3  Duis aute irure dolor in reprehenderit in voluptate velit esse cillum
dolore eu fugiat nulla pariatur.

footer text                     January 1, 1970                    footer text";
                test_formatting(input, output);
            }

            #[test]
            fn bl_enum() {
                let input = ".Dd January 1, 1970
.Dt PROGNAME 1
.Os footer text
.Bl -enum -width 8 -compact
.It head1
Lorem ipsum dolor sit amet, consectetur adipiscing elit, sed do eiusmod tempor incididunt ut labore et dolore magna aliqua. 
.It head2
Ut enim ad minim veniam, quis nostrud exercitation ullamco laboris nisi ut aliquip ex ea commodo consequat. 
.It head3
Duis aute irure dolor in reprehenderit in voluptate velit esse cillum dolore eu fugiat nulla pariatur. 
.El";
                let output = "PROGNAME(1)                 General Commands Manual                PROGNAME(1)

1.      Lorem ipsum dolor sit amet, consectetur adipiscing elit, sed do
        eiusmod tempor incididunt ut labore et dolore magna aliqua.
2.      Ut enim ad minim veniam, quis nostrud exercitation ullamco laboris
        nisi ut aliquip ex ea commodo consequat.
3.      Duis aute irure dolor in reprehenderit in voluptate velit esse cillum
        dolore eu fugiat nulla pariatur.

footer text                     January 1, 1970                    footer text";
                test_formatting(input, output);
            }

            #[test]
            fn bl_item() {
                let input = ".Dd January 1, 1970
.Dt PROGNAME 1
.Os footer text
.Bl -item -width 8 -compact
.It head1
Lorem ipsum dolor sit amet, consectetur adipiscing elit, sed do eiusmod tempor incididunt ut labore et dolore magna aliqua. 
.It head2
Ut enim ad minim veniam, quis nostrud exercitation ullamco laboris nisi ut aliquip ex ea commodo consequat. 
.It head3
Duis aute irure dolor in reprehenderit in voluptate velit esse cillum dolore eu fugiat nulla pariatur. 
.El";
                let output = "PROGNAME(1)                 General Commands Manual                PROGNAME(1)

Lorem ipsum dolor sit amet, consectetur adipiscing elit, sed do eiusmod tempor
incididunt ut labore et dolore magna aliqua.
Ut enim ad minim veniam, quis nostrud exercitation ullamco laboris nisi ut
aliquip ex ea commodo consequat.
Duis aute irure dolor in reprehenderit in voluptate velit esse cillum dolore
eu fugiat nulla pariatur.

footer text                     January 1, 1970                    footer text";
                test_formatting(input, output);
            }

            #[test]
            fn bl_hang() {
                let input = ".Dd January 1, 1970
.Dt PROGNAME 1
.Os footer text
.Bl -hang -width 8 -compact
.It head1
Lorem ipsum dolor sit amet, consectetur adipiscing elit, sed do eiusmod tempor incididunt ut labore et dolore magna aliqua. 
.It head2
Ut enim ad minim veniam, quis nostrud exercitation ullamco laboris nisi ut aliquip ex ea commodo consequat. 
.It head3
Duis aute irure dolor in reprehenderit in voluptate velit esse cillum dolore eu fugiat nulla pariatur. 
.El";
                let output = "PROGNAME(1)                 General Commands Manual                PROGNAME(1)

head1   Lorem ipsum dolor sit amet, consectetur adipiscing elit, sed do
        eiusmod tempor incididunt ut labore et dolore magna aliqua.
head2   Ut enim ad minim veniam, quis nostrud exercitation ullamco laboris
        nisi ut aliquip ex ea commodo consequat.
head3   Duis aute irure dolor in reprehenderit in voluptate velit esse cillum
        dolore eu fugiat nulla pariatur.

footer text                     January 1, 1970                    footer text";
                test_formatting(input, output);
            }
    
            #[test]
            fn bl_inset() {
                let input = ".Dd January 1, 1970
.Dt PROGNAME 1
.Os footer text
.Bl -inset -width 8 -compact
.It head1
Lorem ipsum dolor sit amet, consectetur adipiscing elit, sed do eiusmod tempor incididunt ut labore et dolore magna aliqua. 
.It head2
Ut enim ad minim veniam, quis nostrud exercitation ullamco laboris nisi ut aliquip ex ea commodo consequat. 
.It head3
Duis aute irure dolor in reprehenderit in voluptate velit esse cillum dolore eu fugiat nulla pariatur. 
.El";
                let output = "PROGNAME(1)                 General Commands Manual                PROGNAME(1)

head1 Lorem ipsum dolor sit amet, consectetur adipiscing elit, sed do eiusmod
tempor incididunt ut labore et dolore magna aliqua.
head2 Ut enim ad minim veniam, quis nostrud exercitation ullamco laboris nisi
ut aliquip ex ea commodo consequat.
head3 Duis aute irure dolor in reprehenderit in voluptate velit esse cillum
dolore eu fugiat nulla pariatur.

footer text                     January 1, 1970                    footer text";
                test_formatting(input, output);
            }
    
            #[test]
            fn bl_ohang() {
                let input = ".Dd January 1, 1970
.Dt PROGNAME 1
.Os footer text
.Bl -ohang -width 8 -compact
.It head1
Lorem ipsum dolor sit amet, consectetur adipiscing elit, sed do eiusmod tempor incididunt ut labore et dolore magna aliqua. 
.It head2
Ut enim ad minim veniam, quis nostrud exercitation ullamco laboris nisi ut aliquip ex ea commodo consequat. 
.It head3
Duis aute irure dolor in reprehenderit in voluptate velit esse cillum dolore eu fugiat nulla pariatur. 
.El";
                let output = "PROGNAME(1)                 General Commands Manual                PROGNAME(1)

head1
Lorem ipsum dolor sit amet, consectetur adipiscing elit, sed do eiusmod tempor
incididunt ut labore et dolore magna aliqua.
head2
Ut enim ad minim veniam, quis nostrud exercitation ullamco laboris nisi ut
aliquip ex ea commodo consequat.
head3
Duis aute irure dolor in reprehenderit in voluptate velit esse cillum dolore
eu fugiat nulla pariatur.

footer text                     January 1, 1970                    footer text";
                test_formatting(input, output);
            }
    
            #[test]
            fn bl_tag() {
                let input = ".Dd January 1, 1970
.Dt PROGNAME 1
.Os footer text
.Bl -tag -width 12 -compact
.It head1 
Lorem ipsum dolor sit amet, consectetur adipiscing elit, sed do eiusmod tempor incididunt ut labore et dolore magna aliqua. 
.It head2
Ut enim ad minim veniam, quis nostrud exercitation ullamco laboris nisi ut aliquip ex ea commodo consequat. 
.It head3
Duis aute irure dolor in reprehenderit in voluptate velit esse cillum dolore eu fugiat nulla pariatur. 
.El";
                let output = "PROGNAME(1)                 General Commands Manual                PROGNAME(1)

head1       Lorem ipsum dolor sit amet, consectetur adipiscing elit, sed do
            eiusmod tempor incididunt ut labore et dolore magna aliqua.
head2       Ut enim ad minim veniam, quis nostrud exercitation ullamco laboris
            nisi ut aliquip ex ea commodo consequat.
head3       Duis aute irure dolor in reprehenderit in voluptate velit esse
            cillum dolore eu fugiat nulla pariatur.

footer text                     January 1, 1970                    footer text";
                test_formatting(input, output);
            }

            #[test]
            fn bl_hang_long_head() {
                let input = ".Dd January 1, 1970
.Dt PROGNAME 1
.Os footer text
.Bl -hang -width 8 -compact
.It Item head title1 
Lorem ipsum dolor sit amet, consectetur adipiscing elit, sed do eiusmod tempor incididunt ut labore et dolore magna aliqua. 
.It Item head title2
Ut enim ad minim veniam, quis nostrud exercitation ullamco laboris nisi ut aliquip ex ea commodo consequat. 
.It Item head title3 
Duis aute irure dolor in reprehenderit in voluptate velit esse cillum dolore eu fugiat nulla pariatur. 
.El";
                let output = "PROGNAME(1)                 General Commands Manual                PROGNAME(1)

Item head title1 Lorem ipsum dolor sit amet, consectetur adipiscing elit, sed
        do eiusmod tempor incididunt ut labore et dolore magna aliqua.
Item head title2 Ut enim ad minim veniam, quis nostrud exercitation ullamco
        laboris nisi ut aliquip ex ea commodo consequat.
Item head title3 Duis aute irure dolor in reprehenderit in voluptate velit
        esse cillum dolore eu fugiat nulla pariatur.

footer text                     January 1, 1970                    footer text";
                test_formatting(input, output);
            }

            #[test]
            fn bl_inset_long_head() {
                let input = ".Dd January 1, 1970
.Dt PROGNAME 1
.Os footer text
.Bl -inset -width 8 -compact
.It Item head title1
Lorem ipsum dolor sit amet, consectetur adipiscing elit, sed do eiusmod tempor incididunt ut labore et dolore magna aliqua. 
.It Item head title2
Ut enim ad minim veniam, quis nostrud exercitation ullamco laboris nisi ut aliquip ex ea commodo consequat. 
.It Item head title3
Duis aute irure dolor in reprehenderit in voluptate velit esse cillum dolore eu fugiat nulla pariatur. 
.El";
                let output = "PROGNAME(1)                 General Commands Manual                PROGNAME(1)

Item head title1 Lorem ipsum dolor sit amet, consectetur adipiscing elit, sed
do eiusmod tempor incididunt ut labore et dolore magna aliqua.
Item head title2 Ut enim ad minim veniam, quis nostrud exercitation ullamco
laboris nisi ut aliquip ex ea commodo consequat.
Item head title3 Duis aute irure dolor in reprehenderit in voluptate velit
esse cillum dolore eu fugiat nulla pariatur.

footer text                     January 1, 1970                    footer text";
                test_formatting(input, output);
            }

            #[test]
            fn bl_ohang_long_head() {
                let input = ".Dd January 1, 1970
.Dt PROGNAME 1
.Os footer text
.Bl -ohang -width 8 -compact
.It Item head title1 
Lorem ipsum dolor sit amet, consectetur adipiscing elit, sed do eiusmod tempor incididunt ut labore et dolore magna aliqua. 
.It Item head title2
Ut enim ad minim veniam, quis nostrud exercitation ullamco laboris nisi ut aliquip ex ea commodo consequat. 
.It Item head title3 
Duis aute irure dolor in reprehenderit in voluptate velit esse cillum dolore eu fugiat nulla pariatur. 
.El";
                let output = "PROGNAME(1)                 General Commands Manual                PROGNAME(1)

Item head title1
Lorem ipsum dolor sit amet, consectetur adipiscing elit, sed do eiusmod tempor
incididunt ut labore et dolore magna aliqua.
Item head title2
Ut enim ad minim veniam, quis nostrud exercitation ullamco laboris nisi ut
aliquip ex ea commodo consequat.
Item head title3
Duis aute irure dolor in reprehenderit in voluptate velit esse cillum dolore
eu fugiat nulla pariatur.

footer text                     January 1, 1970                    footer text";
                test_formatting(input, output);
            }

            #[test]
            fn bl_tag_long_head() {
                let input = ".Dd January 1, 1970
.Dt PROGNAME 1
.Os footer text
.Bl -tag -width 8 -compact
.It Item head title1 
Lorem ipsum dolor sit amet, consectetur adipiscing elit, sed do eiusmod tempor incididunt ut labore et dolore magna aliqua. 
.It Item head title2
Ut enim ad minim veniam, quis nostrud exercitation ullamco laboris nisi ut aliquip ex ea commodo consequat. 
.It Item head title3 
Duis aute irure dolor in reprehenderit in voluptate velit esse cillum dolore eu fugiat nulla pariatur. 
.El";
                let output = "PROGNAME(1)                 General Commands Manual                PROGNAME(1)

Item head title1
        Lorem ipsum dolor sit amet, consectetur adipiscing elit, sed do
        eiusmod tempor incididunt ut labore et dolore magna aliqua.
Item head title2
        Ut enim ad minim veniam, quis nostrud exercitation ullamco laboris
        nisi ut aliquip ex ea commodo consequat.
Item head title3
        Duis aute irure dolor in reprehenderit in voluptate velit esse cillum
        dolore eu fugiat nulla pariatur.

footer text                     January 1, 1970                    footer text";
                test_formatting(input, output);
            }

            #[test]
            fn bl_symbol_nested_lists() {
                let input = ".Dd January 1, 1970
.Dt PROGNAME 1
.Os footer text
Adssdf sdfmsdpf  sdfm sdfmsdpf
.Ms <alpha>
.Bl -bullet -width 8 -compact
.It head1
Lorem ipsum dolor sit amet, consectetur adipiscing elit, sed do eiusmod tempor incididunt ut labore et dolore magna aliqua. 
.It head2
Ut enim ad minim veniam, quis nostrud exercitation ullamco laboris nisi ut aliquip ex ea commodo consequat. 
.It head3
Duis aute irure dolor in reprehenderit in voluptate velit esse cillum dolore eu fugiat nulla pariatur. 
.El
Adssdf sdfmsdpf  sdfm sdfmsdpf sgsdgsdg sdfg sdfg sdfg fdsg d gdfg df gdfg dfg g wefwefwer werwe rwe r wer 
.Ms <alpha>
.Sh DESCRIPTION
.Ss SUBSECTION
Adssdf sdfmsdpf  sdfm sdfmsdpf
.Ms <alpha>
.Bl -bullet -width 8 -compact
.It head1
Lorem ipsum dolor sit amet, consectetur adipiscing elit, sed do eiusmod tempor incididunt ut labore et dolore magna aliqua. 
.It head2
Ut enim ad minim veniam, quis nostrud exercitation ullamco laboris nisi ut aliquip ex ea commodo consequat. 
.It head3
Duis aute irure dolor in reprehenderit in voluptate velit esse cillum dolore eu fugiat nulla pariatur. 
.It head4
.Bl -bullet -width 8 -compact
.It head1
Lorem ipsum dolor sit amet, consectetur adipiscing elit, sed do eiusmod tempor incididunt ut labore et dolore magna aliqua. 
.It head2
Ut enim ad minim veniam, quis nostrud exercitation ullamco laboris nisi ut aliquip ex ea commodo consequat. 
.It head3
Duis aute irure dolor in reprehenderit in voluptate velit esse cillum dolore eu fugiat nulla pariatur. 
.It head4
.Bl -bullet -width 8 -compact
.It head1
Lorem ipsum dolor sit amet, consectetur adipiscing elit, sed do eiusmod tempor incididunt ut labore et dolore magna aliqua. 
.It head2
Ut enim ad minim veniam, quis nostrud exercitation ullamco laboris nisi ut aliquip ex ea commodo consequat. 
.It head3
Duis aute irure dolor in reprehenderit in voluptate velit esse cillum dolore eu fugiat nulla pariatur. 
.El
.El
.El
Adssdf sdfmsdpf  sdfm sdfmsdpf sgsdgsdg sdfg sdfg sdfg fdsg d gdfg df gdfg dfg g wefwefwer werwe rwe r wer 
.Ms <alpha>";
                let output = "PROGNAME(1)                 General Commands Manual                PROGNAME(1)

Adssdf sdfmsdpf sdfm sdfmsdpf <alpha>
•       Lorem ipsum dolor sit amet, consectetur adipiscing elit, sed do
        eiusmod tempor incididunt ut labore et dolore magna aliqua.
•       Ut enim ad minim veniam, quis nostrud exercitation ullamco laboris
        nisi ut aliquip ex ea commodo consequat.
•       Duis aute irure dolor in reprehenderit in voluptate velit esse cillum
        dolore eu fugiat nulla pariatur.
Adssdf sdfmsdpf sdfm sdfmsdpf sgsdgsdg sdfg sdfg sdfg fdsg d gdfg df gdfg dfg
g wefwefwer werwe rwe r wer <alpha>

DESCRIPTION
   SUBSECTION
     Adssdf sdfmsdpf  sdfm sdfmsdpf <alpha> 
     •       Lorem ipsum dolor sit amet, consectetur adipiscing elit, sed do
             eiusmod tempor incididunt ut labore et dolore magna aliqua.
     •       Ut enim ad minim veniam, quis nostrud exercitation ullamco
             laboris nisi ut aliquip ex ea commodo consequat.
     •       Duis aute irure dolor in reprehenderit in voluptate velit esse
             cillum dolore eu fugiat nulla pariatur.
     •       
             •       Lorem ipsum dolor sit amet, consectetur adipiscing elit,
                     sed do eiusmod tempor incididunt ut labore et dolore
                     magna aliqua.
             •       Ut enim ad minim veniam, quis nostrud exercitation
                     ullamco laboris nisi ut aliquip ex ea commodo consequat.
             •       Duis aute irure dolor in reprehenderit in voluptate velit
                     esse cillum dolore eu fugiat nulla pariatur.
             •       
                     •       Lorem ipsum dolor sit amet, consectetur
                             adipiscing elit, sed do eiusmod tempor incididunt
                             ut labore et dolore magna aliqua.
                     •       Ut enim ad minim veniam, quis nostrud
                             exercitation ullamco laboris nisi ut aliquip ex
                             ea commodo consequat.
                     •       Duis aute irure dolor in reprehenderit in
                             voluptate velit esse cillum dolore eu fugiat
                             nulla pariatur.

     Adssdf sdfmsdpf sdfm sdfmsdpf sgsdgsdg sdfg sdfg sdfg fdsg d gdfg df
     gdfg dfg g wefwefwer werwe rwe r wer <alpha>

footer text                     January 1, 1970                    footer text";
                test_formatting(input, output);
            }

            #[test]
            fn bl_item_nested_lists() {
                let input = ".Dd January 1, 1970
.Dt PROGNAME 1
.Os footer text
Adssdf sdfmsdpf  sdfm sdfmsdpf
.Ms <alpha>
.Bl -item -width 8 -compact
.It head1
Lorem ipsum dolor sit amet, consectetur adipiscing elit, sed do eiusmod tempor incididunt ut labore et dolore magna aliqua. 
.It head2
Ut enim ad minim veniam, quis nostrud exercitation ullamco laboris nisi ut aliquip ex ea commodo consequat. 
.It head3
Duis aute irure dolor in reprehenderit in voluptate velit esse cillum dolore eu fugiat nulla pariatur. 
.El
Adssdf sdfmsdpf  sdfm sdfmsdpf sgsdgsdg sdfg sdfg sdfg fdsg d gdfg df gdfg dfg g wefwefwer werwe rwe r wer 
.Ms <alpha>
.Sh DESCRIPTION
.Ss SUBSECTION
Adssdf sdfmsdpf  sdfm sdfmsdpf
.Ms <alpha>
.Bl -item -width 8 -compact
.It head1
Lorem ipsum dolor sit amet, consectetur adipiscing elit, sed do eiusmod tempor incididunt ut labore et dolore magna aliqua. 
.It head2
Ut enim ad minim veniam, quis nostrud exercitation ullamco laboris nisi ut aliquip ex ea commodo consequat. 
.It head3
Duis aute irure dolor in reprehenderit in voluptate velit esse cillum dolore eu fugiat nulla pariatur. 
.It head4
.Bl -item -width 8 -compact
.It head1
Lorem ipsum dolor sit amet, consectetur adipiscing elit, sed do eiusmod tempor incididunt ut labore et dolore magna aliqua. 
.It head2
Ut enim ad minim veniam, quis nostrud exercitation ullamco laboris nisi ut aliquip ex ea commodo consequat. 
.It head3
Duis aute irure dolor in reprehenderit in voluptate velit esse cillum dolore eu fugiat nulla pariatur. 
.It head4
.Bl -item -width 8 -compact
.It head1
Lorem ipsum dolor sit amet, consectetur adipiscing elit, sed do eiusmod tempor incididunt ut labore et dolore magna aliqua. 
.It head2
Ut enim ad minim veniam, quis nostrud exercitation ullamco laboris nisi ut aliquip ex ea commodo consequat. 
.It head3
Duis aute irure dolor in reprehenderit in voluptate velit esse cillum dolore eu fugiat nulla pariatur. 
.El
.El
.El
Adssdf sdfmsdpf  sdfm sdfmsdpf sgsdgsdg sdfg sdfg sdfg fdsg d gdfg df gdfg dfg g wefwefwer werwe rwe r wer 
.Ms <alpha>";
                let output = "PROGNAME(1)                 General Commands Manual                PROGNAME(1)

Adssdf sdfmsdpf sdfm sdfmsdpf <alpha>
Lorem ipsum dolor sit amet, consectetur adipiscing elit, sed do eiusmod tempor
incididunt ut labore et dolore magna aliqua.
Ut enim ad minim veniam, quis nostrud exercitation ullamco laboris nisi ut
aliquip ex ea commodo consequat.
Duis aute irure dolor in reprehenderit in voluptate velit esse cillum dolore
eu fugiat nulla pariatur.
Adssdf sdfmsdpf sdfm sdfmsdpf sgsdgsdg sdfg sdfg sdfg fdsg d gdfg df gdfg dfg
g wefwefwer werwe rwe r wer <alpha>

DESCRIPTION
   SUBSECTION
     Adssdf sdfmsdpf  sdfm sdfmsdpf <alpha> 
     Lorem ipsum dolor sit amet, consectetur adipiscing elit, sed do eiusmod
     tempor incididunt ut labore et dolore magna aliqua.
     Ut enim ad minim veniam, quis nostrud exercitation ullamco laboris nisi
     ut aliquip ex ea commodo consequat.
     Duis aute irure dolor in reprehenderit in voluptate velit esse cillum
     dolore eu fugiat nulla pariatur.

     Lorem ipsum dolor sit amet, consectetur adipiscing elit, sed do eiusmod
     tempor incididunt ut labore et dolore magna aliqua.
     Ut enim ad minim veniam, quis nostrud exercitation ullamco laboris nisi
     ut aliquip ex ea commodo consequat.
     Duis aute irure dolor in reprehenderit in voluptate velit esse cillum
     dolore eu fugiat nulla pariatur.

     Lorem ipsum dolor sit amet, consectetur adipiscing elit, sed do eiusmod
     tempor incididunt ut labore et dolore magna aliqua.
     Ut enim ad minim veniam, quis nostrud exercitation ullamco laboris nisi
     ut aliquip ex ea commodo consequat.
     Duis aute irure dolor in reprehenderit in voluptate velit esse cillum
     dolore eu fugiat nulla pariatur.

     Adssdf sdfmsdpf sdfm sdfmsdpf sgsdgsdg sdfg sdfg sdfg fdsg d gdfg df
     gdfg dfg g wefwefwer werwe rwe r wer <alpha>

footer text                     January 1, 1970                    footer text";
                test_formatting(input, output);
            }

            #[test]
            fn bl_ohang_nested_lists() {
                let input = ".Dd January 1, 1970
.Dt PROGNAME 1
.Os footer text
Adssdf sdfmsdpf  sdfm sdfmsdpf
.Ms <alpha>
.Bl -ohang -width 8 -compact
.It head1
Lorem ipsum dolor sit amet, consectetur adipiscing elit, sed do eiusmod tempor incididunt ut labore et dolore magna aliqua. 
.It head2
Ut enim ad minim veniam, quis nostrud exercitation ullamco laboris nisi ut aliquip ex ea commodo consequat. 
.It head3
Duis aute irure dolor in reprehenderit in voluptate velit esse cillum dolore eu fugiat nulla pariatur. 
.El
Adssdf sdfmsdpf  sdfm sdfmsdpf sgsdgsdg sdfg sdfg sdfg fdsg d gdfg df gdfg dfg g wefwefwer werwe rwe r wer 
.Ms <alpha>
.Sh DESCRIPTION
.Ss SUBSECTION
Adssdf sdfmsdpf  sdfm sdfmsdpf
.Ms <alpha>
.Bl -ohang -width 8 -compact
.It head1
Lorem ipsum dolor sit amet, consectetur adipiscing elit, sed do eiusmod tempor incididunt ut labore et dolore magna aliqua. 
.It head2
Ut enim ad minim veniam, quis nostrud exercitation ullamco laboris nisi ut aliquip ex ea commodo consequat. 
.It head3
Duis aute irure dolor in reprehenderit in voluptate velit esse cillum dolore eu fugiat nulla pariatur. 
.It head4
.Bl -ohang -width 8 -compact
.It head1
Lorem ipsum dolor sit amet, consectetur adipiscing elit, sed do eiusmod tempor incididunt ut labore et dolore magna aliqua. 
.It head2
Ut enim ad minim veniam, quis nostrud exercitation ullamco laboris nisi ut aliquip ex ea commodo consequat. 
.It head3
Duis aute irure dolor in reprehenderit in voluptate velit esse cillum dolore eu fugiat nulla pariatur. 
.It head4
.Bl -ohang -width 8 -compact
.It head1
Lorem ipsum dolor sit amet, consectetur adipiscing elit, sed do eiusmod tempor incididunt ut labore et dolore magna aliqua. 
.It head2
Ut enim ad minim veniam, quis nostrud exercitation ullamco laboris nisi ut aliquip ex ea commodo consequat. 
.It head3
Duis aute irure dolor in reprehenderit in voluptate velit esse cillum dolore eu fugiat nulla pariatur. 
.El
.El
.El
Adssdf sdfmsdpf  sdfm sdfmsdpf sgsdgsdg sdfg sdfg sdfg fdsg d gdfg df gdfg dfg g wefwefwer werwe rwe r wer 
.Ms <alpha>";
                let output = "PROGNAME(1)                 General Commands Manual                PROGNAME(1)

Adssdf sdfmsdpf sdfm sdfmsdpf <alpha>
head1
Lorem ipsum dolor sit amet, consectetur adipiscing elit, sed do eiusmod tempor
incididunt ut labore et dolore magna aliqua.
head2
Ut enim ad minim veniam, quis nostrud exercitation ullamco laboris nisi ut
aliquip ex ea commodo consequat.
head3
Duis aute irure dolor in reprehenderit in voluptate velit esse cillum dolore
eu fugiat nulla pariatur.
Adssdf sdfmsdpf sdfm sdfmsdpf sgsdgsdg sdfg sdfg sdfg fdsg d gdfg df gdfg dfg
g wefwefwer werwe rwe r wer <alpha>

DESCRIPTION
   SUBSECTION
     Adssdf sdfmsdpf  sdfm sdfmsdpf <alpha> 
     head1
     Lorem ipsum dolor sit amet, consectetur adipiscing elit, sed do eiusmod
     tempor incididunt ut labore et dolore magna aliqua.
     head2
     Ut enim ad minim veniam, quis nostrud exercitation ullamco laboris nisi
     ut aliquip ex ea commodo consequat.
     head3
     Duis aute irure dolor in reprehenderit in voluptate velit esse cillum
     dolore eu fugiat nulla pariatur.
     head4

     head1
     Lorem ipsum dolor sit amet, consectetur adipiscing elit, sed do eiusmod
     tempor incididunt ut labore et dolore magna aliqua.
     head2
     Ut enim ad minim veniam, quis nostrud exercitation ullamco laboris nisi
     ut aliquip ex ea commodo consequat.
     head3
     Duis aute irure dolor in reprehenderit in voluptate velit esse cillum
     dolore eu fugiat nulla pariatur.
     head4

     head1
     Lorem ipsum dolor sit amet, consectetur adipiscing elit, sed do eiusmod
     tempor incididunt ut labore et dolore magna aliqua.
     head2
     Ut enim ad minim veniam, quis nostrud exercitation ullamco laboris nisi
     ut aliquip ex ea commodo consequat.
     head3
     Duis aute irure dolor in reprehenderit in voluptate velit esse cillum
     dolore eu fugiat nulla pariatur.

     Adssdf sdfmsdpf sdfm sdfmsdpf sgsdgsdg sdfg sdfg sdfg fdsg d gdfg df
     gdfg dfg g wefwefwer werwe rwe r wer <alpha>

footer text                     January 1, 1970                    footer text";
                test_formatting(input, output);
            }

            #[test]
            fn bl_inset_nested_lists() {
                let input = ".Dd January 1, 1970
.Dt PROGNAME 1
.Os footer text
Adssdf sdfmsdpf  sdfm sdfmsdpf
.Ms <alpha>
.Bl -inset -width 8 -compact
.It head1
Lorem ipsum dolor sit amet, consectetur adipiscing elit, sed do eiusmod tempor incididunt ut labore et dolore magna aliqua. 
.It head2
Ut enim ad minim veniam, quis nostrud exercitation ullamco laboris nisi ut aliquip ex ea commodo consequat. 
.It head3
Duis aute irure dolor in reprehenderit in voluptate velit esse cillum dolore eu fugiat nulla pariatur. 
.El
Adssdf sdfmsdpf  sdfm sdfmsdpf sgsdgsdg sdfg sdfg sdfg fdsg d gdfg df gdfg dfg g wefwefwer werwe rwe r wer 
.Ms <alpha>
.Sh DESCRIPTION
.Ss SUBSECTION
Adssdf sdfmsdpf  sdfm sdfmsdpf
.Ms <alpha>
.Bl -inset -width 8 -compact
.It head1
Lorem ipsum dolor sit amet, consectetur adipiscing elit, sed do eiusmod tempor incididunt ut labore et dolore magna aliqua. 
.It head2
Ut enim ad minim veniam, quis nostrud exercitation ullamco laboris nisi ut aliquip ex ea commodo consequat. 
.It head3
Duis aute irure dolor in reprehenderit in voluptate velit esse cillum dolore eu fugiat nulla pariatur. 
.It head4
.Bl -inset -width 8 -compact
.It head1
Lorem ipsum dolor sit amet, consectetur adipiscing elit, sed do eiusmod tempor incididunt ut labore et dolore magna aliqua. 
.It head2
Ut enim ad minim veniam, quis nostrud exercitation ullamco laboris nisi ut aliquip ex ea commodo consequat. 
.It head3
Duis aute irure dolor in reprehenderit in voluptate velit esse cillum dolore eu fugiat nulla pariatur. 
.It head4
.Bl -inset -width 8 -compact
.It head1
Lorem ipsum dolor sit amet, consectetur adipiscing elit, sed do eiusmod tempor incididunt ut labore et dolore magna aliqua. 
.It head2
Ut enim ad minim veniam, quis nostrud exercitation ullamco laboris nisi ut aliquip ex ea commodo consequat. 
.It head3
Duis aute irure dolor in reprehenderit in voluptate velit esse cillum dolore eu fugiat nulla pariatur. 
.El
.El
.El
Adssdf sdfmsdpf  sdfm sdfmsdpf sgsdgsdg sdfg sdfg sdfg fdsg d gdfg df gdfg dfg g wefwefwer werwe rwe r wer 
.Ms <alpha>";
                let output = "PROGNAME(1)                 General Commands Manual                PROGNAME(1)

Adssdf sdfmsdpf sdfm sdfmsdpf <alpha>
head1 Lorem ipsum dolor sit amet, consectetur adipiscing elit, sed do eiusmod
tempor incididunt ut labore et dolore magna aliqua.
head2 Ut enim ad minim veniam, quis nostrud exercitation ullamco laboris nisi
ut aliquip ex ea commodo consequat.
head3 Duis aute irure dolor in reprehenderit in voluptate velit esse cillum
dolore eu fugiat nulla pariatur.
Adssdf sdfmsdpf sdfm sdfmsdpf sgsdgsdg sdfg sdfg sdfg fdsg d gdfg df gdfg dfg
g wefwefwer werwe rwe r wer <alpha>

DESCRIPTION
   SUBSECTION
     Adssdf sdfmsdpf  sdfm sdfmsdpf <alpha> 
     head1 Lorem ipsum dolor sit amet, consectetur adipiscing elit, sed do
     eiusmod tempor incididunt ut labore et dolore magna aliqua.
     head2 Ut enim ad minim veniam, quis nostrud exercitation ullamco laboris
     nisi ut aliquip ex ea commodo consequat.
     head3 Duis aute irure dolor in reprehenderit in voluptate velit esse
     cillum dolore eu fugiat nulla pariatur.
     head4 

     head1 Lorem ipsum dolor sit amet, consectetur adipiscing elit, sed do
     eiusmod tempor incididunt ut labore et dolore magna aliqua.
     head2 Ut enim ad minim veniam, quis nostrud exercitation ullamco laboris
     nisi ut aliquip ex ea commodo consequat.
     head3 Duis aute irure dolor in reprehenderit in voluptate velit esse
     cillum dolore eu fugiat nulla pariatur.
     head4 

     head1 Lorem ipsum dolor sit amet, consectetur adipiscing elit, sed do
     eiusmod tempor incididunt ut labore et dolore magna aliqua.
     head2 Ut enim ad minim veniam, quis nostrud exercitation ullamco laboris
     nisi ut aliquip ex ea commodo consequat.
     head3 Duis aute irure dolor in reprehenderit in voluptate velit esse
     cillum dolore eu fugiat nulla pariatur.

     Adssdf sdfmsdpf sdfm sdfmsdpf sgsdgsdg sdfg sdfg sdfg fdsg d gdfg df
     gdfg dfg g wefwefwer werwe rwe r wer <alpha>

footer text                     January 1, 1970                    footer text";
                test_formatting(input, output);
            }

            #[test]
            fn bl_column_nested_lists() {
                let input = ".Dd January 1, 1970
.Dt PROGNAME 1
.Os footer text
Adssdf sdfmsdpf  sdfm sdfmsdpf
.Ms <alpha>
.Bl -column -width 8 -compact \"col1_ _ _ _ _ _ col1\" \"col2_ _ _ _ _ _ col2\" \"col3_ _ _ _ _ _ col3\" \"col4_ _ _ _ _ _ col4\"
.It head1 Ta Lorem ipsum dolor sit amet, Ta consectetur adipiscing elit, Ta sed do eiusmod tempor incididunt ut Ta labore et dolore magna aliqua. 
.It head2 Ta Ut enim ad minim veniam, Ta quis nostrud exercitation ullamco Ta laboris nisi ut aliquip ex Ta ea commodo consequat. 
.It head3 Ta Duis aute irure dolor in Ta reprehenderit in voluptate velit Ta esse cillum dolore eu Ta fugiat nulla pariatur. 
.El
Adssdf sdfmsdpf  sdfm sdfmsdpf sgsdgsdg sdfg sdfg sdfg fdsg d gdfg df gdfg dfg g wefwefwer werwe rwe r wer 
.Ms <alpha>
.Sh DESCRIPTION
.Ss SUBSECTION
Adssdf sdfmsdpf  sdfm sdfmsdpf
.Ms <alpha>
.Bl -column -width 8 -compact col1 col2 col3 col4
.It head1 Ta Lorem ipsum dolor sit amet, Ta consectetur adipiscing elit, Ta sed do eiusmod tempor incididunt ut Ta labore et dolore magna aliqua. 
.It head2 Ta Ut enim ad minim veniam, Ta quis nostrud exercitation ullamco Ta laboris nisi ut aliquip ex Ta ea commodo consequat. 
.It head3 Ta Duis aute irure dolor in Ta reprehenderit in voluptate velit Ta esse cillum dolore eu Ta fugiat nulla pariatur. 
.It head4
.Bl -column -width 8 -compact \"col1_ _ _ _ _ _ col1\" \"col2_ _ _ _ _ _ col2\" \"col3_ _ _ _ _ _ col3\" \"col4_ _ _ _ _ _ col4\"
.It head1 Ta Lorem ipsum dolor sit amet, Ta consectetur adipiscing elit, Ta sed do eiusmod tempor incididunt ut Ta labore et dolore magna aliqua. 
.It head2 Ta Ut enim ad minim veniam, Ta quis nostrud exercitation ullamco Ta laboris nisi ut aliquip ex Ta ea commodo consequat. 
.It head3 Ta Duis aute irure dolor in Ta reprehenderit in voluptate velit Ta esse cillum dolore eu Ta fugiat nulla pariatur. 
.It head4
.Bl -column -width 8 -compact col1 col2 col3 col4
.It head1 Ta Lorem ipsum dolor sit amet, Ta consectetur adipiscing elit, Ta sed do eiusmod tempor incididunt ut Ta labore et dolore magna aliqua. 
.It head2 Ta Ut enim ad minim veniam, Ta quis nostrud exercitation ullamco Ta laboris nisi ut aliquip ex Ta ea commodo consequat. 
.It head3 Ta Duis aute irure dolor in Ta reprehenderit in voluptate velit Ta esse cillum dolore eu Ta fugiat nulla pariatur. 
.El
.El
.El
Adssdf sdfmsdpf  sdfm sdfmsdpf sgsdgsdg sdfg sdfg sdfg fdsg d gdfg df gdfg dfg g wefwefwer werwe rwe r wer 
.Ms <alpha>";
                let output = "PROGNAME(1)                 General Commands Manual                PROGNAME(1)

Adssdf sdfmsdpf sdfm sdfmsdpf <alpha>
head1
        Lorem ipsum dolor sit amet,
                consectetur adipiscing elit,
                        sed do eiusmod tempor incididunt ut
                                labore et dolore magna aliqua.
head2
        Ut enim ad minim veniam,
                quis nostrud exercitation ullamco
                        laboris nisi ut aliquip ex
                                ea commodo consequat.
head3
        Duis aute irure dolor in
                reprehenderit in voluptate velit
                        esse cillum dolore eu
                                fugiat nulla pariatur.
Adssdf sdfmsdpf sdfm sdfmsdpf sgsdgsdg sdfg sdfg sdfg fdsg d gdfg df gdfg dfg
g wefwefwer werwe rwe r wer <alpha>

DESCRIPTION
   SUBSECTION
     Adssdf sdfmsdpf  sdfm sdfmsdpf <alpha> 
     head  Lore  cons  sed   labore et dolore magna aliqua.
     1     ipsu  ecte  eius
           dolo  adip  temp
           r     isci  inci
           amet  elit  didu
           ,     ,     nt
                       ut
     head  Ut    nost  labo  ea commodo consequat.
     2     enim  exer  ris
           mini  cita  nisi
           veni  ulla  aliq
           am,   mco   uip
                       ex
     head  Duis  repr  cill  fugiat nulla pariatur.
     3     irur  ehen  dolo
           dolo  deri  re
           r in  volu  eu
                 ptat
                 veli
                 t
     head
     4

     head1
             Lorem ipsum dolor sit amet,
                     consectetur adipiscing elit,
                             sed do eiusmod tempor incididunt ut
                                     labore et dolore magna aliqua.
     head2
             Ut enim ad minim veniam,
                     quis nostrud exercitation ullamco
                             laboris nisi ut aliquip ex
                                     ea commodo consequat.
     head3
             Duis aute irure dolor in
                     reprehenderit in voluptate velit
                             esse cillum dolore eu
                                     fugiat nulla pariatur.
     head4

     head  Lore  cons  sed   labore et dolore magna aliqua.
     1     ipsu  ecte  eius
           dolo  adip  temp
           r     isci  inci
           amet  elit  didu
           ,     ,     nt
                       ut
     head  Ut    nost  labo  ea commodo consequat.
     2     enim  exer  ris
           mini  cita  nisi
           veni  ulla  aliq
           am,   mco   uip
                       ex
     head  Duis  repr  cill  fugiat nulla pariatur.
     3     irur  ehen  dolo
           dolo  deri  re
           r in  volu  eu
                 ptat
                 veli
                 t

     Adssdf sdfmsdpf sdfm sdfmsdpf sgsdgsdg sdfg sdfg sdfg fdsg d gdfg df
     gdfg dfg g wefwefwer werwe rwe r wer <alpha>

footer text                     January 1, 1970                    footer text";
                test_formatting(input, output);
            }

            #[test]
            fn bl_tag_nested_lists() {
                let input = ".Dd January 1, 1970
.Dt PROGNAME 1
.Os footer text
Adssdf sdfmsdpf  sdfm sdfmsdpf
.Ms <alpha>
.Bl -tag -width 8 -compact
.It head1
Lorem ipsum dolor sit amet, consectetur adipiscing elit, sed do eiusmod tempor incididunt ut labore et dolore magna aliqua. 
.It head2
Ut enim ad minim veniam, quis nostrud exercitation ullamco laboris nisi ut aliquip ex ea commodo consequat. 
.It head3
Duis aute irure dolor in reprehenderit in voluptate velit esse cillum dolore eu fugiat nulla pariatur. 
.El
Adssdf sdfmsdpf  sdfm sdfmsdpf sgsdgsdg sdfg sdfg sdfg fdsg d gdfg df gdfg dfg g wefwefwer werwe rwe r wer 
.Ms <alpha>
.Sh DESCRIPTION
.Ss SUBSECTION
Adssdf sdfmsdpf  sdfm sdfmsdpf
.Ms <alpha>
.Bl -tag -width 8 -compact
.It head1
Lorem ipsum dolor sit amet, consectetur adipiscing elit, sed do eiusmod tempor incididunt ut labore et dolore magna aliqua. 
.It head2
Ut enim ad minim veniam, quis nostrud exercitation ullamco laboris nisi ut aliquip ex ea commodo consequat. 
.It head3
Duis aute irure dolor in reprehenderit in voluptate velit esse cillum dolore eu fugiat nulla pariatur. 
.It head4
.Bl -tag -width 8 -compact
.It head1
Lorem ipsum dolor sit amet, consectetur adipiscing elit, sed do eiusmod tempor incididunt ut labore et dolore magna aliqua. 
.It head2
Ut enim ad minim veniam, quis nostrud exercitation ullamco laboris nisi ut aliquip ex ea commodo consequat. 
.It head3
Duis aute irure dolor in reprehenderit in voluptate velit esse cillum dolore eu fugiat nulla pariatur. 
.It head4
.Bl -tag -width 8 -compact
.It head1
Lorem ipsum dolor sit amet, consectetur adipiscing elit, sed do eiusmod tempor incididunt ut labore et dolore magna aliqua. 
.It head2
Ut enim ad minim veniam, quis nostrud exercitation ullamco laboris nisi ut aliquip ex ea commodo consequat. 
.It head3
Duis aute irure dolor in reprehenderit in voluptate velit esse cillum dolore eu fugiat nulla pariatur. 
.El
.El
.El
Adssdf sdfmsdpf  sdfm sdfmsdpf sgsdgsdg sdfg sdfg sdfg fdsg d gdfg df gdfg dfg g wefwefwer werwe rwe r wer 
.Ms <alpha>";
                let output = "PROGNAME(1)                 General Commands Manual                PROGNAME(1)

Adssdf sdfmsdpf sdfm sdfmsdpf <alpha>
head1   Lorem ipsum dolor sit amet, consectetur adipiscing elit, sed do
        eiusmod tempor incididunt ut labore et dolore magna aliqua.
head2   Ut enim ad minim veniam, quis nostrud exercitation ullamco laboris
        nisi ut aliquip ex ea commodo consequat.
head3   Duis aute irure dolor in reprehenderit in voluptate velit esse cillum
        dolore eu fugiat nulla pariatur.
Adssdf sdfmsdpf sdfm sdfmsdpf sgsdgsdg sdfg sdfg sdfg fdsg d gdfg df gdfg dfg
g wefwefwer werwe rwe r wer <alpha>

DESCRIPTION
   SUBSECTION
     Adssdf sdfmsdpf  sdfm sdfmsdpf <alpha> 
     head1   Lorem ipsum dolor sit amet, consectetur adipiscing elit, sed do
             eiusmod tempor incididunt ut labore et dolore magna aliqua.
     head2   Ut enim ad minim veniam, quis nostrud exercitation ullamco
             laboris nisi ut aliquip ex ea commodo consequat.
     head3   Duis aute irure dolor in reprehenderit in voluptate velit esse
             cillum dolore eu fugiat nulla pariatur.
     head4   
             head1   Lorem ipsum dolor sit amet, consectetur adipiscing elit,
                     sed do eiusmod tempor incididunt ut labore et dolore
                     magna aliqua.
             head2   Ut enim ad minim veniam, quis nostrud exercitation
                     ullamco laboris nisi ut aliquip ex ea commodo consequat.
             head3   Duis aute irure dolor in reprehenderit in voluptate velit
                     esse cillum dolore eu fugiat nulla pariatur.
             head4   
                     head1   Lorem ipsum dolor sit amet, consectetur
                             adipiscing elit, sed do eiusmod tempor incididunt
                             ut labore et dolore magna aliqua.
                     head2   Ut enim ad minim veniam, quis nostrud
                             exercitation ullamco laboris nisi ut aliquip ex
                             ea commodo consequat.
                     head3   Duis aute irure dolor in reprehenderit in
                             voluptate velit esse cillum dolore eu fugiat
                             nulla pariatur.

     Adssdf sdfmsdpf sdfm sdfmsdpf sgsdgsdg sdfg sdfg sdfg fdsg d gdfg df
     gdfg dfg g wefwefwer werwe rwe r wer <alpha>

footer text                     January 1, 1970                    footer text";
                test_formatting(input, output);
            }

            #[test]
            fn bl_hang_nested_lists() {
                let input = ".Dd January 1, 1970
.Dt PROGNAME 1
.Os footer text
Adssdf sdfmsdpf  sdfm sdfmsdpf
.Ms <alpha>
.Bl -hang -width 8 -compact
.It Item head title1
Lorem ipsum dolor sit amet, consectetur adipiscing elit, sed do eiusmod tempor incididunt ut labore et dolore magna aliqua. 
.It Item head title2
Ut enim ad minim veniam, quis nostrud exercitation ullamco laboris nisi ut aliquip ex ea commodo consequat. 
.It Item head title3
Duis aute irure dolor in reprehenderit in voluptate velit esse cillum dolore eu fugiat nulla pariatur. 
.El
Adssdf sdfmsdpf  sdfm sdfmsdpf sgsdgsdg sdfg sdfg sdfg fdsg d gdfg df gdfg dfg g wefwefwer werwe rwe r wer 
.Ms <alpha>
.Sh DESCRIPTION
.Ss SUBSECTION
Adssdf sdfmsdpf  sdfm sdfmsdpf
.Ms <alpha>
.Bl -hang -width 8 -compact
.It Item head title1
Lorem ipsum dolor sit amet, consectetur adipiscing elit, sed do eiusmod tempor incididunt ut labore et dolore magna aliqua. 
.It Item head title2
Ut enim ad minim veniam, quis nostrud exercitation ullamco laboris nisi ut aliquip ex ea commodo consequat. 
.It Item head title3
Duis aute irure dolor in reprehenderit in voluptate velit esse cillum dolore eu fugiat nulla pariatur. 
.It Item head title4
.Bl -hang -width 8 -compact
.It Item head title1
Lorem ipsum dolor sit amet, consectetur adipiscing elit, sed do eiusmod tempor incididunt ut labore et dolore magna aliqua. 
.It Item head title2
Ut enim ad minim veniam, quis nostrud exercitation ullamco laboris nisi ut aliquip ex ea commodo consequat. 
.It Item head title3
Duis aute irure dolor in reprehenderit in voluptate velit esse cillum dolore eu fugiat nulla pariatur. 
.It Item head title4
.Bl -hang -width 8 -compact
.It Item head title1
Lorem ipsum dolor sit amet, consectetur adipiscing elit, sed do eiusmod tempor incididunt ut labore et dolore magna aliqua. 
.It Item head title2
Ut enim ad minim veniam, quis nostrud exercitation ullamco laboris nisi ut aliquip ex ea commodo consequat. 
.It Item head title3
Duis aute irure dolor in reprehenderit in voluptate velit esse cillum dolore eu fugiat nulla pariatur. 
.El
.El
.El
Adssdf sdfmsdpf  sdfm sdfmsdpf sgsdgsdg sdfg sdfg sdfg fdsg d gdfg df gdfg dfg g wefwefwer werwe rwe r wer 
.Ms <alpha>";
                let output = "PROGNAME(1)                 General Commands Manual                PROGNAME(1)

Adssdf sdfmsdpf sdfm sdfmsdpf <alpha>
Item head title1 Lorem ipsum dolor sit amet, consectetur adipiscing elit, sed
        do eiusmod tempor incididunt ut labore et dolore magna aliqua.
Item head title2 Ut enim ad minim veniam, quis nostrud exercitation ullamco
        laboris nisi ut aliquip ex ea commodo consequat.
Item head title3 Duis aute irure dolor in reprehenderit in voluptate velit
        esse cillum dolore eu fugiat nulla pariatur.
Adssdf sdfmsdpf sdfm sdfmsdpf sgsdgsdg sdfg sdfg sdfg fdsg d gdfg df gdfg dfg
g wefwefwer werwe rwe r wer <alpha>

DESCRIPTION
   SUBSECTION
     Adssdf sdfmsdpf  sdfm sdfmsdpf <alpha> 
     Item head title1 Lorem ipsum dolor sit amet, consectetur adipiscing elit,
             sed do eiusmod tempor incididunt ut labore et dolore magna
             aliqua.
     Item head title2 Ut enim ad minim veniam, quis nostrud exercitation
             ullamco laboris nisi ut aliquip ex ea commodo consequat.
     Item head title3 Duis aute irure dolor in reprehenderit in voluptate
             velit esse cillum dolore eu fugiat nulla pariatur.
     Item head title4
             Item head title1 Lorem ipsum dolor sit amet, consectetur
                     adipiscing elit, sed do eiusmod tempor incididunt ut
                     labore et dolore magna aliqua.
             Item head title2 Ut enim ad minim veniam, quis nostrud
                     exercitation ullamco laboris nisi ut aliquip ex ea
                     commodo consequat.
             Item head title3 Duis aute irure dolor in reprehenderit in
                     voluptate velit esse cillum dolore eu fugiat nulla
                     pariatur.
             Item head title4
                     Item head title1 Lorem ipsum dolor sit amet, consectetur
                             adipiscing elit, sed do eiusmod tempor incididunt
                             ut labore et dolore magna aliqua.
                     Item head title2 Ut enim ad minim veniam, quis nostrud
                             exercitation ullamco laboris nisi ut aliquip ex
                             ea commodo consequat.
                     Item head title3 Duis aute irure dolor in reprehenderit
                             in voluptate velit esse cillum dolore eu fugiat
                             nulla pariatur.

     Adssdf sdfmsdpf sdfm sdfmsdpf sgsdgsdg sdfg sdfg sdfg fdsg d gdfg df
     gdfg dfg g wefwefwer werwe rwe r wer <alpha>

footer text                     January 1, 1970                    footer text";
                test_formatting(input, output);
            }

            #[test]
            fn bl_mixed_nested_lists() {
                let input = ".Dd January 1, 1970
.Dt PROGNAME 1
.Os footer text
Adssdf sdfmsdpf  sdfm sdfmsdpf
.Ms <alpha>
.Bl -bullet -width 8 -compact
.It head1
Lorem ipsum dolor sit amet, consectetur adipiscing elit, sed do eiusmod tempor incididunt ut labore et dolore magna aliqua. 
.It head2
Ut enim ad minim veniam, quis nostrud exercitation ullamco laboris nisi ut aliquip ex ea commodo consequat. 
.It head3
Duis aute irure dolor in reprehenderit in voluptate velit esse cillum dolore eu fugiat nulla pariatur. 
.El
Adssdf sdfmsdpf  sdfm sdfmsdpf sgsdgsdg sdfg sdfg sdfg fdsg d gdfg df gdfg dfg g wefwefwer werwe rwe r wer 
.Ms <alpha>
.Sh DESCRIPTION
.Ss SUBSECTION
Adssdf sdfmsdpf  sdfm sdfmsdpf
.Ms <alpha>
.Bl -bullet -width 8 -compact
.It head1
Lorem ipsum dolor sit amet, consectetur adipiscing elit, sed do eiusmod tempor incididunt ut labore et dolore magna aliqua. 
.It head2
Ut enim ad minim veniam, quis nostrud exercitation ullamco laboris nisi ut aliquip ex ea commodo consequat. 
.It head3
Duis aute irure dolor in reprehenderit in voluptate velit esse cillum dolore eu fugiat nulla pariatur. 
.It head4
.Bl -hang -width 8 -compact
.It head1
Lorem ipsum dolor sit amet, consectetur adipiscing elit, sed do eiusmod tempor incididunt ut labore et dolore magna aliqua. 
.It head2
Ut enim ad minim veniam, quis nostrud exercitation ullamco laboris nisi ut aliquip ex ea commodo consequat. 
.It head3
Duis aute irure dolor in reprehenderit in voluptate velit esse cillum dolore eu fugiat nulla pariatur. 
.It head4
.Bl -tag -width 8 -compact
.It head1
Lorem ipsum dolor sit amet, consectetur adipiscing elit, sed do eiusmod tempor incididunt ut labore et dolore magna aliqua. 
.It head2
Ut enim ad minim veniam, quis nostrud exercitation ullamco laboris nisi ut aliquip ex ea commodo consequat. 
.It head3
Duis aute irure dolor in reprehenderit in voluptate velit esse cillum dolore eu fugiat nulla pariatur. 
.El
.El
.El
Adssdf sdfmsdpf  sdfm sdfmsdpf sgsdgsdg sdfg sdfg sdfg fdsg d gdfg df gdfg dfg g wefwefwer werwe rwe r wer 
.Ms <alpha>";
                let output = "PROGNAME(1)                 General Commands Manual                PROGNAME(1)

Adssdf sdfmsdpf sdfm sdfmsdpf <alpha>
•       Lorem ipsum dolor sit amet, consectetur adipiscing elit, sed do
        eiusmod tempor incididunt ut labore et dolore magna aliqua.
•       Ut enim ad minim veniam, quis nostrud exercitation ullamco laboris
        nisi ut aliquip ex ea commodo consequat.
•       Duis aute irure dolor in reprehenderit in voluptate velit esse cillum
        dolore eu fugiat nulla pariatur.
Adssdf sdfmsdpf sdfm sdfmsdpf sgsdgsdg sdfg sdfg sdfg fdsg d gdfg df gdfg dfg
g wefwefwer werwe rwe r wer <alpha>

DESCRIPTION
   SUBSECTION
     Adssdf sdfmsdpf  sdfm sdfmsdpf <alpha> 
     •       Lorem ipsum dolor sit amet, consectetur adipiscing elit, sed do
             eiusmod tempor incididunt ut labore et dolore magna aliqua.
     •       Ut enim ad minim veniam, quis nostrud exercitation ullamco
             laboris nisi ut aliquip ex ea commodo consequat.
     •       Duis aute irure dolor in reprehenderit in voluptate velit esse
             cillum dolore eu fugiat nulla pariatur.
     •       
             head1   Lorem ipsum dolor sit amet, consectetur adipiscing elit,
                     sed do eiusmod tempor incididunt ut labore et dolore
                     magna aliqua.
             head2   Ut enim ad minim veniam, quis nostrud exercitation
                     ullamco laboris nisi ut aliquip ex ea commodo consequat.
             head3   Duis aute irure dolor in reprehenderit in voluptate velit
                     esse cillum dolore eu fugiat nulla pariatur.
             head4
                     head1   Lorem ipsum dolor sit amet, consectetur
                             adipiscing elit, sed do eiusmod tempor incididunt
                             ut labore et dolore magna aliqua.
                     head2   Ut enim ad minim veniam, quis nostrud
                             exercitation ullamco laboris nisi ut aliquip ex
                             ea commodo consequat.
                     head3   Duis aute irure dolor in reprehenderit in
                             voluptate velit esse cillum dolore eu fugiat
                             nulla pariatur.

     Adssdf sdfmsdpf sdfm sdfmsdpf sgsdgsdg sdfg sdfg sdfg fdsg d gdfg df
     gdfg dfg g wefwefwer werwe rwe r wer <alpha>

footer text                     January 1, 1970                    footer text";
                test_formatting(input, output);
            }
        }
    }

    mod full_implicit {
        use crate::man_util::formatter::tests::test_formatting;

        #[test]
        fn it() {
            let input = ".Dd January 1, 1970
.Dt PROGNAME section
.Os footer text
.Bl -bullet
.It 
Line 1
.It 
Line 2
.El";
            let output =
                "PROGNAME(section)                   section                  PROGNAME(section)


footer text                     January 1, 1970                    footer text";
            test_formatting(input, output);
        }

        #[test]
        fn nd() {
            let input = ".Dd January 1, 1970
.Dt PROGNAME section
.Os footer text
.Nd short description of the manual";
            let output =
                "PROGNAME(section)                   section                  PROGNAME(section)

– short description of the manual

footer text                     January 1, 1970                    footer text";
            test_formatting(input, output);
        }

        #[test]
        fn nm() {
            let input = ".Dd January 1, 1970
.Dt PROGNAME section
.Os footer text
.Nm command_name";
            let output =
                "PROGNAME(section)                   section                  PROGNAME(section)

command_name

footer text                     January 1, 1970                    footer text";
            test_formatting(input, output);
        }

        #[test]
        fn sh() {
            let input = 
".Dd $Mdocdate: October 28 2016 $
.Dt REV 1
.Os
.Sh NAME
.Nm rev
.Nd reverse lines of a file
.Sh SYNOPSIS
.Nm rev
.Op Ar
.Sh DESCRIPTION
The
.Nm rev
utility copies the specified files to the standard output, reversing the
order of characters in every line.
If no files are specified, the standard input is read.";
            let output =
"REV(1)                      General Commands Manual                     REV(1)

NAME
     rev – reverse lines of a file

SYNOPSIS
     rev [file ...]

DESCRIPTION
     The rev utility copies the specified files to the standard output,
     reversing the order of characters in every line. If no files are
     specified, the standard input is read.

                               October 28, 2016                               ";
            test_formatting(input, output);
        }

        #[test]
        fn ss() {
            let input = ".Dd January 1, 1970
.Dt PROGNAME section
.Os footer text
.Ss Options
These are the available options.";
            let output =
                "PROGNAME(section)                   section                  PROGNAME(section)

   Options
     These are the available options. 

footer text                     January 1, 1970                    footer text";
            test_formatting(input, output);
        }
    }

    #[test]
    fn ta() {
        let input = ".Dd January 1, 1970
.Dt PROGNAME section
.Os footer text
.Bl -column \"A col\" \"B col\"
.It item1 Ta item2
.It item1 Ta item2
.El";
        let output = "PROGNAME(section)                   section                  PROGNAME(section)

item1  item2
item1  item2

footer text                     January 1, 1970                    footer text";
        test_formatting(input, output);
    }

    mod inline {
        use crate::man_util::formatter::tests::test_formatting;

        mod rs_submacro {
            use super::*;

            #[test]
            fn a() {
                let input = r".Dd January 1, 1970
.Dt PROGNAME section
.Os footer text
.Rs
.%A author name
.Re
.Rs
.%A author name1
.%A author name2
.Re
.Rs
.%A author name1
.%A author name2
.%A author name3
.Re
.Rs
.%A ( author ) name1
.%A author , name2
.%A author name3 !
.Re";
                let output =
                    "PROGNAME(section)                   section                  PROGNAME(section)

author name. author name1 and author name2. author name1, author name2, and
author name3. (author) name1, author, name2, and author name3!.

footer text                     January 1, 1970                    footer text";
                test_formatting(input, output);
            }

            #[test]
            fn b() {
                let input = ".Dd January 1, 1970
.Dt PROGNAME section
.Os footer text
.Rs
.%B book title
.Re
.Rs
.%B book title
.%B book title
.Re
.Rs
.%B ( book ) title
.%B book , title
.%B book title !
.Re";
                let output =
                    "PROGNAME(section)                   section                  PROGNAME(section)

book title. book title, book title. (book) title, book, title, book title!.

footer text                     January 1, 1970                    footer text";
                test_formatting(input, output);
            }

            #[test]
            fn c() {
                let input = ".Dd January 1, 1970
.Dt PROGNAME section
.Os footer text
.Rs
.%C Publication city
.Re
.Rs
.%C Publication city
.%C Publication city
.Re
.Rs
.%C ( Publication ) city
.%C Publication , city
.%C Publication city !
.Re";
                let output =
                    "PROGNAME(section)                   section                  PROGNAME(section)

Publication city. Publication city, Publication city. (Publication) city,
Publication, city, Publication city!.

footer text                     January 1, 1970                    footer text";
                test_formatting(input, output);
            }

            #[test]
            fn d() {
                let input = ".Dd January 1, 1970
.Dt PROGNAME section
.Os footer text
.Rs
.%D January 1, 1970
.Re
.Rs
.%D January 1 1970
.%D first january 1970
.Re
.Rs
.%D ( March ) 1189
.%D 12 , 1900
.%D 12 of March, 1970 !
.Re";
                let output =
                    "PROGNAME(section)                   section                  PROGNAME(section)

January 1, 1970. January 1 1970, first january 1970. (March) 1189, 12, 1900,
12 of March, 1970!.

footer text                     January 1, 1970                    footer text";
                test_formatting(input, output);
            }

            #[test]
            fn i() {
                let input = ".Dd January 1, 1970
.Dt PROGNAME section
.Os footer text
.Rs
.%I issuer name
.Re
.Rs
.%I issuer name
.%I issuer name
.Re
.Rs
.%I ( issuer ) name
.%I issuer , name
.%I issuer name !
.Re";
                let output =
                    "PROGNAME(section)                   section                  PROGNAME(section)

issuer name. issuer name, issuer name. (issuer) name, issuer, name, issuer
name!.

footer text                     January 1, 1970                    footer text";
                test_formatting(input, output);
            }

            #[test]
            fn j() {
                let input = ".Dd January 1, 1970
.Dt PROGNAME section
.Os footer text
.Rs
.%J Journal name
.Re
.Rs
.%J Journal name
.%J Journal name
.Re
.Rs
.%J ( Journal ) name
.%J Journal , name
.%J Journal name !
.Re";
                let output =
                    "PROGNAME(section)                   section                  PROGNAME(section)

Journal name. Journal name, Journal name. (Journal) name, Journal, name,
Journal name!.

footer text                     January 1, 1970                    footer text";
                test_formatting(input, output);
            }

            #[test]
            fn n() {
                let input = ".Dd January 1, 1970
.Dt PROGNAME section
.Os footer text
.Rs
.%N Issue number
.Re
.Rs
.%N Issue number
.%N Issue number
.Re
.Rs
.%N ( Issue ) number
.%N Issue , number
.%N Issue number !
.Re";
                let output =
                    "PROGNAME(section)                   section                  PROGNAME(section)

Issue number. Issue number, Issue number. (Issue) number, Issue, number,
Issue number!.

footer text                     January 1, 1970                    footer text";
                test_formatting(input, output);
            }

            #[test]
            fn o() {
                let input = ".Dd January 1, 1970
.Dt PROGNAME section
.Os footer text
.Rs
.%O Optional information
.Re
.Rs
.%O Optional information
.%O Optional information
.Re
.Rs
.%O ( Optional ) information
.%O Optional , information
.%O Optional information !
.Re";
                let output =
                    "PROGNAME(section)                   section                  PROGNAME(section)

Optional information. Optional information, Optional information. (Optional)
information, Optional, information, Optional information!.

footer text                     January 1, 1970                    footer text";
                test_formatting(input, output);
            }

            #[test]
            fn p() {
                let input = r".Dd January 1, 1970
.Dt PROGNAME section
.Os footer text
.Rs
.%P pp. 42\(en47
.Re
.Rs
.%P pp. 42\(en47
.%P p. 42
.Re
.Rs
.%P ( p. 42 ) p. 43
.%P pp. 42 , 47
.%P pp. 42\(en47 !
.Re";
                let output =
                    "PROGNAME(section)                   section                  PROGNAME(section)

pp. 42–47. pp. 42–47, p. 42. (p. 42) p. 43, pp. 42, 47, pp. 42–47!.

footer text                     January 1, 1970                    footer text";
                test_formatting(input, output);
            }

            #[test]
            fn q() {
                let input = ".Dd January 1, 1970
.Dt PROGNAME section
.Os footer text
.Rs
.%Q Institutional author
.Re
.Rs
.%Q Institutional author
.%Q Institutional author
.Re
.Rs
.%Q ( Institutional ) author
.%Q Institutional , author
.%Q Institutional author !
.Re";
                let output =
                    "PROGNAME(section)                   section                  PROGNAME(section)

Institutional author. Institutional author, Institutional author.
(Institutional) author, Institutional, author, Institutional author!.

footer text                     January 1, 1970                    footer text";
                test_formatting(input, output);
            }

            #[test]
            fn r() {
                let input = ".Dd January 1, 1970
.Dt PROGNAME section
.Os footer text
.Rs
.%R Technical report
.Re
.Rs
.%R Technical report
.%R Technical report
.Re
.Rs
.%R ( Technical report ) Technical report
.%R Technical report , Technical report
.%R Technical report !
.Re";
                let output =
                    "PROGNAME(section)                   section                  PROGNAME(section)

Technical report. Technical report, Technical report. (Technical report)
Technical report, Technical report, Technical report, Technical report!.

footer text                     January 1, 1970                    footer text";
                test_formatting(input, output);
            }

            #[test]
            fn t() {
                let input = r".Dd January 1, 1970
.Dt PROGNAME section
.Os footer text
.Rs
.%T Article title
.Re
.Rs
.%T Article title
.%T Article title
.Re
.Rs
.%T ( Article title ) Article title
.%T Article title , Article title
.%T Article title !
.Re";
                let output =
                    "PROGNAME(section)                   section                  PROGNAME(section)

Article title. Article title, Article title. (Article title) Article title,
Article title, Article title, Article title!.

footer text                     January 1, 1970                    footer text";
                test_formatting(input, output);
            }

            #[test]
            fn u() {
                let input = r".Dd January 1, 1970
.Dt PROGNAME section
.Os footer text
.Rs
.%U Article title
.Re
.Rs
.%U Article title
.%U Article title
.Re
.Rs
.%U ( Article title ) Article title
.%U Article title , Article title
.%U Article title !
.Re";
                let output =
                    "PROGNAME(section)                   section                  PROGNAME(section)

Article title. Article title, Article title. (Article title) Article title,
Article title, Article title, Article title!.

footer text                     January 1, 1970                    footer text";
                test_formatting(input, output);
            }

            #[test]
            fn v() {
                let input = ".Dd January 1, 1970
.Dt PROGNAME section
.Os footer text
.Rs
.%V Volume number
.Re
.Rs
.%V Volume number
.%V Volume number
.Re
.Rs
.%V ( Volume number ) Volume number
.%V Volume number , Volume number
.%V Volume number !
.Re";
                let output =
                    "PROGNAME(section)                   section                  PROGNAME(section)

Volume number. Volume number, Volume number. (Volume number) Volume number,
Volume number, Volume number, Volume number!.

footer text                     January 1, 1970                    footer text";
                test_formatting(input, output);
            }
        }

        #[test]
        fn ad() {
            let input = ".Dd January 1, 1970
.Dt PROGNAME section
.Os footer text
.Ad [0,$]
.Ad 0x00000000
.Ad [ 0,$ ]";
            let output =
                "PROGNAME(section)                   section                  PROGNAME(section)

[0,$] 0x00000000 [0,$]

footer text                     January 1, 1970                    footer text";
            test_formatting(input, output);
        }

        #[test]
        fn an() {
            let input = ".Dd January 1, 1970
.Dt PROGNAME section
.Os Debian
.An Kristaps
.An Kristaps
.An Kristaps
.An -split
.An Kristaps
.An Kristaps
.An -nosplit
.An Kristaps
.An Kristaps";
            let output = 
"PROGNAME(section)                   section                  PROGNAME(section)

Kristaps Kristaps Kristaps

Kristaps

Kristaps Kristaps Kristaps

Debian                          January 1, 1970                         Debian";
            test_formatting(input, output);
        }

        #[test]
        fn ap() {
            let input = 
".Dd January 1, 1970
.Dt PROGNAME section
.Os footer text
.Ap Text Line";
            let output =
"PROGNAME(section)                   section                  PROGNAME(section)

'Text Line

footer text                     January 1, 1970                    footer text";
            test_formatting(input, output);
        }

        #[test]
        fn ar() {
            let input = ".Dd January 1, 1970
.Dt PROGNAME section
.Os footer text
.Ar
.Ar arg1 , arg2 .";
            let output =
                "PROGNAME(section)                   section                  PROGNAME(section)

file ... arg1, arg2.

footer text                     January 1, 1970                    footer text";
            test_formatting(input, output);
        }

        #[test]
        fn at() {
            let input = 
".Dd January 1, 1970
.Dt PROGNAME section
.Os footer text
.At
.At III
.At V.1
.At ( V.1 )
.At ( V.1 ) subnode Ad ( addr )";
            let output =
"PROGNAME(section)                   section                  PROGNAME(section)

AT&T UNIX AT&T System III UNIX AT&T System V Release 1 UNIX (AT&T System V
Release 1 UNIX) (AT&T System V Release 1 UNIX) subnode (addr)

footer text                     January 1, 1970                    footer text";
            test_formatting(input, output);
        }

        #[test]
        fn bsx() {
            let input = ".Dd January 1, 1970
.Dt PROGNAME section
.Os footer text
.Bsx 1.0
.Bsx
.Bsx ( 1.0 )";
            let output =
                "PROGNAME(section)                   section                  PROGNAME(section)

BSD/OS 1.0 BSD/OS (BSD/OS 1.0)

footer text                     January 1, 1970                    footer text";
            test_formatting(input, output);
        }

        #[test]
        fn bt() {
            let input = ".Dd January 1, 1970
.Dt PROGNAME section
.Os footer text
.Bt";
            let output =
                "PROGNAME(section)                   section                  PROGNAME(section)

is currently in beta test.

footer text                     January 1, 1970                    footer text";
            test_formatting(input, output);
        }

        #[test]
        fn bx() {
            let input = ".Dd January 1, 1970
.Dt PROGNAME section
.Os footer text
.Bx 4.3 Tahoe
.Bx 4.4
.Bx
.Bx ( 4.3 Tahoe )";
            let output =
                "PROGNAME(section)                   section                  PROGNAME(section)

4.3BSD-Tahoe 4.4BSD BSD (4.3BSD-Tahoe)

footer text                     January 1, 1970                    footer text";
            test_formatting(input, output);
        }

        #[test]
        fn cd() {
            let input = ".Dd January 1, 1970
.Dt PROGNAME section
.Os footer text
.Cd device le0 at scode?";

            let output =
                "PROGNAME(section)                   section                  PROGNAME(section)

device le0 at scode?

footer text                     January 1, 1970                    footer text";
            test_formatting(input, output);
        }

        #[test]
        fn cm() {
            let input = ".Dd January 1, 1970
.Dt PROGNAME section
.Os footer text
.Cm file bind";
            let output =
                "PROGNAME(section)                   section                  PROGNAME(section)

file bind

footer text                     January 1, 1970                    footer text";
            test_formatting(input, output);
        }

        #[test]
        fn db() {
            let input = ".Dd January 1, 1970
.Dt PROGNAME section
.Os footer text
.Db
";
            let output =
                "PROGNAME(section)                   section                  PROGNAME(section)


footer text                     January 1, 1970                    footer text";
            test_formatting(input, output);
        }

        #[test]
        fn dd() {
            let input = ".Dd January 1, 1970
.Dt PROGNAME section
.Os footer text";
            let output =
                "PROGNAME(section)                   section                  PROGNAME(section)


footer text                     January 1, 1970                    footer text";
            test_formatting(input, output);
        }

        #[test]
        fn dt() {
            let input = ".Dd January 1, 1970
.Dt TITLE 7 arch
.Os footer text";
            let output =
                "TITLE(7)            Miscellaneous Information Manual (arch)           TITLE(7)


footer text                     January 1, 1970                    footer text";
            test_formatting(input, output);
        }

        #[test]
        fn dv() {
            let input = ".Dd January 1, 1970
.Dt TITLE 7 arch
.Os footer text
.Dv NULL
.Dv BUFSIZ
.Dv STDOUT_FILEnmo";
            let output =
                "TITLE(7)            Miscellaneous Information Manual (arch)           TITLE(7)

NULL BUFSIZ STDOUT_FILEnmo

footer text                     January 1, 1970                    footer text";
            test_formatting(input, output);
        }

        #[test]
        fn dx() {
            let input = ".Dd January 1, 1970
.Dt TITLE 7 arch
.Os footer text
.Dx 2.4.1
.Dx ( 2.4.1 )
";
            let output =
                "TITLE(7)            Miscellaneous Information Manual (arch)           TITLE(7)

DragonFly 2.4.1 (DragonFly 2.4.1)

footer text                     January 1, 1970                    footer text";
            test_formatting(input, output);
        }

        #[test]
        fn em() {
            let input = ".Dd January 1, 1970
.Dt TITLE 7 arch
.Os footer text
Selected lines are those
.Em not
matching any of the specified patterns.
Some of the functions use a
.Em hold space
to save the pattern space for subsequent retrieval.";
            let output =
                "TITLE(7)            Miscellaneous Information Manual (arch)           TITLE(7)

Selected lines are those \u{1b}[3mnot\u{1b}[0m matching any of the specified patterns.
Some of the functions use a \u{1b}[3mhold space\u{1b}[0m to save the pattern space for
subsequent retrieval.

footer text                     January 1, 1970                    footer text";
            test_formatting(input, output);
        }

        #[test]
        fn er() {
            let input = ".Dd January 1, 1970
.Dt PROGNAME section
.Os footer text
.Er ERROR ERROR2";
            let output =
                "PROGNAME(section)                   section                  PROGNAME(section)

ERROR ERROR2

footer text                     January 1, 1970                    footer text";
            test_formatting(input, output);
        }

        #[test]
        fn es() {
            let input = ".Dd January 1, 1970
.Dt PROGNAME section
.Os footer text
.Es ( )";
            let output =
                "PROGNAME(section)                   section                  PROGNAME(section)

()

footer text                     January 1, 1970                    footer text";
            test_formatting(input, output);
        }

        #[test]
        fn ev() {
            let input = ".Dd January 1, 1970
.Dt PROGNAME section
.Os footer text
.Ev DISPLAY";
            let output =
                "PROGNAME(section)                   section                  PROGNAME(section)

DISPLAY

footer text                     January 1, 1970                    footer text";
            test_formatting(input, output);
        }

        #[test]
        fn ex() {
            let input = ".Dd January 1, 1970
.Dt PROGNAME section
.Os footer text
.Ex -std grep";
            let output =
                "PROGNAME(section)                   section                  PROGNAME(section)

The grep utility exits 0 on success, and >0 if an error occurs.

footer text                     January 1, 1970                    footer text";
            test_formatting(input, output);
        }

        #[test]
        fn fa() {
            let input = ".Dd January 1, 1970
.Dt PROGNAME section
.Os footer text
.Fa funcname Ft const char *";
            let output =
                "PROGNAME(section)                   section                  PROGNAME(section)

funcname const char *

footer text                     January 1, 1970                    footer text";
            test_formatting(input, output);
        }

        #[test]
        fn fd() {
            let input = ".Dd January 1, 1970
.Dt PROGNAME section
.Os footer text
.Fd #define sa_handler __sigaction_u.__sa_handler";
            let output =
                "PROGNAME(section)                   section                  PROGNAME(section)

#define sa_handler __sigaction_u.__sa_handler

footer text                     January 1, 1970                    footer text";
            test_formatting(input, output);
        }

        #[test]
        fn fl() {
            let input = ".Dd January 1, 1970
.Dt PROGNAME section
.Os footer text
.Fl H | L | P inet";
            let output =
"PROGNAME(section)                   section                  PROGNAME(section)

-H | -L | -P -inet

footer text                     January 1, 1970                    footer text";
            test_formatting(input, output);
        }

        #[allow(non_snake_case)]
        #[test]
        fn Fn() {
            let input = ".Dd January 1, 1970
.Dt PROGNAME section
.Os footer text
.Fn funcname arg arg2 arg3";
            let output =
                "PROGNAME(section)                   section                  PROGNAME(section)

funcname(arg, arg2, arg3)

footer text                     January 1, 1970                    footer text";
            test_formatting(input, output);
        }

        #[test]
        fn fr() {
            let input = ".Dd January 1, 1970
.Dt PROGNAME section
.Os footer text
.Fr 32";
            let output =
                "PROGNAME(section)                   section                  PROGNAME(section)

32

footer text                     January 1, 1970                    footer text";
            test_formatting(input, output);
        }

        #[test]
        fn ft() {
            let input = ".Dd January 1, 1970
.Dt PROGNAME section
.Os footer text
.Ft int32 void";
            let output =
                "PROGNAME(section)                   section                  PROGNAME(section)

int32 void

footer text                     January 1, 1970                    footer text";
            test_formatting(input, output);
        }

        #[test]
        fn fx() {
            let input = ".Dd January 1, 1970
.Dt PROGNAME section
.Os footer text
.Fx 1.0";
            let output =
                "PROGNAME(section)                   section                  PROGNAME(section)

FreeBSD 1.0

footer text                     January 1, 1970                    footer text";
            test_formatting(input, output);
        }

        #[test]
        fn hf() {
            let input = ".Dd January 1, 1970
.Dt PROGNAME section
.Os footer text
.Hf file/path file2/path";
            let output =
                "PROGNAME(section)                   section                  PROGNAME(section)

file/path file2/path

footer text                     January 1, 1970                    footer text";
            test_formatting(input, output);
        }

        #[test]
        fn ic() {
            let input = ".Dd January 1, 1970
.Dt PROGNAME section
.Os footer text
.Ic :wq";
            let output =
                "PROGNAME(section)                   section                  PROGNAME(section)

:wq

footer text                     January 1, 1970                    footer text";
            test_formatting(input, output);
        }

        #[allow(non_snake_case)]
        #[test]
        fn In() {
            let input = ".Dd January 1, 1970
.Dt PROGNAME section
.Os footer text
.In stdatomic.h";
            let output =
                "PROGNAME(section)                   section                  PROGNAME(section)

<stdatomic.h>

footer text                     January 1, 1970                    footer text";
            test_formatting(input, output);
        }

        #[test]
        fn lb() {
            let input = ".Dd January 1, 1970
.Dt PROGNAME section
.Os footer text
.Lb libname";
            let output =
                "PROGNAME(section)                   section                  PROGNAME(section)

library “libname”

footer text                     January 1, 1970                    footer text";
            test_formatting(input, output);
        }

        #[test]
        fn li() {
            let input = ".Dd January 1, 1970
.Dt PROGNAME section
.Os footer text
.Li Book Antiqua";
            let output =
                "PROGNAME(section)                   section                  PROGNAME(section)

Book Antiqua

footer text                     January 1, 1970                    footer text";
            test_formatting(input, output);
        }

        #[test]
        fn lk() {
            let input = ".Dd January 1, 1970
.Dt PROGNAME section
.Os footer text
.Lk https://bsd.lv The BSD.lv Project";
            let output =
                "PROGNAME(section)                   section                  PROGNAME(section)

The BSD.lv Project: https://bsd.lv

footer text                     January 1, 1970                    footer text";
            test_formatting(input, output);
        }

        #[test]
        fn lp() {
            let input = 
".Dd January 1, 1970
.Dt PROGNAME section
.Os footer text
.Hf file/path file2/path
.Lp
.Lk https://bsd.lv The BSD.lv Project";
            let output =
"PROGNAME(section)                   section                  PROGNAME(section)

file/path file2/path

The BSD.lv Project: https://bsd.lv

footer text                     January 1, 1970                    footer text";
            test_formatting(input, output);
        }

        #[test]
        fn ms() {
            let input = ".Dd January 1, 1970
.Dt PROGNAME section
.Os footer text
.Ms alpha beta";
            let output =
                "PROGNAME(section)                   section                  PROGNAME(section)

alpha beta

footer text                     January 1, 1970                    footer text";
            test_formatting(input, output);
        }

        #[test]
        fn mt() {
            let input = ".Dd January 1, 1970
.Dt PROGNAME section
.Os footer text
.Mt abc@gmail.com abc@gmail.com";
            let output =
                "PROGNAME(section)                   section                  PROGNAME(section)

abc@gmail.com abc@gmail.com

footer text                     January 1, 1970                    footer text";
            test_formatting(input, output);
        }

        #[test]
        fn nm() {
            let input = ".Dd January 1, 1970
.Dt PROGNAME section
.Os footer text
.Nm command_name";
            let output =
                "PROGNAME(section)                   section                  PROGNAME(section)

command_name

footer text                     January 1, 1970                    footer text";
            test_formatting(input, output);
        }

        #[test]
        fn no() {
            let input = ".Dd January 1, 1970
.Dt PROGNAME section
.Os footer text
.No a b c";
            let output =
                "PROGNAME(section)                   section                  PROGNAME(section)

a b c

footer text                     January 1, 1970                    footer text";
            test_formatting(input, output);
        }

        #[test]
        fn ns() {
            let input = ".Dd January 1, 1970
.Dt PROGNAME section
.Os footer text
.Ar name Ns = Ns Ar value
.Cm :M Ns Ar pattern
.Fl o Ns Ar output
.No a b c
.Ns
.No a b c";
            let output =
"PROGNAME(section)                   section                  PROGNAME(section)

name=value :Mpattern -ooutput a b ca b c

footer text                     January 1, 1970                    footer text";
            test_formatting(input, output);
        }

        #[test]
        fn nx() {
            let input = ".Dd January 1, 1970
.Dt PROGNAME section
.Os footer text
.Nx Version 1.0";
            let output =
                "PROGNAME(section)                   section                  PROGNAME(section)

NetBSD Version 1.0

footer text                     January 1, 1970                    footer text";
            test_formatting(input, output);
        }

        #[test]
        fn os() {
            let input = ".Dd January 1, 1970
.Dt PROGNAME section
.Os footer text";
            let output =
                "PROGNAME(section)                   section                  PROGNAME(section)


footer text                     January 1, 1970                    footer text";
            test_formatting(input, output);
        }

        #[test]
        fn ot() {
            let input = ".Dd January 1, 1970
.Dt PROGNAME section
.Os footer text
.Ot functype";
            let output =
                "PROGNAME(section)                   section                  PROGNAME(section)

functype

footer text                     January 1, 1970                    footer text";
            test_formatting(input, output);
        }

        #[test]
        fn ox() {
            let input = ".Dd January 1, 1970
.Dt PROGNAME section
.Os footer text
.Ox Version 1.0";
            let output =
                "PROGNAME(section)                   section                  PROGNAME(section)

OpenBSD Version 1.0

footer text                     January 1, 1970                    footer text";
            test_formatting(input, output);
        }

        #[test]
        fn pa() {
            let input = ".Dd January 1, 1970
.Dt PROGNAME section
.Os footer text
.Pa name1 name2";
            let output =
                "PROGNAME(section)                   section                  PROGNAME(section)

name1 name2

footer text                     January 1, 1970                    footer text";
            test_formatting(input, output);
        }

        #[test]
        fn pf() {
            let input = ".Dd January 1, 1970
.Dt PROGNAME section
.Os footer text
.Ar value Pf $ Ar variable_name";
            let output =
"PROGNAME(section)                   section                  PROGNAME(section)

value $variable_name

footer text                     January 1, 1970                    footer text";
            test_formatting(input, output);
        }

        #[test]
        fn pp() {
            let input = 
".Dd January 1, 1970
.Dt PROGNAME section
.Os footer text
.Hf file/path file2/path
.Pp
.Lk https://bsd.lv The BSD.lv Project";
            let output =
"PROGNAME(section)                   section                  PROGNAME(section)

file/path file2/path

The BSD.lv Project: https://bsd.lv

footer text                     January 1, 1970                    footer text";
            test_formatting(input, output);
        }

        #[test]
        fn rv() {
            let input = ".Dd January 1, 1970
.Dt PROGNAME section
.Os footer text
.Rv -std f1 f2 Ar value";
            let output =
"PROGNAME(section)                   section                  PROGNAME(section)

The f1(), f2(), Ar(), and value() functions return the value 0 if successful;
otherwise the value -1 is returned and the global variable errno is set to
indicate the error.

footer text                     January 1, 1970                    footer text";
            test_formatting(input, output);
        }

        #[test]
        fn rv_std() {
            let input = ".Dd January 1, 1970
.Dt PROGNAME section
.Os footer text
.Rv -std";
            let output =
"PROGNAME(section)                   section                  PROGNAME(section)

The function returns the value 0 if successful; otherwise the value -1 is
returned and the global variable errno is set to indicate the error.

footer text                     January 1, 1970                    footer text";
            test_formatting(input, output);
        }

        #[test]
        fn sm() {
            let input = 
".Dd January 1, 1970
.Dt PROGNAME section
.Os footer text
.Sm off A B C D
.Sm on A B C D";
            let output =
"PROGNAME(section)                   section                  PROGNAME(section)

ABCD A B C D

footer text                     January 1, 1970                    footer text";
            test_formatting(input, output);
        }

        #[test]
        fn st() {
            let input = ".Dd January 1, 1970
.Dt PROGNAME section
.Os footer text
.St -ansiC word
.St -iso9945-1-96";
            let output =
                "PROGNAME(section)                   section                  PROGNAME(section)

ANSI X3.159-1989 (“ANSI C89”) word ISO/IEC 9945-1:1996 (“POSIX.1”)

footer text                     January 1, 1970                    footer text";
            test_formatting(input, output);
        }

        #[test]
        fn sx() {
            let input = ".Dd January 1, 1970
.Dt PROGNAME section
.Os footer text
.Sx MANUAL STRUCTURE";
            let output =
                "PROGNAME(section)                   section                  PROGNAME(section)

MANUAL STRUCTURE

footer text                     January 1, 1970                    footer text";
            test_formatting(input, output);
        }

        #[test]
        fn sy() {
            let input = ".Dd January 1, 1970
.Dt PROGNAME section
.Os footer text
.Sy word1 word2";
            let output =
                "PROGNAME(section)                   section                  PROGNAME(section)

\u{1b}[1mword1 word2\u{1b}[0m

footer text                     January 1, 1970                    footer text";
            test_formatting(input, output);
        }

        #[test]
        fn tg() {
            let input = ".Dd January 1, 1970
.Dt PROGNAME section
.Os footer text
.Tg term";
            let output =
                "PROGNAME(section)                   section                  PROGNAME(section)


footer text                     January 1, 1970                    footer text";
            test_formatting(input, output);
        }

        #[test]
        fn tn() {
            let input = ".Dd January 1, 1970
.Dt PROGNAME section
.Os footer text
.Tn word1 word2";
            let output =
                "PROGNAME(section)                   section                  PROGNAME(section)

word1 word2

footer text                     January 1, 1970                    footer text";
            test_formatting(input, output);
        }

        #[test]
        fn ud() {
            let input = ".Dd January 1, 1970
.Dt PROGNAME section
.Os footer text
.Ud";
            let output =
                "PROGNAME(section)                   section                  PROGNAME(section)

currently under development.

footer text                     January 1, 1970                    footer text";
            test_formatting(input, output);
        }

        #[test]
        fn ux() {
            let input = ".Dd January 1, 1970
.Dt PROGNAME section
.Os footer text
.Ux";
            let output =
                "PROGNAME(section)                   section                  PROGNAME(section)

UNIX

footer text                     January 1, 1970                    footer text";
            test_formatting(input, output);
        }

        #[test]
        fn va() {
            let input = ".Dd January 1, 1970
.Dt PROGNAME section
.Os footer text
.Va const char *bar";
            let output =
                "PROGNAME(section)                   section                  PROGNAME(section)

const char *bar

footer text                     January 1, 1970                    footer text";
            test_formatting(input, output);
        }

        #[test]
        fn xr() {
            let input = ".Dd January 1, 1970
.Dt PROGNAME section
.Os footer text
.Xr mandoc 1";
            let output =
                "PROGNAME(section)                   section                  PROGNAME(section)

mandoc(1)

footer text                     January 1, 1970                    footer text";
            test_formatting(input, output);
        }
    }

    mod partial_implicit {
        use crate::man_util::formatter::tests::test_formatting;

        #[test]
        fn block_empty() {
            let input = r#".Dd January 1, 1970
.Os footer text
.Aq"#;
            let output = "UNTITLED                             LOCAL                            UNTITLED

⟨⟩

footer text                     January 1, 1970                    footer text";
            test_formatting(input, output);
        }

        #[test]
        fn block_single_line() {
            let input = r#".Dd January 1, 1970
.Os footer text
.Aq Ad addr addr Ad addr Ad addr"#;
            let output = "UNTITLED                             LOCAL                            UNTITLED

⟨addr addr addr addr⟩

footer text                     January 1, 1970                    footer text";
            test_formatting(input, output);
        }
    }

    mod partial_explicit {
        use crate::man_util::formatter::tests::test_formatting;

        #[test]
        fn block_empty() {
            let input = r#".Dd January 1, 1970
.Os footer text
.Ao
.Ac"#;
            let output = "UNTITLED                             LOCAL                            UNTITLED

⟨⟩

footer text                     January 1, 1970                    footer text";
            test_formatting(input, output);
        }

        #[test]
        fn block_single_line() {
            let input = r#".Dd January 1, 1970
.Os footer text
.Ao
.Ad addr addr
.Ad addr 
.Ad addr 
.Ac"#;
            let output = "UNTITLED                             LOCAL                            UNTITLED

⟨addr addr addr addr⟩

footer text                     January 1, 1970                    footer text";
            test_formatting(input, output);
        }

        #[test]
        fn multi_line() {
            let input = r#".Dd January 1, 1970
.Os footer text
.Ao
.Ad addr 
.Ad addr 
.Ad addr 
Text loooooooong line
Text loooooooong line
Text loooooooong line
Text loooooooong line
Text loooooooong line
Text loooooooong line
.Ac"#;
            let output = r#"UNTITLED                             LOCAL                            UNTITLED

⟨addr addr addr Text loooooooong line Text loooooooong line Text loooooooong
line Text loooooooong line Text loooooooong line Text loooooooong line⟩

footer text                     January 1, 1970                    footer text"#;
            test_formatting(input, output);
        }

        #[test]
        fn block_overlong_line() {
            let input = r#".Dd January 1, 1970
.Os Debian
.Aq Ad addr Ad addr Ad addr Text looooooooooooooooooooooooooooooooooooooooooooooooooooooooooooooooooooooooooooooooooooooooooooooooooooooooooooooooooong line"#;
            let output = r#"UNTITLED                             LOCAL                            UNTITLED

⟨addr addr addr Text
looooooooooooooooooooooooooooooooooooooooooooooooooooooooooooooooooooooooooooooooooooooooooooooooooooooooooooooooooong
line⟩

Debian                          January 1, 1970                         Debian"#;
            test_formatting(input, output);
        }

        #[test]
        fn rs_block() {
            let input = ".Dd January 1, 1970
.Dt TITLE 7 arch
.Os footer text
.Rs
.%A J. E. Hopcroft
.%A J. D. Ullman 
.%B Introduction to Automata Theory, Languages, and Computation
.%I Addison-Wesley
.%C Reading, Massachusetts
.%D 1979
.Re";
            let output =
                "TITLE(7)            Miscellaneous Information Manual (arch)           TITLE(7)

J. E. Hopcroft and J. D. Ullman, Introduction to Automata Theory, Languages,
and Computation, Addison-Wesley, Reading, Massachusetts, 1979.

footer text                     January 1, 1970                    footer text";
            test_formatting(input, output);
        }
    }

    #[test]
    fn zero_width() {
        let input = r".Dd January 1, 1970
.Dt PROGNAME section
.Os footer text
.Xr mandoc 1 \&Ns \&( s \&) behaviour
Text Line \&Ns \&( s \&) behaviour";
        let output = 
"PROGNAME(section)                   section                  PROGNAME(section)

mandoc(1) Ns ( s ) behaviour Text Line Ns ( s ) behaviour

footer text                     January 1, 1970                    footer text";
        test_formatting(input, output);
    }

    mod delimiters {
        use super::*;

        #[test]
        fn delimiters_inline_common() {
            fn test(macro_str: &str) {
                let input = vec![
                    format!(".Dd January 1, 1970\n.Dt PROGNAME section\n.Os footer text"),
                    format!(".{} {} text {}", macro_str, "(", ")"),
                    format!(".{} {} text {}", macro_str, "[", "]"),
                    format!(".{} text {}",    macro_str, "."),
                    format!(".{} text {}",    macro_str, ","),
                    format!(".{} text {}",    macro_str, "?"),
                    format!(".{} text {}",    macro_str, "!"),
                    format!(".{} text {}",    macro_str, ":"),
                    format!(".{} text {}",    macro_str, ";")
                ].join("\n");
    
                let output = 
"PROGNAME(section)                   section                  PROGNAME(section)

(text) [text] text. text, text? text! text: text;

footer text                     January 1, 1970                    footer text";
        
                test_formatting(&input, &output);
            }

            let inline_macros = vec![
                "Ad", "An", "Ar",
                "Cd", "Cm",
                "Dv",
                "Er", "Ev",
                "Fa", "Fr", "Ft",
                "Hf",
                "Ic",
                "Li",
                "Ms", "Mt",
                "No",
                "Ot",
                "Pa",
                "Sx",
                "Tn",
                "Va"
            ];
    
            for macro_str in inline_macros {
                println!("Macro: {macro_str}");

                test(macro_str);
            }
        }

        #[test]
        fn delimiters_text_production() {
            fn test(macro_str: &str) {
                let placeholder = match macro_str {
                    "At"  => "AT&T UNIX",
                    "Bsx" => "BSD/OS",
                    "Dx"  => "DragonFly",
                    "Fx"  => "FreeBSD",
                    "Nx"  => "NetBSD",
                    "Ox"  => "OpenBSD",
                    _ => unreachable!()
                };

                let input = vec![
                    format!(".Dd January 1, 1970\n.Dt PROGNAME section\n.Os footer text"),
                    format!(".{} {} text {}", macro_str, "(", ")"),
                    format!(".{} {} text {}", macro_str, "[", "]"),
                    format!(".{} text {}",    macro_str, ".")
                ].join("\n");

                let output = format!(
"PROGNAME(section)                   section                  PROGNAME(section)

({placeholder} text) [{placeholder} text] {placeholder} text.

footer text                     January 1, 1970                    footer text",
);
                test_formatting(&input, &output);
            }

            let macros = vec!["At", "Bsx", "Ox", "Dx", "Fx", "Nx"];

            for macro_str in macros {
                println!("Macro: {}", macro_str);

                test(macro_str)
            }

        }

        #[test]
        fn delimiters_bx() {
            let input = 
".Dd January 1, 1970
.Dt PROGNAME section
.Os footer text
.Bx ( random )
.Bx random !";
            let output = 
"PROGNAME(section)                   section                  PROGNAME(section)

(randomBSD) randomBSD!

footer text                     January 1, 1970                    footer text";
            test_formatting(input, output);
        }

        #[test]
        fn delimiters_em() {
            let input = 
".Dd January 1, 1970
.Dt PROGNAME section
.Os footer text
.Em ( random ) text !";
            let output = 
"PROGNAME(section)                   section                  PROGNAME(section)

\u{1b}[3m(random) text!\u{1b}[0m

footer text                     January 1, 1970                    footer text";
            test_formatting(input, output);
        }

        #[test]
        fn delimiters_fn() {
            let input = 
".Dd January 1, 1970
.Dt PROGNAME section
.Os footer text
.Fn ( random ) text !";
            let output = 
"PROGNAME(section)                   section                  PROGNAME(section)

(random()) text!

footer text                     January 1, 1970                    footer text";
            test_formatting(input, output);
        }

        #[test]
        fn delimiters_sy() {
            let input = 
".Dd January 1, 1970
.Dt PROGNAME section
.Os footer text
.Sy ( random ) text !";
            let output = 
"PROGNAME(section)                   section                  PROGNAME(section)

\u{1b}[1m(random) text!\u{1b}[0m

footer text                     January 1, 1970                    footer text";
            test_formatting(input, output);
        }

        #[test]
        fn delimiters_fl() {
            let input = 
".Dd January 1, 1970
.Dt PROGNAME section
.Os footer text
.Fl ( random ) text !";
            let output = 
"PROGNAME(section)                   section                  PROGNAME(section)

(-random) -text!

footer text                     January 1, 1970                    footer text";
            test_formatting(input, output);
        }

        #[test]
        fn delimiters_in() {
            let input = 
".Dd January 1, 1970
.Dt PROGNAME section
.Os footer text
.In ( random )";
            let output = 
"PROGNAME(section)                   section                  PROGNAME(section)

(<random>)

footer text                     January 1, 1970                    footer text";
            test_formatting(input, output);
        }

        #[test]
        fn delimiters_lb() {
            let input = 
".Dd January 1, 1970
.Dt PROGNAME section
.Os footer text
.Lb ( random )";
            let output = 
"PROGNAME(section)                   section                  PROGNAME(section)

(library “random”)

footer text                     January 1, 1970                    footer text";
            test_formatting(input, output);
        }

        #[test]
        fn delimiters_vt() {
            let input = 
".Dd January 1, 1970
.Dt PROGNAME section
.Os footer text
.Vt ( random ) text !";
            let output = 
"PROGNAME(section)                   section                  PROGNAME(section)

(random) text!

footer text                     January 1, 1970                    footer text";
            test_formatting(input, output);
        }
    }

    
    mod mdoc {
        use crate::man_util::formatter::tests::test_formatting;
        use std::process::Command;
        use rstest::rstest;

        // #[rstest]
        // // Small
        // #[case("./test_files/mdoc/rev.1")]
        // #[case("./test_files/mdoc/adjfreq.2")]
        // #[case("./test_files/mdoc/getgroups.2")]
        // #[case("./test_files/mdoc/sigreturn.2")]
        // #[case("./test_files/mdoc/size.1")]
        // #[case("./test_files/mdoc/fgen.1")]
        // #[case("./test_files/mdoc/getrtable.2")]
        // #[case("./test_files/mdoc/wall.1")]
        // #[case("./test_files/mdoc/getsid.2")]
        // #[case("./test_files/mdoc/ypconnect.2")]
        // #[case("./test_files/mdoc/closefrom.2")]
        // #[case("./test_files/mdoc/moptrace.1")]

        // //Other
        // #[case("./test_files/mdoc/rlog.1")]
        // #[case("./test_files/mdoc/access.2")]
        // #[case("./test_files/mdoc/munmap.2")]
        // #[case("./test_files/mdoc/ipcs.1")]
        // #[case("./test_files/mdoc/atq.1")]
        // #[case("./test_files/mdoc/brk.2")]
        // #[case("./test_files/mdoc/cal.1")]
        // #[case("./test_files/mdoc/minherit.2")]
        // #[case("./test_files/mdoc/cat.1")]
        // #[case("./test_files/mdoc/file.1")]
        // #[case("./test_files/mdoc/mkdir.1")] 
        // #[case("./test_files/mdoc/getsockname.2")]
        // #[case("./test_files/mdoc/mlockall.2")]
        // #[case("./test_files/mdoc/cut.1")]

        // //without bl
        // #[case("./test_files/mdoc/umask.2")]
        // #[case("./test_files/mdoc/sched_yield.2")]
        // #[case("./test_files/mdoc/sigsuspend.2")]
        // #[case("./test_files/mdoc/mopa.out.1")]
        // #[case("./test_files/mdoc/fsync.2")]
        // #[case("./test_files/mdoc/shar.1")]
        // #[case("./test_files/mdoc/sysarch.2")]

        // //word as macro
        // #[case("./test_files/mdoc/fork.2")]
        // #[case("./test_files/mdoc/symlink.2")]
        // #[case("./test_files/mdoc/sync.2")]
        // #[case("./test_files/mdoc/futex.2")]
        // #[case("./test_files/mdoc/reboot.2")]
        // #[case("./test_files/mdoc/id.1")]
        // #[case("./test_files/mdoc/rename.2")]
        // #[case("./test_files/mdoc/cu.1")]
        // #[case("./test_files/mdoc/getfh.2")]
        // #[case("./test_files/mdoc/ioctl.2")]
        // #[case("./test_files/mdoc/dup.2")]
        // #[case("./test_files/mdoc/getpeername.2")]
        // #[case("./test_files/mdoc/lpq.1")]
        // #[case("./test_files/mdoc/nm.1")]
        // #[case("./test_files/mdoc/truncate.2")]
        // #[case("./test_files/mdoc/chdir.2")]
        // #[case("./test_files/mdoc/mkfifo.2")]
        // #[case("./test_files/mdoc/quotactl.2")]
        // #[case("./test_files/mdoc/send.2")]
        // #[case("./test_files/mdoc/getpriority.2")]
        // #[case("./test_files/mdoc/select.2")]
        // #[case("./test_files/mdoc/w.1")]
        // #[case("./test_files/mdoc/chflags.2")]
        // #[case("./test_files/mdoc/flock.2")]

        // // Bl -column
        // #[case("./test_files/mdoc/shutdown.2")]
<<<<<<< HEAD
        // // #[case("./test_files/mdoc/tmux.1")]
=======
        // #[case("./test_files/mdoc/tmux.1")]

>>>>>>> 8ba88ae4
        // #[case("./test_files/mdoc/nl.1")]
        // #[case("./test_files/mdoc/bc.1")]
        // #[case("./test_files/mdoc/mg.1")]
        // #[case("./test_files/mdoc/snmp.1")]
        // #[case("./test_files/mdoc/rdist.1")]
        
        // //Block 1
        // #[case("./test_files/mdoc/chmod.2")]
        // // #[case("./test_files/mdoc/cvs.1")]
        // #[case("./test_files/mdoc/dc.1")]
        // #[case("./test_files/mdoc/flex.1")]
        // #[case("./test_files/mdoc/getdents.2")]
        // #[case("./test_files/mdoc/getitimer.2")]
        // #[case("./test_files/mdoc/getrusage.2")]
        // #[case("./test_files/mdoc/getsockopt.2")]

        // #[case("./test_files/mdoc/gettimeofday.2")]
        // #[case("./test_files/mdoc/ktrace.2")]
        // #[case("./test_files/mdoc/msgrcv.2")]
        // #[case("./test_files/mdoc/msgsnd.2")]
        // #[case("./test_files/mdoc/mv.1")]
        // #[case("./test_files/mdoc/poll.2")]
        // #[case("./test_files/mdoc/profil.2")]
        // #[case("./test_files/mdoc/rcs.1")]
        // #[case("./test_files/mdoc/read.2")]
        // #[case("./test_files/mdoc/rup.1")]
        // #[case("./test_files/mdoc/semget.2")]
        // #[case("./test_files/mdoc/shmctl.2")]
        // #[case("./test_files/mdoc/signify.1")]
        // #[case("./test_files/mdoc/statfs.2")]
        // #[case("./test_files/mdoc/t11.2")]
        // #[case("./test_files/mdoc/talk.1")]
        // #[case("./test_files/mdoc/write.2")]

        // #[case("./test_files/mdoc/diff.1")]
        // #[case("./test_files/mdoc/getitimer.2")]
        // #[case("./test_files/mdoc/top.1")]
        // #[case("./test_files/mdoc/execve.2")]
        // #[case("./test_files/mdoc/open.2")]
        // #[case("./test_files/mdoc/scp.1")]
        // #[case("./test_files/mdoc/socket.2")]
        // #[case("./test_files/mdoc/socketpair.2")]
        // #[case("./test_files/mdoc/setuid.2")]
        // #[case("./test_files/mdoc/shmget.2")]
        // #[case("./test_files/mdoc/rcs.1")]
        // #[case("./test_files/mdoc/sftp.1")]
        // #[case("./test_files/mdoc/grep.1")]
<<<<<<< HEAD
        // #[case("./test_files/mdoc/tmux.1")]
        // #[case("./test_files/mdoc/cvs.1")]
        // #[case("./test_files/mdoc/test.1")]
        // fn format_mdoc_file(#[case] path: &str){
        //     let input = std::fs::read_to_string(path).unwrap();
        //     let output = Command::new("mandoc")
        //         .args(["-T", "locale", path])
        //         .output()
        //         .unwrap()
        //         .stdout;
        //     let output = String::from_utf8(output).unwrap();
        //     println!("Current path: {}", path);
        //     test_formatting(&input, &output);
        // }
=======

        #[case("./test_files/mdoc/test.1")]
        fn format_mdoc_file(#[case] path: &str){
            let input = std::fs::read_to_string(path).unwrap();
            let output = Command::new("mandoc")
                .args(["-T", "locale", path])
                .output()
                .unwrap()
                .stdout;
            let output = String::from_utf8(output).unwrap();
            println!("Current path: {}", path);
            test_formatting(&input, &output);
        }
        
>>>>>>> 8ba88ae4
    }
}<|MERGE_RESOLUTION|>--- conflicted
+++ resolved
@@ -7461,12 +7461,7 @@
 
         // // Bl -column
         // #[case("./test_files/mdoc/shutdown.2")]
-<<<<<<< HEAD
         // // #[case("./test_files/mdoc/tmux.1")]
-=======
-        // #[case("./test_files/mdoc/tmux.1")]
-
->>>>>>> 8ba88ae4
         // #[case("./test_files/mdoc/nl.1")]
         // #[case("./test_files/mdoc/bc.1")]
         // #[case("./test_files/mdoc/mg.1")]
@@ -7514,7 +7509,7 @@
         // #[case("./test_files/mdoc/rcs.1")]
         // #[case("./test_files/mdoc/sftp.1")]
         // #[case("./test_files/mdoc/grep.1")]
-<<<<<<< HEAD
+
         // #[case("./test_files/mdoc/tmux.1")]
         // #[case("./test_files/mdoc/cvs.1")]
         // #[case("./test_files/mdoc/test.1")]
@@ -7529,21 +7524,5 @@
         //     println!("Current path: {}", path);
         //     test_formatting(&input, &output);
         // }
-=======
-
-        #[case("./test_files/mdoc/test.1")]
-        fn format_mdoc_file(#[case] path: &str){
-            let input = std::fs::read_to_string(path).unwrap();
-            let output = Command::new("mandoc")
-                .args(["-T", "locale", path])
-                .output()
-                .unwrap()
-                .stdout;
-            let output = String::from_utf8(output).unwrap();
-            println!("Current path: {}", path);
-            test_formatting(&input, &output);
-        }
-        
->>>>>>> 8ba88ae4
     }
 }