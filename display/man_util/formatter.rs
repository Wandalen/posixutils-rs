--- conflicted
+++ resolved
@@ -124,7 +124,6 @@
 
 // Base formatting functions.
 impl MdocFormatter {
-<<<<<<< HEAD
     fn append_formatted_text(
         &self, 
         formatted: &str, 
@@ -156,17 +155,10 @@
                         lines.push(indent.clone() + current_line.trim());
                         current_line.clear(); 
                     }
-                    // if let Some(ch) = current_line.chars().last(){
-                    //     if !ch.is_whitespace(){
-                    //         current_line.push(' ');
-                    //     }
-                    // }
                     current_line.push_str(word);
                     if !word.chars().all(|ch|ch.is_control()){
                         current_line.push(' ');
                     }
-
-                    //println!("{:?} | {:?}", line, current_line);
                 }
                 let is_not_empty = !(current_line.chars().all(|ch| ch.is_whitespace()) || 
                     current_line.is_empty());
@@ -175,164 +167,6 @@
                 }
             } else{
                 lines.push(line.to_string());
-            }
-        
-        //     } else {
-        //         let is_all_control = line.chars().all(|ch| ch.is_ascii_control());
-        //         if is_all_control {
-        //             if let Some(' ') = current_line.chars().last() {
-        //                 current_line.pop();
-        //             }
-        //         }
-                
-        //         current_line.push_str(line);
-
-        //         if !line.is_empty() 
-        //             && !is_all_control 
-        //             && !current_line.ends_with('\n')
-        //             && !current_line.ends_with(' ')
-        //         {
-        //             current_line.push_str(&self.formatting_state.spacing);
-        //         }
-        //     }
-
-        //     if !current_line.is_empty() && !is_one_line{
-        //         let indent = get_indent(&*current_line);
-        //         lines.push(indent.clone() + current_line.trim());
-        //         current_line.clear();
-        //     }
-        // }
-        // let is_not_empty = !(current_line.chars().all(|ch| ch.is_whitespace()) || 
-        //     current_line.is_empty()); 
-        // if is_not_empty{
-        //     let indent = " ".repeat(self.formatting_state.current_indent);
-        //     *current_line = indent + current_line;
-        }
-    }
-
-    // fn append_formatted_text(&self, formatted: &str, lines: &mut Vec<String>) {
-=======
-    fn add_missing_indent(&self, content: &mut String){
-        *content = content.split("\n")
-            .map(|line|{
-                let indent_is_small = line.chars()
-                    .take_while(|ch| ch.is_whitespace())
-                    .count() < self.formatting_settings.indent;
-                let is_not_empty = !(line.chars().all(|ch| ch.is_whitespace()) || line.is_empty()); 
-                let line = if indent_is_small && is_not_empty{
-                    " ".repeat(self.formatting_settings.indent) + line.trim_start()
-                }else{
-                    line.to_string()
-                };
-                line
-            })
-            .collect::<Vec<_>>()
-            .join("\n");
-    }
-
-    // fn append_formatted_text(
-    //     &self, 
-    //     formatted: &str, 
-    //     current_line: &mut String, 
-    //     lines: &mut Vec<String>
-    // ) {
->>>>>>> 6899d852
-    //     let get_indent = |l: &str| {
-    //         l.chars()
-    //             .take_while(|ch|ch.is_whitespace())
-    //             .collect::<String>()
-    //     };
-
-    //     let is_one_line = formatted.lines().count() == 1;
-    //     let max_width = self.formatting_settings.width;
-
-    //     for line in formatted.split("\n"){
-    //         if current_line.chars().count() + line.chars().count() > max_width || is_one_line {
-    //             let indent = get_indent(line);
-
-    //             let max_width = max_width.saturating_sub(indent.len());
-
-    //             for word in line.split_whitespace() {
-    //                 if current_line.chars().count() + word.chars().count() >= max_width {
-    //                     lines.push(indent.clone() + current_line.trim());
-    //                     current_line.clear();
-    //                 }
-    //                 current_line.push_str(word);
-    //                 if !word.chars().all(|ch|ch.is_control()){
-    //                     current_line.push(' ');
-    //                 }
-
-    //                 //println!("{:?} | {:?}", line, current_line);
-    //             }
-    //         } else {
-    //             let is_all_control = line.chars().all(|ch| ch.is_ascii_control());
-    //             if is_all_control {
-    //                 if let Some(' ') = current_line.chars().last() {
-    //                     current_line.pop();
-    //                 }
-    //             }
-                
-    //             current_line.push_str(line);
-
-    //             if !line.is_empty() 
-    //                 && !is_all_control 
-    //                 && !current_line.ends_with('\n')
-    //                 && !current_line.ends_with(' ')
-    //             {
-    //                 current_line.push_str(&self.formatting_state.spacing);
-    //             }
-    //         }
-
-    //         if !current_line.is_empty() && !is_one_line{
-    //             let indent = get_indent(&*current_line);
-    //             lines.push(indent.clone() + current_line.trim());
-    //             current_line.clear();
-    //         }
-    //     }
-    //     let is_not_empty = !(current_line.chars().all(|ch| ch.is_whitespace()) || 
-    //         current_line.is_empty()); 
-    //     if is_not_empty{
-    //         let indent = " ".repeat(self.formatting_state.current_indent);
-    //         *current_line = indent + current_line;
-    //     }
-    // }
-
-    fn append_formatted_text(&self, formatted: &str, lines: &mut Vec<String>) {
-        let get_indent = |l: &str| {
-            l.chars()
-                .take_while(|ch|ch.is_whitespace())
-                .collect::<String>()
-        };
-
-        let max_width = self.formatting_settings.width;
-
-        for original_line in formatted.lines() {
-            let indent = get_indent(original_line);
-            let content = original_line.trim_start();
-            
-            if content.is_empty() {
-                lines.push(String::new());
-                continue;
-            }
-    
-            let available_width = max_width.saturating_sub(indent.len());
-            if content.len() <= available_width {
-                lines.push(format!("{}{}", indent, content));
-            } else {
-                let mut current_line = String::new();
-                for word in content.split_whitespace() {
-                    if current_line.len() + 1 + word.len() > available_width && !current_line.is_empty() {
-                        lines.push(format!("{}{}", indent, current_line));
-                        current_line.clear();
-                    }
-                    if !current_line.is_empty() {
-                        current_line.push(' ');
-                    }
-                    current_line.push_str(word);
-                }
-                if !current_line.is_empty() {
-                    lines.push(format!("{}{}", indent, current_line));
-                }
             }
         }
     }
@@ -357,8 +191,7 @@
                 _ => continue,
             };
 
-            // self.append_formatted_text(&formatted_node, &mut current_line, &mut lines);
-            self.append_formatted_text(&formatted_node, &mut lines);
+            self.append_formatted_text(&formatted_node, &mut current_line, &mut lines);
         }
 
         if !current_line.is_empty() {
@@ -376,30 +209,26 @@
 
         for node in ast.elements {
             let formatted_node: String = self.format_node(node);            
-            // if formatted_node.is_empty(){
-            //     continue;
-            // } 
+            if formatted_node.is_empty(){
+                continue;
+            } 
             
-            //println!("Formatted node: {} - {}", formatted_node, self.formatting_state.suppress_space);
-            // self.append_formatted_text(&formatted_node, &mut current_line, &mut lines);
-            // println!("{}", formatted_node.clone().replace("\n", " NEWLINE "));
-
-            self.append_formatted_text(&formatted_node, &mut lines);
-
+            self.append_formatted_text(&formatted_node, &mut current_line, &mut lines);
         }
 
         if !current_line.is_empty() {
             lines.push(current_line.trim_end().to_string());
         }
 
-        let first_emplty_count= lines.iter()
+        let first_empty_count= lines.iter()
             .take_while(|l|{
                 l.chars().all(|ch|ch.is_whitespace())
             })
             .count();
 
-        lines = lines.split_at(first_emplty_count).1.to_vec();
+        lines = lines.split_at(first_empty_count).1.to_vec();
         
+        lines.insert(0, "".to_string());
 
         lines.insert(
         0,
@@ -1836,9 +1665,8 @@
         let line_width = width.saturating_sub(origin_indent + indent);
         let indent_str = " ".repeat(origin_indent + indent);
         let origin_indent_str = " ".repeat(origin_indent);
-
         let mut content = String::new();
-<<<<<<< HEAD
+
         for (i, (head, body)) in items.into_iter().enumerate(){
             let mut body = body;
             let mut head = head.clone(); 
@@ -1867,11 +1695,6 @@
                 }
             }
 
-=======
-        for (head, body) in items{
-
-            let mut body = body;
->>>>>>> 6899d852
             let multilined = get_multilined(&body);
             let onelined = get_onelined(&body, line_width, &indent_str, &offset);   
             body = interleave(onelined, multilined)
@@ -2104,12 +1927,9 @@
     }
 
     fn format_sh_block(&mut self, title: String, macro_node: MacroNode) -> String {
-<<<<<<< HEAD
         let mut ss_lines_positions = vec![];
         let mut current_lines_count = 0;
-=======
         let mut prev_node = Macro::Soi;
->>>>>>> 6899d852
         self.formatting_state.current_indent += self.formatting_settings.indent;
         let mut content = macro_node
             .nodes
@@ -2117,31 +1937,6 @@
             .map(|node| {
                 let mut content = match node {
                     Element::Macro(ref macro_node) => {
-<<<<<<< HEAD
-                        match macro_node.mdoc_macro {
-                            Macro::In { ref filename } => {
-                                if title.eq_ignore_ascii_case("SYNOPSIS") {
-                                    self.format_in_synopsis(filename.as_str(), macro_node.clone())
-                                } else {
-                                    self.format_in(filename.as_str(), macro_node.clone())
-                                }
-                            },
-                            _ => self.format_node(node.clone())
-                        }
-                    },
-                    Element::Text(ref text) => self.format_text_node(text),
-                    Element::Eoi => String::new()
-                };
-
-                if matches!(node, Element::Macro(MacroNode { mdoc_macro: Macro::Ss{ .. }, .. })){
-                    ss_lines_positions.push(current_lines_count);
-                }
-
-                if !content.ends_with('\n') && !content.is_empty() {
-                    content.push_str(&self.formatting_state.spacing);
-                }
-                current_lines_count += content.lines().count();
-=======
                         if title.eq_ignore_ascii_case("SYNOPSIS") {
                             let formatted = match &macro_node.mdoc_macro {
                                 Macro::In { 
@@ -2155,9 +1950,7 @@
                             };
 
                             prev_node = macro_node.mdoc_macro.clone();
-
                             println!("Loop: Fromated In macro {}", formatted.replace("\n", "NEWLINE"));
-
 
                             return formatted;
                         } 
@@ -2176,12 +1969,17 @@
                     Element::Eoi => String::new()
                 };
 
+                if matches!(node, Element::Macro(MacroNode { mdoc_macro: Macro::Ss{ .. }, .. })){
+                    ss_lines_positions.push(current_lines_count);
+                }
+
                 if !content.ends_with('\n') && !content.is_empty() {
                     content.push_str(&self.formatting_state.spacing);
                 }
 
+                current_lines_count += content.lines().count();
+
                 println!("Sh block: Fromated In macro {}", content.replace("\n", "NEWLINE"));
->>>>>>> 6899d852
 
                 content
             })
