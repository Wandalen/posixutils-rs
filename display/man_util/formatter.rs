use crate::FormattingSettings;
use aho_corasick::AhoCorasick;
use std::collections::HashMap;
use terminfo::Database;

use super::{
    mdoc_macro::{text_production::*, types::*, Macro},
    parser::{Element, MacroNode, MdocDocument},
};

static REGEX_UNICODE: once_cell::sync::Lazy<regex::Regex> = once_cell::sync::Lazy::new(|| {
    regex::Regex::new(
        r"(?x)
        (?:
            (?P<unicode_bracket>\\\[u(?P<hex1>[0-9A-F]{4,6})\])      |
            (?P<unicode_c>\\C'u(?P<hex2>[0-9A-F]{4,6})')             |
            (?P<number_n>\\N'(?P<dec1>[0-9]+)')                      |
            (?P<number_char>\\\[char(?P<dec2>[0-9]+)\])
        )
    ",
    )
    .unwrap()
});

#[derive(Debug)]
pub struct FormattingState {
    first_name: Option<String>,
    suppress_space: bool,
    header_text: Option<String>,
    footer_text: Option<String>,
    spacing: String,
    date: String,
    split_mod: bool,
    title: Option<String>,
    section: Option<String>,
    current_indent: usize 
}

impl Default for FormattingState {
    fn default() -> Self {
        Self {
            first_name: None,
            suppress_space: false,
            header_text: None,
            footer_text: None,
            spacing: " ".to_string(),
            date: String::default(),
            split_mod: false,
            title: None,
            section: None,
            current_indent: 0
        }
    }
}

#[derive(Debug)]
pub struct MdocFormatter {
    formatting_settings: FormattingSettings,
    formatting_state: FormattingState,

}

// Helper funcitons.
impl MdocFormatter {
    pub fn new(settings: FormattingSettings) -> Self {
        Self {
            formatting_settings: settings,
            formatting_state: FormattingState::default(),
        }
    }

    fn supports_italic(&self) -> bool {
        if let Ok(info) = Database::from_env() {
            return info.raw("sitm").is_some();
        }
        false
    }

<<<<<<< HEAD
    fn supports_bold(&self) -> bool {
        if let Ok(info) = Database::from_env() {
            return info.raw("bold").is_some();
        }
        false
    }
    
=======
>>>>>>> 04896175
    fn supports_underline(&self) -> bool {
        if let Ok(info) = Database::from_env() {
            return info.raw("smul").is_some();
        }
        false
    }

    fn replace_unicode_escapes(&self, text: &str) -> String {
        REGEX_UNICODE
            .replace_all(text, |caps: &regex::Captures| {
                if let Some(hex) = caps
                    .name("hex1")
                    .or_else(|| caps.name("hex2"))
                    .map(|m| m.as_str())
                {
                    if let Ok(codepoint) = u32::from_str_radix(hex, 16) {
                        if codepoint < 0x80 {
                            return "\u{FFFD}".to_string();
                        }
                        if codepoint < 0x10FFFF && !(0xD800 <= codepoint && codepoint <= 0xDFFF) {
                            if let Some(ch) = char::from_u32(codepoint) {
                                return ch.to_string();
                            }
                        }
                    }
                } else if let Some(dec) = caps
                    .name("dec1")
                    .or_else(|| caps.name("dec2"))
                    .map(|m| m.as_str())
                {
                    if let Ok(codepoint) = dec.parse::<u32>() {
                        if let Some(ch) = char::from_u32(codepoint) {
                            return ch.to_string();
                        }
                    }
                }
                caps.get(0).unwrap().as_str().to_string()
            })
            .to_string()
    }
}

// Base formatting functions.
impl MdocFormatter {
    fn append_formatted_text(&self, formatted: &str, current_line: &mut String, lines: &mut Vec<String>) {
        let max_width = self.formatting_settings.width;
        if current_line.chars().count() + formatted.chars().count() > max_width {
            for word in formatted.split_whitespace() {
                if current_line.chars().count() + word.chars().count() >= max_width {
                    lines.push(current_line.trim_end().to_string());
                    current_line.clear();
                }
                current_line.push_str(word);
                current_line.push(' ');
            }
        } else {
            let is_all_control = formatted.chars().all(|ch| ch.is_ascii_control());
            if is_all_control {
                if let Some(' ') = current_line.chars().last() {
                    current_line.pop();
                }
            }
            current_line.push_str(formatted);
            if !formatted.is_empty() && !is_all_control && current_line.chars().last() != Some('\n') {
                current_line.push(' ');
            }
        }
    }

    pub fn format_synopsis_section(&mut self, ast: MdocDocument) -> Vec<u8> {
        let mut lines = Vec::new();
        let mut current_line = String::new();

        for node in ast.elements {
            let formatted_node = match node {
                Element::Macro(macro_node) => {
                    if let Macro::Sh { ref title } = macro_node.mdoc_macro {
                        if title.to_ascii_uppercase() == "SYNOPSIS" {
                            self.format_sh_block(title.clone(), macro_node)
                        } else {
                            continue;
                        }
                    } else {
                        continue;
                    }
                },
                _ => continue,
            };

            self.append_formatted_text(&formatted_node, &mut current_line, &mut lines);
        }

        if !current_line.is_empty() {
            lines.push(current_line.trim_end().to_string());
        }

        lines.join("\n").into_bytes()
    }

    pub fn format_mdoc(&mut self, ast: MdocDocument) -> Vec<u8> {
        let mut lines = Vec::new();
        let mut current_line = String::new();

        for node in ast.elements {
            let formatted_node = self.format_node(node);
            self.append_formatted_text(&formatted_node, &mut current_line, &mut lines);
        }

        if !current_line.is_empty() {
            lines.push(current_line.trim_end().to_string());
        }

        lines.insert(
            0,
            self.formatting_state
                .header_text
                .clone()
                .unwrap_or_else(|| self.format_default_header()),
        );
        lines.push(self.format_footer());

        lines.join("\n").into_bytes()
    }

    // pub fn format_synopsis_setion(&mut self, ast: MdocDocument) -> Vec<u8> {
    //     let max_width = self.formatting_settings.width;
    //     let mut lines = Vec::new();
    //     let mut current_line = String::new();

    //     for node in ast.elements {
    //         let formatted_node = match node {
    //             Element::Macro(macro_node) => {
    //                 match macro_node.mdoc_macro {
    //                     Macro::Sh { ref title } => {
    //                         if title.to_ascii_uppercase().ne("SYNOPSIS") {
    //                             continue;
    //                         }
    //                         self.format_sh_block(title.clone(), macro_node)
    //                     },
    //                     _ => continue,
    //                 }
    //             },
    //             _ => continue,
    //         };

    //         if current_line.chars().count() + formatted_node.chars().count() > max_width {
    //             for word in formatted_node.split_whitespace() {
    //                 if current_line.chars().count() + word.chars().count() >= max_width {
    //                     lines.push(current_line.trim_end().to_string());
    //                     current_line.clear();
    //                 }

    //                 current_line.push_str(word);
    //                 current_line.push(' ');
    //             }
    //         } else {
    //             let is_all_control = formatted_node.chars().all(|ch| ch.is_ascii_control());
    //             if is_all_control {
    //                 if let Some(' ') = current_line.chars().last() {
    //                     current_line.pop();
    //                 }
    //             }
    //             current_line.push_str(&formatted_node);
    //             if !formatted_node.is_empty() && !is_all_control {
    //                 if current_line.chars().last() != Some('\n') {
    //                     current_line.push(' ');
    //                 }
    //             }
    //         }
    //     }

    //     if !current_line.is_empty() {
    //         lines.push(current_line.trim_end().to_string());
    //     }

    //     lines.join("\n").into_bytes()
    // }

    // pub fn format_mdoc(&mut self, ast: MdocDocument) -> Vec<u8> {
    //     let max_width = self.formatting_settings.width;
    //     let mut lines = Vec::new();
    //     let mut current_line = String::new();

    //     for node in ast.elements {
    //         let formatted_node = self.format_node(node);

    //         if current_line.chars().count() + formatted_node.chars().count() > max_width {
    //             for word in formatted_node.split_whitespace() {
    //                 if current_line.chars().count() + word.chars().count() >= max_width {
    //                     lines.push(current_line.trim_end().to_string());
    //                     current_line.clear();
    //                 }

    //                 current_line.push_str(word);
    //                 current_line.push(' ');
    //             }
    //         } else {
    //             let is_all_control = formatted_node.chars().all(|ch| ch.is_ascii_control());
    //             if is_all_control {
    //                 if let Some(' ') = current_line.chars().last() {
    //                     current_line.pop();
    //                 }
    //             }
    //             current_line.push_str(&formatted_node);
    //             if !formatted_node.is_empty() && !is_all_control {
    //                 if current_line.chars().last() != Some('\n') {
    //                     current_line.push(' ');
    //                 }
    //             }
    //         }
    //     }

    //     if !current_line.is_empty() {
    //         lines.push(current_line.trim_end().to_string());
    //     }

    //     lines.insert(
    //         0,
    //         self.formatting_state
    //             .header_text
    //             .clone()
    //             .unwrap_or(self.format_default_header()),
    //     );
    //     lines.push(self.format_footer());

    //     lines.join("\n").into_bytes()
    // }

    fn format_default_header(&mut self) -> String {
        self.format_dt(None, "", None)
    }

    fn get_default_footer_text() -> String {
        String::new()
    }

    fn format_footer(&mut self) -> String {
        let footer_text = self
            .formatting_state
            .footer_text
            .clone()
            .unwrap_or(Self::get_default_footer_text());

        if self.formatting_state.date.is_empty() {
            self.format_dd(chrono::Local::now().date_naive().into());
        }

        let mut space_size = self
            .formatting_settings
            .width
            .saturating_sub(2 * footer_text.len() + self.formatting_state.date.len())
            / 2;

        let mut left_footer_text = footer_text.clone();
        let mut right_footer_text = footer_text.clone();

        if space_size <= 1 {
            space_size = self.formatting_settings.width.saturating_sub(self.formatting_state.date.len()) / 2;

            let space = vec![
                " ";
                self.formatting_settings
                    .width
                    .saturating_sub(footer_text.len())
            ]
            .into_iter()
            .collect::<String>();

            left_footer_text = footer_text.clone() + &space.clone() + "\n";
            right_footer_text = "\n".to_string() + &space.clone() + &footer_text.clone();
        }

        let space = vec![" "; space_size].into_iter().collect::<String>();

        let mut content = format!(
            "\n{}{}{}{}{}",
            left_footer_text,
            space.clone(),
            self.formatting_state.date,
            space,
            right_footer_text
        );

        let missing_space = self
            .formatting_settings
            .width
            .saturating_sub(content.len() - 1);

        content.insert_str(
            left_footer_text.len() + 1,
            &vec![" "; missing_space].join(""),
        );

        content
    }

    fn format_node(&mut self, node: Element) -> String {
        match node {
            Element::Macro(macro_node) => self.format_macro_node(macro_node),
            Element::Text(text) => self.format_text_node(text.as_str()),
            Element::Eoi => "".to_string(),
        }
    }

    fn format_macro_node(&mut self, macro_node: MacroNode) -> String {
        match macro_node.clone().mdoc_macro {
            // Block full-explicit
            Macro::Bd { block_type, offset, compact } => {
                self.format_bd_block(
                    block_type,
                    offset,
                    compact,
                    macro_node
                )
            },
            Macro::Bf(bf_type) => self.format_bf_block(bf_type, macro_node),
            Macro::Bk => self.format_bk_block(macro_node),
            Macro::Bl{ list_type, offset, compact, columns } => {
                self.format_bl_block(
                    list_type, 
                    offset, 
                    compact, 
                    columns, 
                    macro_node
                )
            },

            // Block full-implicit
            Macro::It => self.format_it_block(macro_node),
            Macro::Nd { line } => self.format_nd(macro_node),
            Macro::Nm => self.format_nm(macro_node),
            Macro::Sh{ title } => self.format_sh_block(title, macro_node),
            Macro::Ss{ title } => self.format_ss_block(title, macro_node),

            // Block partial-explicit.
            Macro::Ao => self.format_a_block(macro_node),
            Macro::Bo => self.format_b_block(macro_node),
            Macro::Bro => self.format_br_block(macro_node),
            Macro::Do => self.format_d_block(macro_node),
            Macro::Oo => self.format_o_block(macro_node),
            Macro::Po => self.format_p_block(macro_node),
            Macro::Qo => self.format_q_block(macro_node),
            Macro::Rs => self.format_rs_block(macro_node),
            Macro::So => self.format_s_block(macro_node),
            Macro::Xo => self.format_x_block(macro_node),
            Macro::Eo {
                opening_delimiter,
                closing_delimiter,
            } => self.format_e_block(opening_delimiter, closing_delimiter, macro_node),
            Macro::Fo { ref funcname } => {
                let funcname_copy = funcname.clone();
                self.format_f_block(funcname_copy, macro_node)
            }

            // Block partial-implicit.
            Macro::Aq => self.format_aq(macro_node),
            Macro::Bq => self.format_bq(macro_node),
            Macro::Brq => self.format_brq(macro_node),
            Macro::D1 => self.format_d1(macro_node),
            Macro::Dl => self.format_dl(macro_node),
            Macro::Dq => self.format_dq(macro_node),
            Macro::En => self.format_en(macro_node),
            Macro::Op => self.format_op(macro_node),
            Macro::Pq => self.format_pq(macro_node),
            Macro::Ql => self.format_ql(macro_node),
            Macro::Qq => self.format_qq(macro_node),
            Macro::Sq => self.format_sq(macro_node),
            Macro::Vt => self.format_vt(macro_node),

            // In-line.
            // Rs block macros which can appears outside Rs-Re block.
            Macro::B => self.format_b(macro_node),
            Macro::T => self.format_t(macro_node),
            Macro::U => self.format_u(macro_node),

            // Text production macros.
            Macro::At => self.format_at(macro_node),
            Macro::Bsx => self.format_bsx(macro_node),
            Macro::Bx => self.format_bx(macro_node),
            Macro::Dx => self.format_dx(macro_node),
            Macro::Ad => self.format_ad(macro_node),
            Macro::Ap => self.format_ap(),
            Macro::Ar => self.format_ar(macro_node),
            Macro::Bt => self.format_bt(),
            Macro::Cd => self.format_cd(macro_node),
            Macro::Cm => self.format_cm(macro_node),
            Macro::Db => self.format_db(),
            Macro::Dv => self.format_dv(macro_node),
            Macro::Em => self.format_em(macro_node),
            Macro::An { author_name_type } => self.format_an(author_name_type, macro_node),
            Macro::Dd { date } => self.format_dd(date),
            Macro::Dt {
                title,
                section,
                arch,
            } => self.format_dt(title.clone(), section.as_str(), arch.clone()),

            Macro::Er => self.format_er(macro_node),
            Macro::Es {
                opening_delimiter,
                closing_delimiter,
            } => self.format_es(opening_delimiter, closing_delimiter),
            Macro::Ev => self.format_ev(macro_node),
            Macro::Ex => self.format_ex(macro_node),
            Macro::Fa => self.format_fa(macro_node),
            Macro::Fd {
                directive,
                arguments,
            } => self.format_fd(directive.as_str(), &arguments),
            Macro::Fl => self.format_fl(macro_node),
            Macro::Fn { funcname } => self.format_fn(funcname.as_str(), macro_node),
            Macro::Fr => self.format_fr(macro_node),
            Macro::Ft => self.format_ft(macro_node),
            Macro::Fx => self.format_fx(macro_node),
            Macro::Hf => self.format_hf(macro_node),
            Macro::Ic => self.format_ic(macro_node),
            Macro::In { filename } => self.format_in(filename.as_str()),
            Macro::Lb { lib_name } => self.format_lb(lib_name.as_str()),
            Macro::Li => self.format_li(macro_node),
            Macro::Lk { ref uri } => self.format_lk(uri.as_str(), macro_node),
            Macro::Lp => self.format_lp(),
            Macro::Ms => self.format_ms(macro_node),
            Macro::Mt => self.format_mt(macro_node),
            Macro::No => self.format_no(macro_node),
            Macro::Ns => self.format_ns(),
            Macro::Nx => self.format_nx(macro_node),
            Macro::Os => self.format_os(macro_node),
            Macro::Ot => self.format_ot(macro_node),
            Macro::Ox => self.format_ox(macro_node),
            Macro::Pa => self.format_pa(macro_node),
            Macro::Pf { prefix } => self.format_pf(prefix.as_str()),
            Macro::Pp => self.format_pp(macro_node),
            Macro::Rv => self.format_rv(macro_node),
            Macro::Sm(sm_mode) => self.format_sm(sm_mode),
            Macro::St(st_type) => self.format_st(st_type),
            Macro::Sx => self.format_sx(macro_node),
            Macro::Sy => self.format_sy(macro_node),
            Macro::Tg { term } => self.format_tg(term),
            Macro::Tn => self.format_tn(macro_node),
            Macro::Ud => self.format_ud(),
            Macro::Ux => self.format_ux(),
            Macro::Va => self.format_va(macro_node),
            Macro::Xr { name, section } => self.format_xr(name.as_str(), section.as_str()),

            _ => unreachable!(),
        }
    }

    fn format_text_node(&self, text: &str) -> String {
        let replacements: HashMap<&str, &str> = [
            // Spaces:
            (r"\ ", " "), // unpaddable space
            (r"\~", " "), // paddable space
            (r"\0", " "), // digit-width space
            (r"\|", " "), // one-sixth \(em narrow space
            (r"\^", " "), // one-twelfth \(em half-narrow space
            (r"\&", ""),  // zero-width space
            (r"\)", ""),  // zero-width space (transparent to end-of-sentence detection)
            (r"\%", ""),  // zero-width space allowing hyphenation
            (r"\:", ""),  // zero-width space allowing line break
            // Lines:
            (r"\(ba", r"|"), // bar
            (r"\(br", r"│"), // box rule
            (r"\(ul", r"_"), // underscore
            (r"\(ru", r"_"), // underscore (width 0.5m)
            (r"\(rn", r"‾"), // overline
            (r"\(bb", r"¦"), // broken bar
            (r"\(sl", r"/"), // forward slash
            (r"\(rs", r"\"), // backward slash
            // Text markers:
            (r"\(ci", r"○"), // circle
            (r"\(bu", r"•"), // bullet
            (r"\(dd", r"‡"), // double dagger
            (r"\(dg", r"†"), // dagger
            (r"\(lz", r"◊"), // lozenge
            (r"\(sq", r"□"), // white square
            (r"\(ps", r"¶"), // paragraph
            (r"\(sc", r"§"), // section
            (r"\(lh", r"☜"), // left hand
            (r"\(rh", r"☞"), // right hand
            (r"\(at", r"@"), // at
            (r"\(sh", r"#"), // hash (pound)
            (r"\(CR", r"↵"), // carriage return
            (r"\(OK", r"✓"), // check mark
            (r"\(CL", r"♣"), // club suit
            (r"\(SP", r"♠"), // spade suit
            (r"\(HE", r"♥"), // heart suit
            (r"\(DI", r"♦"), // diamond suit
            // Legal symbols:
            (r"\(co", r"©"), // copyright
            (r"\(rg", r"®"), // registered
            (r"\(tm", r"™"), // trademarked
            // Punctuation:
            (r"\(em", r"—"), // em-dash
            (r"\(en", r"–"), // en-dash
            (r"\(hy", r"‐"), // hyphen
            (r"\e", r"\\"),  // back-slash
            (r"\(r!", r"¡"), // upside-down exclamation
            (r"\(r?", r"¿"), // upside-down question
            // Quotes:
            (r"\(Bq", r"„"), // right low double-quote
            (r"\(bq", r"‚"), // right low single-quote
            (r"\(lq", r"“"), // left double-quote
            (r"\(rq", r"”"), // right double-quote
            (r"\(oq", r"‘"), // left single-quote
            (r"\(cq", r"’"), // right single-quote
            (r"\(aq", r"'"), // apostrophe quote (ASCII character)
            (r"\(dq", "\""), // double quote (ASCII character)
            (r"\(Fo", r"«"), // left guillemet
            (r"\(Fc", r"»"), // right guillemet
            (r"\(fo", r"‹"), // left single guillemet
            (r"\(fc", r"›"), // right single guillemet
            // Brackets:
            (r"\(lB", r"["),              // left bracket
            (r"\(rB", r"]"),              // right bracket
            (r"\(lC", r"{"),              // left brace
            (r"\(rC", r"}"),              // right brace
            (r"\(la", r"⟨"),              // left angle
            (r"\(ra", r"⟩"),              // right angle
            (r"\(bv", r"⎪"),              // brace extension (special font)
            (r"\[braceex]", r"⎪"),        // brace extension
            (r"\[bracketlefttp]", r"⎡"),  // top-left hooked bracket
            (r"\[bracketleftbt]", r"⎣"),  // bottom-left hooked bracket
            (r"\[bracketleftex]", r"⎢"),  // left hooked bracket extension
            (r"\[bracketrighttp]", r"⎤"), // top-right hooked bracket
            (r"\[bracketrightbt]", r"⎦"), // bottom-right hooked bracket
            (r"\[bracketrightex]", r"⎥"), // right hooked bracket extension
            (r"\(lt", r"⎧"),              // top-left hooked brace
            (r"\[bracelefttp]", r"⎧"),    // top-left hooked brace
            (r"\(lk", r"⎨"),              // mid-left hooked brace
            (r"\[braceleftmid]", r"⎨"),   // mid-left hooked brace
            (r"\(lb", r"⎩"),              // bottom-left hooked brace
            (r"\[braceleftbt]", r"⎩"),    // bottom-left hooked brace
            (r"\[braceleftex]", r"⎪"),    // left hooked brace extension
            (r"\(rt", r"⎫"),              // top-right hooked brace
            (r"\[bracerighttp]", r"⎫"),   // top-right hooked brace
            (r"\(rk", r"⎬"),              // mid-right hooked brace
            (r"\[bracerightmid]", r"⎬"),  // mid-right hooked brace
            (r"\(rb", r"⎭"),              // bottom-right hooked brace
            (r"\[bracerightbt]", r"⎭"),   // bottom-right hooked brace
            (r"\[bracerightex]", r"⎪"),   // right hooked brace extension
            (r"\[parenlefttp]", r"⎛"),    // top-left hooked parenthesis
            (r"\[parenleftbt]", r"⎝"),    // bottom-left hooked parenthesis
            (r"\[parenleftex]", r"⎜"),    // left hooked parenthesis extension
            (r"\[parenrighttp]", r"⎞"),   // top-right hooked parenthesis
            (r"\[parenrightbt]", r"⎠"),   // bottom-right hooked parenthesis
            (r"\[parenrightex]", r"⎟"),   // right hooked parenthesis extension
            // Arrows:
            (r"\(<-", r"←"), // left arrow
            (r"\(->", r"→"), // right arrow
            (r"\(<>", r"↔"), // left-right arrow
            (r"\(da", r"↓"), // down arrow
            (r"\(ua", r"↑"), // up arrow
            (r"\(va", r"↕"), // up-down arrow
            (r"\(lA", r"⇐"), // left double-arrow
            (r"\(rA", r"⇒"), // right double-arrow
            (r"\(hA", r"⇔"), // left-right double-arrow
            (r"\(uA", r"⇑"), // up double-arrow
            (r"\(dA", r"⇓"), // down double-arrow
            (r"\(vA", r"⇕"), // up-down double-arrow
            (r"\(an", r"⎯"), // horizontal arrow extension
            // Logical:
            (r"\(AN", r"∧"),   // logical and
            (r"\(OR", r"∨"),   // logical or
            (r"\[tno]", r"¬"), // logical not (text font)
            (r"\(no", r"¬"),   // logical not (special font)
            (r"\(te", r"∃"),   // existential quantifier
            (r"\(fa", r"∀"),   // universal quantifier
            (r"\(st", r"∋"),   // such that
            (r"\(tf", r"∴"),   // therefore
            (r"\(3d", r"∴"),   // therefore
            (r"\(or", r"|"),   // bitwise or
            // Mathematical:
            (r"\-", r"-"),           // minus (text font)
            (r"\(mi", r"−"),         // minus (special font)
            (r"\+", r"+"),           // plus (text font)
            (r"\(pl", r"+"),         // plus (special font)
            (r"\(-+", r"∓"),         // minus-plus
            (r"\[t+-]", r"±"),       // plus-minus (text font)
            (r"\(+-", r"±"),         // plus-minus (special font)
            (r"\(pc", r"·"),         // center-dot
            (r"\[tmu]", r"×"),       // multiply (text font)
            (r"\(mu", r"×"),         // multiply (special font)
            (r"\(c*", r"⊗"),         // circle-multiply
            (r"\(c+", r"⊕"),         // circle-plus
            (r"\[tdi]", r"÷"),       // divide (text font)
            (r"\(di", r"÷"),         // divide (special font)
            (r"\(f/", r"⁄"),         // fraction
            (r"\(**", r"∗"),         // asterisk
            (r"\(<=", r"≤"),         // less-than-equal
            (r"\(>=", r"≥"),         // greater-than-equal
            (r"\(<<", r"≪"),         // much less
            (r"\(>>", r"≫"),         // much greater
            (r"\(eq", r"="),         // equal
            (r"\(!=", r"≠"),         // not equal
            (r"\(==", r"≡"),         // equivalent
            (r"\(ne", r"≢"),         // not equivalent
            (r"\(ap", r"∼"),         // tilde operator
            (r"\(|=", r"≃"),         // asymptotically equal
            (r"\(=~", r"≅"),         // approximately equal
            (r"\(~~", r"≈"),         // almost equal
            (r"\(~=", r"≈"),         // almost equal
            (r"\(pt", r"∝"),         // proportionate
            (r"\(es", r"∅"),         // empty set
            (r"\(mo", r"∈"),         // element
            (r"\(nm", r"∉"),         // not element
            (r"\(sb", r"⊂"),         // proper subset
            (r"\(nb", r"⊄"),         // not subset
            (r"\(sp", r"⊃"),         // proper superset
            (r"\(nc", r"⊅"),         // not superset
            (r"\(ib", r"⊆"),         // reflexive subset
            (r"\(ip", r"⊇"),         // reflexive superset
            (r"\(ca", r"∩"),         // intersection
            (r"\(cu", r"∪"),         // union
            (r"\(/_", r"∠"),         // angle
            (r"\(pp", r"⊥"),         // perpendicular
            (r"\(is", r"∫"),         // integral
            (r"\[integral]", r"∫"),  // integral
            (r"\[sum]", r"∑"),       // summation
            (r"\[product]", r"∏"),   // product
            (r"\[coproduct]", r"∐"), // coproduct
            (r"\(gr", r"∇"),         // gradient
            (r"\(sr", r"√"),         // square root
            (r"\[sqrt]", r"√"),      // square root
            (r"\(lc", r"⌈"),         // left-ceiling
            (r"\(rc", r"⌉"),         // right-ceiling
            (r"\(lf", r"⌊"),         // left-floor
            (r"\(rf", r"⌋"),         // right-floor
            (r"\(if", r"∞"),         // infinity
            (r"\(Ah", r"ℵ"),         // aleph
            (r"\(Im", r"ℑ"),         // imaginary
            (r"\(Re", r"ℜ"),         // real
            (r"\(wp", r"℘"),         // Weierstrass p
            (r"\(pd", r"∂"),         // partial differential
            (r"\(-h", r"ℏ"),         // Planck constant over 2π
            (r"\[hbar]", r"ℏ"),      // Planck constant over 2π
            (r"\(12", r"½"),         // one-half
            (r"\(14", r"¼"),         // one-fourth
            (r"\(34", r"¾"),         // three-fourths
            (r"\(18", r"⅛"),         // one-eighth
            (r"\(38", r"⅜"),         // three-eighths
            (r"\(58", r"⅝"),         // five-eighths
            (r"\(78", r"⅞"),         // seven-eighths
            (r"\(S1", r"¹"),         // superscript 1
            (r"\(S2", r"²"),         // superscript 2
            (r"\(S3", r"³"),         // superscript 3
            // Ligatures:
            (r"\(ff", r"ﬀ"), // ff ligature
            (r"\(fi", r"ﬁ"), // fi ligature
            (r"\(fl", r"ﬂ"), // fl ligature
            (r"\(Fi", r"ﬃ"), // ffi ligature
            (r"\(Fl", r"ﬄ"), // ffl ligature
            (r"\(AE", r"Æ"), // AE
            (r"\(ae", r"æ"), // ae
            (r"\(OE", r"Œ"), // OE
            (r"\(oe", r"œ"), // oe
            (r"\(ss", r"ß"), // German eszett
            (r"\(IJ", r"Ĳ"), // IJ ligature
            (r"\(ij", r"ĳ"), // ij ligature
            // Accents:
            ("\\(a\"", r"˝"), // Hungarian umlaut
            (r"\(a-", r"¯"),  // macron
            (r"\(a.", r"˙"),  // dotted
            (r"\(a^", r"^"),  // circumflex
            (r"\(aa", r"´"),  // acute
            (r"\'", r"´"),    // acute
            (r"\(ga", r"`"),  // grave
            (r"\`", r"`"),    // grave
            (r"\(ab", r"˘"),  // breve
            (r"\(ac", r"¸"),  // cedilla
            (r"\(ad", r"¨"),  // dieresis
            (r"\(ah", r"ˇ"),  // caron
            (r"\(ao", r"˚"),  // ring
            (r"\(a~", r"~"),  // tilde
            (r"\(ho", r"˛"),  // ogonek
            (r"\(ha", r"^"),  // hat (ASCII character)
            (r"\(ti", r"~"),  // tilde (ASCII character)
            // Accented letters:
            (r"\('A", r"Á"), // acute A
            (r"\('E", r"É"), // acute E
            (r"\('I", r"Í"), // acute I
            (r"\('O", r"Ó"), // acute O
            (r"\('U", r"Ú"), // acute U
            (r"\('Y", r"Ý"), // acute Y
            (r"\('a", r"á"), // acute a
            (r"\('e", r"é"), // acute e
            (r"\('i", r"í"), // acute i
            (r"\('o", r"ó"), // acute o
            (r"\('u", r"ú"), // acute u
            (r"\('y", r"ý"), // acute y
            (r"\(`A", r"À"), // grave A
            (r"\(`E", r"È"), // grave E
            (r"\(`I", r"Ì"), // grave I
            (r"\(`O", r"Ò"), // grave O
            (r"\(`U", r"Ù"), // grave U
            (r"\(`a", r"à"), // grave a
            (r"\(`e", r"è"), // grave e
            (r"\(`i", r"ì"), // grave i
            (r"\(`o", r"ò"), // grave o
            (r"\(`u", r"ù"), // grave u
            (r"\(~A", r"Ã"), // tilde A
            (r"\(~N", r"Ñ"), // tilde N
            (r"\(~O", r"Õ"), // tilde O
            (r"\(~a", r"ã"), // tilde a
            (r"\(~n", r"ñ"), // tilde n
            (r"\(~o", r"õ"), // tilde o
            (r"\(:A", r"Ä"), // dieresis A
            (r"\(:E", r"Ë"), // dieresis E
            (r"\(:I", r"Ï"), // dieresis I
            (r"\(:O", r"Ö"), // dieresis O
            (r"\(:U", r"Ü"), // dieresis U
            (r"\(:a", r"ä"), // dieresis a
            (r"\(:e", r"ë"), // dieresis e
            (r"\(:i", r"ï"), // dieresis i
            (r"\(:o", r"ö"), // dieresis o
            (r"\(:u", r"ü"), // dieresis u
            (r"\(:y", r"ÿ"), // dieresis y
            (r"\(^A", r"Â"), // circumflex A
            (r"\(^E", r"Ê"), // circumflex E
            (r"\(^I", r"Î"), // circumflex I
            (r"\(^O", r"Ô"), // circumflex O
            (r"\(^U", r"Û"), // circumflex U
            (r"\(^a", r"â"), // circumflex a
            (r"\(^e", r"ê"), // circumflex e
            (r"\(^i", r"î"), // circumflex i
            (r"\(^o", r"ô"), // circumflex o
            (r"\(^u", r"û"), // circumflex u
            (r"\(,C", r"Ç"), // cedilla C
            (r"\(,c", r"ç"), // cedilla c
            (r"\(/L", r"Ł"), // stroke L
            (r"\(/l", r"ł"), // stroke l
            (r"\(/O", r"Ø"), // stroke O
            (r"\(/o", r"ø"), // stroke o
            (r"\(oA", r"Å"), // ring A
            (r"\(oa", r"å"), // ring a
            // Special letters:
            (r"\(-D", r"Ð"), // Eth
            (r"\(Sd", r"ð"), // eth
            (r"\(TP", r"Þ"), // Thorn
            (r"\(Tp", r"þ"), // thorn
            (r"\(.i", r"ı"), // dotless i
            (r"\(.j", r"ȷ"), // dotless j
            // Currency:
            (r"\(Do", r"$"), // dollar
            (r"\(ct", r"¢"), // cent
            (r"\(Eu", r"€"), // Euro symbol
            (r"\(eu", r"€"), // Euro symbol
            (r"\(Ye", r"¥"), // yen
            (r"\(Po", r"£"), // pound
            (r"\(Cs", r"¤"), // Scandinavian
            (r"\(Fn", r"ƒ"), // florin
            // Units:
            (r"\(de", r"°"), // degree
            (r"\(%0", r"‰"), // per-thousand
            (r"\(fm", r"′"), // minute
            (r"\(sd", r"″"), // second
            (r"\(mc", r"µ"), // micro
            (r"\(Of", r"ª"), // Spanish female ordinal
            (r"\(Om", r"º"), // Spanish masculine ordinal
            // Greek letters:
            (r"\(*A", r"Α"), // Alpha
            (r"\(*B", r"Β"), // Beta
            (r"\(*G", r"Γ"), // Gamma
            (r"\(*D", r"Δ"), // Delta
            (r"\(*E", r"Ε"), // Epsilon
            (r"\(*Z", r"Ζ"), // Zeta
            (r"\(*Y", r"Η"), // Eta
            (r"\(*H", r"Θ"), // Theta
            (r"\(*I", r"Ι"), // Iota
            (r"\(*K", r"Κ"), // Kappa
            (r"\(*L", r"Λ"), // Lambda
            (r"\(*M", r"Μ"), // Mu
            (r"\(*N", r"Ν"), // Nu
            (r"\(*C", r"Ξ"), // Xi
            (r"\(*O", r"Ο"), // Omicron
            (r"\(*P", r"Π"), // Pi
            (r"\(*R", r"Ρ"), // Rho
            (r"\(*S", r"Σ"), // Sigma
            (r"\(*T", r"Τ"), // Tau
            (r"\(*U", r"Υ"), // Upsilon
            (r"\(*F", r"Φ"), // Phi
            (r"\(*X", r"Χ"), // Chi
            (r"\(*Q", r"Ψ"), // Psi
            (r"\(*W", r"Ω"), // Omega
            (r"\(*a", r"α"), // alpha
            (r"\(*b", r"β"), // beta
            (r"\(*g", r"γ"), // gamma
            (r"\(*d", r"δ"), // delta
            (r"\(*e", r"ε"), // epsilon
            (r"\(*z", r"ζ"), // zeta
            (r"\(*y", r"η"), // eta
            (r"\(*h", r"θ"), // theta
            (r"\(*i", r"ι"), // iota
            (r"\(*k", r"κ"), // kappa
            (r"\(*l", r"λ"), // lambda
            (r"\(*m", r"μ"), // mu
            (r"\(*n", r"ν"), // nu
            (r"\(*c", r"ξ"), // xi
            (r"\(*o", r"ο"), // omicron
            (r"\(*p", r"π"), // pi
            (r"\(*r", r"ρ"), // rho
            (r"\(*s", r"σ"), // sigma
            (r"\(*t", r"τ"), // tau
            (r"\(*u", r"υ"), // upsilon
            (r"\(*f", r"ϕ"), // phi
            (r"\(*x", r"χ"), // chi
            (r"\(*q", r"ψ"), // psi
            (r"\(*w", r"ω"), // omega
            (r"\(+h", r"ϑ"), // theta variant
            (r"\(+f", r"φ"), // phi variant
            (r"\(+p", r"ϖ"), // pi variant
            (r"\(+e", r"ϵ"), // epsilon variant
            (r"\(ts", r"ς"), // sigma terminal
            // Predefined strings:
            (r"\*(Ba", r"|"),        // vertical bar
            (r"\*(Ne", r"≠"),        // not equal
            (r"\*(Ge", r"≥"),        // greater-than-equal
            (r"\*(Le", r"≤"),        // less-than-equal
            (r"\*(Gt", r">"),        // greater-than
            (r"\*(Lt", r"<"),        // less-than
            (r"\*(Pm", r"±"),        // plus-minus
            (r"\*(If", r"infinity"), // infinity
            (r"\*(Pi", r"pi"),       // pi
            (r"\*(Na", r"NaN"),      // NaN
            (r"\*(Am", r"&"),        // ampersand
            (r"\*R", r"®"),          // restricted mark
            (r"\*(Tm", r"(Tm)"),     // trade mark
            (r"\*q", "\""),          // double-quote
            (r"\*(Rq", r"”"),        // right-double-quote
            (r"\*(Lq", r"“"),        // left-double-quote
            (r"\*(lp", r"("),        // right-parenthesis
            (r"\*(rp", r")"),        // left-parenthesis
            (r"\*(lq", r"“"),        // left double-quote
            (r"\*(rq", r"”"),        // right double-quote
            (r"\*(ua", r"↑"),        // up arrow
            (r"\*(va", r"↕"),        // up-down arrow
            (r"\*(<=", r"≤"),        // less-than-equal
            (r"\*(>=", r"≥"),        // greater-than-equal
            (r"\*(aa", r"´"),        // acute
            (r"\*(ga", r"`"),        // grave
            (r"\*(Px", r"POSIX"),    // POSIX standard name
            (r"\*(Ai", r"ANSI"),     // ANSI standard name
        ]
        .iter()
        .cloned()
        .collect();

        let mut result = String::new();

        let ac = AhoCorasick::new(replacements.keys()).expect("Build error");

        ac.replace_all_with(text, &mut result, |_, key, dst| {
            dst.push_str(replacements[key]);
            true
        });

        self.replace_unicode_escapes(&result)
    }

    /// Special block macro ta formatting
<<<<<<< HEAD
    fn format_ta(&mut self, _macro_node: MacroNode) -> String {
        String::new()
=======
    fn format_ta(&mut self, macro_node: MacroNode) -> String {
        unimplemented!()
>>>>>>> 04896175
    }
}

fn split_by_width(words: Vec<String>, width: usize) -> Vec<String>{
    if width == 0{
        return words.iter()
            .map(|s|s.to_string())
            .collect::<Vec<_>>();
    }
    let mut lines = Vec::new();
    let mut line = String::new();
    let mut i = 0; 
    while i < words.len(){
        let l = line.clone();
        if l.is_empty() && words[i].len() > width{
            lines.extend(words[i]
                .chars()
                .collect::<Vec<_>>()
                .chunks(width)
                .map(|ch| ch.iter().collect::<String>()));
            if let Some(l) = lines.pop(){
                line = l;
            }
            continue;
        } else if line.len() + words[i].len() + 1 > width{
            lines.push(l);
            line.clear();
            continue;
        }
        line.push(' ');
        line.push_str(&words[i]);
        i += 1;
    }
    lines.push(line);
    lines
}

fn add_indent_to_lines(lines: Vec<String>, width: usize, offset: &OffsetType) -> Vec<String>{
    lines.into_iter()
        .map(|line|{
            let line_indent = width.saturating_sub(line.len());
            match offset{
                OffsetType::Left => line,
                OffsetType::Right => {
                    let indent = vec![' '; line_indent].iter().collect::<String>();
                    indent + &line
                },
                OffsetType::Center => {
                    let indent = vec![' '; line_indent / 2].iter().collect::<String>();
                    indent.clone() + &line + &indent.clone()
                },
                _ => unreachable!()
            }
        })
        .collect::<Vec<_>>()
}

fn get_symbol(last_symbol: &str, list_type: &BlType) -> String{
    match list_type{
        BlType::Bullet => "•".to_string(),
        BlType::Dash => "-".to_string(),
        BlType::Enum => {
            let mut symbol = last_symbol.to_string();
            symbol.pop();
            let Ok(number) = symbol.parse::<usize>() else{
                return String::new();
            };
            (number + 1).to_string()
        },
        _ => String::new()
    }
}

// Formatting block full-explicit.
impl MdocFormatter {
    fn get_indent_from_offset_type(&self, offset: &Option<OffsetType>) -> usize{
        let Some(offset) = offset else {
            return self.formatting_settings.indent;
        };
        match offset{
            OffsetType::Indent => self.formatting_settings.indent,
            OffsetType::IndentTwo => self.formatting_settings.indent * 2,
            _ => 0
        }
    }

    fn get_offset_from_offset_type(&self, offset: &Option<OffsetType>) -> OffsetType{
        let Some(offset) = offset else{
            return OffsetType::Left;
        };
        match offset.clone(){
            OffsetType::Indent | OffsetType::IndentTwo => OffsetType::Left,
            OffsetType::Left | OffsetType::Right | OffsetType::Center => offset.clone()
        }
    }

    fn format_bd_block(
        &mut self, 
        block_type: BdType, 
        offset: Option<OffsetType>, 
        compact: bool, 
        macro_node: MacroNode
    ) -> String {
<<<<<<< HEAD
        let indent = self.get_indent_from_offset_type(&offset);
        let offset = self.get_offset_from_offset_type(&offset);

        self.formatting_state.current_indent += indent;
        let indent = self.formatting_state.current_indent;
        let indent = vec![" "; indent].join("");
        let line_width = self.formatting_settings.width.saturating_sub(indent.len());

        if line_width == 0{
            return String::new();
        }

        let formatted_elements = macro_node.nodes
            .into_iter()
            .map(|el| self.format_node(el.clone()))
            .map(|formatted_element| {
                formatted_element
                    .split(|ch| [' ', '\n'].contains(&ch))
                    .map(|s|s.to_string())
                    .collect::<Vec<_>>()
            });

        let lines = match block_type{
            BdType::Centered | BdType::Filled | BdType::Ragged => {
                let words = formatted_elements
                    .flatten()
                    .collect::<Vec<_>>();
=======
        String::new()
        // let (indent, offset) = if let Some(offset) = offset{
        //     match offset{
        //         OffsetType::Indent => (self.formatting_settings.indent, OffsetType::Left),
        //         OffsetType::IndentTwo => (self.formatting_settings.indent * 2, OffsetType::Left),
        //         OffsetType::Left => (0, OffsetType::Left),
        //         OffsetType::Right => (0, OffsetType::Right),
        //         OffsetType::Center => (0, OffsetType::Center)
        //     }
        // } else {
        //     (self.formatting_settings.indent, OffsetType::Left)
        // };
>>>>>>> 04896175

        // self.formatting_state.current_indent += indent;
        // let indent = self.formatting_state.current_indent;
        // let indent = vec![" "; indent].join("");
        // let line_width = self.formatting_settings.width.saturating_sub(indent.len());

        // // if line_width {
        // //     return String::new();
        // // }

        // let formatted_elements = macro_node.nodes
        //     .iter()
        //     .map(|el| self.format_node(el.clone()))
        //     .map(|formatted_element| formatted_element.split(" ").collect::<Vec<_>>());

        // let lines = match block_type{
        //     BdType::Centered | BdType::Filled | BdType::Ragged => {
        //         let words = formatted_elements
        //             .flatten()
        //             .collect::<Vec<_>>();

        //         split_by_width(words, line_width)
        //     },
        //     BdType::Literal | BdType::Unfilled => {
        //         let mut lines = vec![];
        //         for formatted_element in formatted_elements{
        //             lines.extend(split_by_width(formatted_element, line_width));
        //         }
        //         lines
        //     }
        // };

<<<<<<< HEAD
        let mut content = add_indent_to_lines(lines, line_width, &offset)
            .iter()
            .map(|line|{
                indent.clone() + line
            })
            .collect::<Vec<_>>()        
            .join("\n");
=======
        // let mut content = add_indent_to_lines(lines, line_width, offset)
        //     .iter()
        //     .map(|line|{
        //         indent + line
        //     })
        //     .collect::<Vec<_>>()        
        //     .join("\n");
>>>>>>> 04896175

        // if !compact{
        //     let vertical_space = "\n\n".to_string();
        //     content = vertical_space.clone() + &content; //+ &vertical_space;
        // }

        // content
    }

    fn format_bf_block(&mut self, bf_type: BfType, macro_node: MacroNode) -> String {
        let font_change = match bf_type{
            BfType::Emphasis => {
                if self.supports_italic() {
                    "\x1b[3m".to_string()
                } else if self.supports_underline() {
                    "\x1b[4m".to_string()
                }else{
                    String::new()
                }
            },
            BfType::Literal => {
                String::new()
            },
            BfType::Symbolic => {
                if self.supports_bold(){
                    "\x1b[1m".to_string()
                }else{
                    String::new()
                }
            }
        };

        let content = macro_node.nodes
            .into_iter()
            .map(|node| {
                let mut content = self.format_node(node);
                if content.chars().last() != Some('\n') && !content.is_empty(){
                    content.push_str(&self.formatting_state.spacing);
                }
                content
            })
            .filter(|s| !s.is_empty())
            .collect::<Vec<String>>()
            .join("");

        let normal_font = if !font_change.is_empty() {
            "\x1b[0m"
        }else{
            ""
        };

        font_change + &content + normal_font
    }

    fn format_bk_block(&mut self, macro_node: MacroNode) -> String {
        let mut content = macro_node
            .nodes
            .into_iter()
            .map(|node| self.format_node(node))
            .filter(|s| !s.is_empty())
            .collect::<Vec<String>>()
            .join(&self.formatting_state.spacing);

        content.replace("\n", " ").replace("\r", "")
    }

    fn format_bl_symbol_block(
        &self, 
        items: Vec<(Vec<String>, String)>,
        offset: Option<OffsetType>,
        list_type: BlType
    ) -> String{
        let indent = self.get_indent_from_offset_type(&offset);
        let offset = self.get_offset_from_offset_type(&offset);
        let origin_indent = self.formatting_state.current_indent;
        let width = self.formatting_settings.width;
        let line_width = width.saturating_sub(origin_indent + indent);
        let indent_str = vec![' '; origin_indent + indent]
            .iter().collect::<String>();

        let mut symbol = get_symbol("0.", &list_type);
        let mut content = String::new();
        for (_, body) in items{
            let mut body = split_by_width(
                body.split(|ch| [' ', '\n'].contains(&ch))                    
                .map(|s| s.to_string())
                .collect::<Vec<_>>(), 
                line_width
            );
            body = add_indent_to_lines(body, line_width, &offset);
            for line in body.iter_mut(){
                *line = indent_str.clone() + &line;
            }
            if let Some(first_line) = body.get_mut(0){
                symbol = get_symbol(symbol.as_str(), &list_type);
                if indent > 0{
                    first_line.replace_range(origin_indent..(origin_indent + 1), &symbol);
                }   
            }
            content.push_str(&body.join("\n\n"));
        }  

        content
    }

    fn format_bl_item_block(
        &self, 
        items: Vec<(Vec<String>, String)>,
        offset: Option<OffsetType>, 
    ) -> String{
        let indent = self.get_indent_from_offset_type(&offset);
        let offset = self.get_offset_from_offset_type(&offset);
        let origin_indent = self.formatting_state.current_indent;
        let width = self.formatting_settings.width;
        let line_width = width.saturating_sub(origin_indent + indent);

        let mut content = String::new();
        for (_, body) in items{
            let mut body = split_by_width(
                body.split(|ch| [' ', '\n'].contains(&ch))                    
                .map(|s| s.to_string())
                .collect::<Vec<_>>(),
                line_width + indent
            );
            body = add_indent_to_lines(body, line_width + indent, &offset);
            content.push_str(&body.join("\n\n"));
        } 

        content
    }
    
    fn format_bl_ohang_block(
        &self, 
        items: Vec<(Vec<String>, String)>,
        offset: Option<OffsetType>, 
    ) -> String{
        let indent = self.get_indent_from_offset_type(&offset);
        let offset = self.get_offset_from_offset_type(&offset);
        let origin_indent = self.formatting_state.current_indent;
        let width = self.formatting_settings.width;
        let line_width = width.saturating_sub(origin_indent + indent);
        let origin_indent_str = vec![' '; origin_indent]
            .iter().collect::<String>();

        let items = items.into_iter()
            .map(|(head, body)|{
                (head.join(" "), body)    
            })
            .collect::<Vec<_>>();

        let mut content = String::new();
        for (head, body) in items{
            let mut h = split_by_width(
                head.split(|ch| [' ', '\n'].contains(&ch))                    
                .map(|s| s.to_string())
                .collect::<Vec<_>>(), 
                line_width + indent
            );
            let mut body = split_by_width(
                body.split(|ch| [' ', '\n'].contains(&ch))
                .map(|s| s.to_string())
                .collect::<Vec<_>>(), 
                line_width + indent
            );
            h.extend(body);
            body = h;
            body = add_indent_to_lines(body, line_width + indent, &offset);
            for line in body.iter_mut(){
                *line = origin_indent_str.clone() + &line;
            }
            content.push_str(&(body.join("\n") + "\n\n"));
        }

        content
    }

    fn format_bl_inset_block(
        &self, 
        items: Vec<(Vec<String>, String)>,
        offset: Option<OffsetType>, 
    ) -> String{
        let indent = self.get_indent_from_offset_type(&offset);
        let offset = self.get_offset_from_offset_type(&offset);
        let origin_indent = self.formatting_state.current_indent;
        let width = self.formatting_settings.width;
        let line_width = width.saturating_sub(origin_indent + indent);
        let origin_indent_str = vec![' '; origin_indent]
            .iter().collect::<String>();

        let items = items.into_iter()
            .map(|(head, body)|{
                head.join(" ") + " " + &body   
            })
            .collect::<Vec<_>>();

        let mut content = String::new();
        for item in items{
            let mut body = split_by_width(
                item.split(|ch| [' ', '\n'].contains(&ch))                    
                .map(|s| s.to_string())
                .collect::<Vec<_>>(), 
                line_width + indent
            );
            body = add_indent_to_lines(body, line_width + indent, &offset);
            for line in body.iter_mut(){
                *line = origin_indent_str.clone() + &line;
            }
            content.push_str(&(body.join("\n") + "\n\n"));
        }

        content
    }

    fn format_bl_column_block(
        &self, 
        mut items: Vec<(Vec<String>, String)>,
        offset: Option<OffsetType>, 
        columns: Vec<String>
    ) -> String{
        let indent = self.get_indent_from_offset_type(&offset);
        let offset = self.get_offset_from_offset_type(&offset);
        let origin_indent = self.formatting_state.current_indent;
        let width = self.formatting_settings.width;
        let line_width = width.saturating_sub(origin_indent + indent);

        let table_width_overflow = columns.join(" ").len() > line_width;
        let mut content = String::new();
        items.insert( 0, (columns.clone(), "".to_string()));
        if table_width_overflow{
            content += &items.iter()
                .map(|(head, _)| {
                    vec![head.clone(), vec!["\n".to_string()]].concat()
                })
                .flatten()
                .map(|s| split_by_width(
                    s.split(" ")                    
                    .map(|s| s.to_string())
                    .collect::<Vec<_>>(), 
                    line_width
                ))
                .map(|lines| add_indent_to_lines(lines, line_width, &offset))
                .flatten()
                .collect::<Vec<_>>()
                .join("\n");
            return content;
        }
        
        for (row, _) in items{ 
            let mut cell_indent = indent; 
            let mut i = 0;
            for cell in row{
                let Some(column_title) = columns.get(i) else {
                    break;
                };
                let column_width = column_title.len();
                cell_indent += column_width + 1;
                let mut lines = split_by_width(
                    cell.split(|ch| [' ', '\n'].contains(&ch))
                    .map(|s| s.to_string())
                    .collect::<Vec<_>>(), 
                    width - cell_indent
                );
                lines = add_indent_to_lines(lines, width - cell_indent, &offset);
                lines = lines.iter()
                    .map(|line| {
                        vec![' '; cell_indent].iter().collect::<String>() + line
                    })
                    .collect::<Vec<_>>();
                let mut row_str = lines.join("\n");
                if let Some(p) = content.rfind('\n'){
                    row_str.replace_range(indent..(indent + content.len() - p), "");
                }
                content += &row_str;
            }
        }

        content
    }

    fn format_bl_tag_block(
        &self, 
        items: Vec<(Vec<String>, String)>,
        offset: Option<OffsetType>, 
    ) -> String{
        let indent = self.get_indent_from_offset_type(&offset);
        let offset = self.get_offset_from_offset_type(&offset);
        let origin_indent = self.formatting_state.current_indent;
        let width = self.formatting_settings.width;
        let line_width = width.saturating_sub(origin_indent + indent);
        let indent_str = vec![' '; origin_indent + indent]
            .iter().collect::<String>();
        let origin_indent_str = vec![' '; origin_indent]
            .iter().collect::<String>();

        let items = items.into_iter()
            .map(|(head, body)|{
                (head.join(" "), body)    
            })
            .collect::<Vec<_>>();

        let mut content = String::new();
        for (head, body) in items{
            let mut body = split_by_width(
                body.split(|ch| [' ', '\n'].contains(&ch))                    
                .map(|s| s.to_string())
                .collect::<Vec<_>>(), 
                line_width + indent
            );
            body = add_indent_to_lines(body, line_width + indent, &offset);
            for line in body.iter_mut(){
                *line = indent_str.clone() + &line;
            }
            let space = if head.len() < indent.saturating_sub(2){
                if let Some(line) = body.first_mut(){
                    line.replace_range(0..indent, "");
                }
                vec![' '; indent - head.len()].iter().collect::<String>()
            }else{
                "\n".to_string()
            };
            content.push_str(
                &(origin_indent_str.clone() + &head + &space + 
                &body.join("\n") + "\n\n")
            );
        } 

        content
    }

    fn format_bl_hang_block(
        &self, 
        items: Vec<(Vec<String>, String)>,
        offset: Option<OffsetType>, 
    ) -> String{
        let indent = self.get_indent_from_offset_type(&offset);
        let offset = self.get_offset_from_offset_type(&offset);
        let origin_indent = self.formatting_state.current_indent;
        let width = self.formatting_settings.width;
        let line_width = width.saturating_sub(origin_indent + indent);
        let indent_str = vec![' '; origin_indent + indent]
            .iter().collect::<String>();
        let origin_indent_str = vec![' '; origin_indent]
            .iter().collect::<String>();
        
        let items = items.into_iter()
            .map(|(head, body)|{
                (head.join(" "), body)    
            })
            .collect::<Vec<_>>();

        let mut content = String::new();
        for (head, body) in items{
            let body = body.split(|ch| [' ', '\n'].contains(&ch)).collect::<Vec<_>>();
            let mut i = 0;
            let mut head = head; 
            if head.len() < indent.saturating_sub(1){
                while head.len() < line_width + indent || i < body.len() {
                    head.push_str(&(" ".to_string() + &body[i]));
                    i += 1;
                }
            }
            let mut body = split_by_width(
                body.get(i..)
                    .unwrap_or_default()
                    .iter()
                    .map(|s| s.to_string())
                    .collect::<Vec<_>>(), 
                line_width + indent
            );
            body = add_indent_to_lines(body, line_width + indent, &offset);
            for line in body.iter_mut(){
                *line = indent_str.clone() + &line;
            }
            if head.len() < indent.saturating_sub(1){
                if let Some(line) = body.first_mut(){
                    line.replace_range(0..indent, "");
                }
                let space = vec![' '; indent - head.len()].iter().collect::<String>();
                content.push_str(&(origin_indent_str.clone() + &head + &space + &body.join("") + "\n\n"));
            }else{
                content.push_str(&(origin_indent_str.clone() + &head + "\n" + &body.join("") + "\n\n"));
            };
        } 

        content
    }

    fn get_heads(&mut self, macro_node: MacroNode) -> Vec<Vec<String>>{
        macro_node.nodes
            .into_iter()
            .filter_map(|el|{
                let Element::Macro(MacroNode{ mdoc_macro: Macro::It, nodes }) = el else{
                    return None;
                }; 

                Some(nodes.split(|el| 
                    matches!(el, Element::Macro(MacroNode{ mdoc_macro: Macro::Ta, .. }))
                ).map(|elements|{
                    elements.iter()
                        .map(|el| self.format_node(el.clone()))
                        .collect::<Vec<_>>()
                        .join(" ")
                })
                .collect::<Vec<_>>())
            })
            .collect::<Vec<_>>()
    }

    fn get_bodies(&mut self, macro_node: MacroNode) -> Vec<String>{
        macro_node.nodes
            .split(|el|{
                matches!(el, Element::Macro(MacroNode{ mdoc_macro: Macro::It, .. }))
            })
            .map(|elements| {
                let mut content = String::new(); 
                for el in elements{
                    content += &(" ".to_string() + &self.format_node(el.clone()));
                }
                content
            })
            .collect::<Vec<_>>()
    }

    fn format_bl_block(
        &mut self, 
        list_type: BlType, 
        offset: Option<OffsetType>, 
        compact: bool, 
        columns: Vec<String>, 
        macro_node: MacroNode
    ) -> String {
        let heads = self.get_heads(macro_node.clone());
        let bodies = self.get_bodies(macro_node);

        let items = heads.into_iter()
            .zip(bodies.into_iter())
            .collect::<Vec<_>>();

        let mut content = match list_type{
            BlType::Bullet | BlType::Dash | BlType::Enum => self.format_bl_symbol_block(items, offset, list_type),
            BlType::Item => self.format_bl_item_block(items, offset),
            BlType::Ohang => self.format_bl_ohang_block(items, offset),
            BlType::Inset | BlType::Diag => self.format_bl_inset_block(items, offset),
            BlType::Column => self.format_bl_column_block(items, offset, columns),
            BlType::Tag => self.format_bl_tag_block(items, offset),
            BlType::Hang => self.format_bl_hang_block(items, offset)
        };

        if !compact{
            let vertical_space = "\n\n".to_string();
            content = vertical_space.clone() + &content; //+ &vertical_space;
        }

        content
    }
}

// Formatting block full-implicit.
impl MdocFormatter {
<<<<<<< HEAD
    fn format_it_block(&mut self, _macro_node: MacroNode) -> String {
        String::new()
=======
    fn format_it_block(&mut self, macro_node: MacroNode) -> String {
        unimplemented!()
>>>>>>> 04896175
    }

    fn format_nd(&mut self, macro_node: MacroNode) -> String {
        let content = macro_node
            .nodes
            .into_iter()
            .map(|node| {
                let mut content = self.format_node(node);
                if content.chars().last() != Some('\n') && !content.is_empty(){
                    content.push_str(&self.formatting_state.spacing);
                }
                content
            })
            .filter(|s| !s.is_empty())
            .collect::<Vec<String>>()
            .join("");

        content
    }

    fn format_nm(&mut self, macro_node: MacroNode) -> String {
        let content = macro_node
            .nodes
            .into_iter()
            .map(|node| {
                let mut content = self.format_node(node);
                if content.chars().last() != Some('\n') && !content.is_empty(){
                    content.push_str(&self.formatting_state.spacing);
                }
                content
            })
            .filter(|s| !s.is_empty())
            .collect::<Vec<String>>()
            .join("");
        
        if !content.is_empty(){ 
            self.formatting_state.first_name = Some(content.clone());
        }

        content
    }

    fn format_sh_block(&mut self, title: String, macro_node: MacroNode) -> String {
        self.formatting_state.current_indent = self.formatting_settings.indent;
        let mut content = macro_node.nodes
            .into_iter()
            .map(|node| {
                let mut content = self.format_node(node);
                if content.chars().last() != Some('\n') && !content.is_empty(){
                    content.push_str(&self.formatting_state.spacing);
                }
                content
            })
            .filter(|s| !s.is_empty())
            .collect::<Vec<_>>()
            .join("");

        content = title.to_uppercase() + "\n" + &content + "\n";
        self.formatting_state.current_indent = 0;
        content
    }

    fn format_ss_block(&mut self, title: String, macro_node: MacroNode) -> String {
        let mut content = macro_node.nodes
            .into_iter()
            .map(|node| {
                let mut content = self.format_node(node);
                if content.chars().last() != Some('\n') && !content.is_empty(){
                    content.push_str(&self.formatting_state.spacing);
                }
                content
            })
            .filter(|s| !s.is_empty())
            .collect::<Vec<_>>()
            .join("");

        let mut title_ident = self.formatting_settings.indent.saturating_sub(2);
        if title_ident == 0{
            title_ident = 1;
        }
        let title_line = vec![" "; title_ident].join("") + &title.to_uppercase() + "\n";

        content = title_line + &content;
        
        content
    }
}

// Formatting block partial-explicit.
impl MdocFormatter {
    fn format_partial_explicit_block(&mut self, macro_node: MacroNode) -> String {
        macro_node
            .nodes
            .into_iter()
            .map(|node| {
                let mut content = self.format_node(node);
                if content.chars().last() != Some('\n') && !content.is_empty(){
                    content.push_str(&self.formatting_state.spacing);
                }
                content
            })
            .filter(|s| !s.is_empty())
            .collect::<Vec<_>>()
            .join("")
    }

    fn format_a_block(&mut self, macro_node: MacroNode) -> String {
        let formatted_block = self.format_partial_explicit_block(macro_node);

        format!("⟨{}⟩", formatted_block.trim())
    }

    fn format_b_block(&mut self, macro_node: MacroNode) -> String {
        let formatted_block = self.format_partial_explicit_block(macro_node);

        format!("[{}]", formatted_block)
    }

    fn format_br_block(&mut self, macro_node: MacroNode) -> String {
        let formatted_block = self.format_partial_explicit_block(macro_node);

        format!("{{{}}}", formatted_block)
    }

    fn format_d_block(&mut self, macro_node: MacroNode) -> String {
        let formatted_block = self.format_partial_explicit_block(macro_node);

        format!("“{}”", formatted_block)
    }

    fn format_e_block(
        &mut self,
        opening_delimiter: Option<char>,
        closing_delimiter: Option<char>,
        macro_node: MacroNode,
    ) -> String {
        let formatted_block = self.format_partial_explicit_block(macro_node);

        match (opening_delimiter, closing_delimiter) {
            (Some(open), Some(close)) => {
                format!("{}{}{}", open, formatted_block, close)
            }
            (Some(open), None) => {
                format!("{}{}", open, formatted_block)
            }
            (None, Some(close)) => {
                format!("{}{}", formatted_block, close)
            }
            (None, None) => formatted_block,
        }
    }

    fn format_f_block(&mut self, funcname: String, macro_node: MacroNode) -> String {
        let formatted_block = self.format_partial_explicit_block(macro_node);

        format!("{}({})", funcname, formatted_block)
    }

    fn format_o_block(&mut self, macro_node: MacroNode) -> String {
        let formatted_block = self.format_partial_explicit_block(macro_node);

        format!("[{}]", formatted_block)
    }

    fn format_p_block(&mut self, macro_node: MacroNode) -> String {
        let formatted_block = self.format_partial_explicit_block(macro_node);

        format!("({})", formatted_block)
    }

    fn format_q_block(&mut self, macro_node: MacroNode) -> String {
        let formatted_block = self.format_partial_explicit_block(macro_node);

        format!("\"{}\"", formatted_block)
    }

    fn format_s_block(&mut self, macro_node: MacroNode) -> String {
        let formatted_block = self.format_partial_explicit_block(macro_node);

        format!("'{}'", formatted_block)
    }

    fn format_x_block(&mut self, macro_node: MacroNode) -> String {
        self.format_partial_explicit_block(macro_node)
    }
}

// Formatting Rs-Re bloock. Can contain only %* macros
impl MdocFormatter {
    fn format_rs_block(&self, macro_node: MacroNode) -> String {
        let mut iter = macro_node.nodes.into_iter().peekable();

        let is_a = |el: &Element| match el {
            Element::Macro(node) => node.mdoc_macro == Macro::A,
            _ => unreachable!("Unexpected rule!"),
        };

        let mut items = Vec::new();
        while let Some(el) = iter.peek() {
            if let Element::Macro(node) = el {
                if node.mdoc_macro == Macro::A {
                    let el = iter.next().unwrap();
                    if let Element::Macro(node) = el {
                        items.push(self.format_a(node));
                    }
                } else {
                    break;
                }
            } else {
                unreachable!("Unexpected rule!");
            }
        }
         

        let formatted_a = match items.len() {
            0 => "".to_string(),
            1 => items[0].clone(),
            2 => format!("{} and {}", items[0], items[1]),
            _ => {
                let last = items.last().unwrap();
                let all_but_last = &items[..items.len() - 1];
                format!("{}, and {}", all_but_last.join(", "), last)
            }
        };

        let formatted_all = iter
            .map(|el| match el {
                Element::Macro(node) => match node.mdoc_macro {
                    Macro::B => self.format_b(node),
                    Macro::C => self.format_c(node),
                    Macro::D => self.format_d(node),
                    Macro::I => self.format_i(node),
                    Macro::J => self.format_j(node),
                    Macro::N => self.format_n(node),
                    Macro::O => self.format_o(node),
                    Macro::P => self.format_p(node),
                    Macro::Q => self.format_q(node),
                    Macro::R => self.format_r(node),
                    Macro::T => self.format_t(node),
                    Macro::U => self.format_u(node),
                    Macro::V => self.format_v(node),
                    _ => unreachable!("Rs can not contain macro: {:?}", node),
                },
                _ => unreachable!("Unexpected element type!"),
            })
            .collect::<Vec<_>>()
            .join(", ");

        match (formatted_a.is_empty(), formatted_all.is_empty()) {
            (true, true) => "".to_string(),
            (true, false) => format!("{}.", formatted_all),
            (false, true) => format!("{}.", formatted_a),
            (false, false) => format!("{}, {}.", formatted_a, formatted_all),
        }
    }

    fn format_a(&self, macro_node: MacroNode) -> String {
        self.format_inline_macro(macro_node)
    }

    fn format_b(&self, macro_node: MacroNode) -> String {
        self.format_inline_macro(macro_node)
    }

    fn format_c(&self, macro_node: MacroNode) -> String {
        self.format_inline_macro(macro_node)
    }

    fn format_d(&self, macro_node: MacroNode) -> String {
        self.format_inline_macro(macro_node)
    }

    fn format_i(&self, macro_node: MacroNode) -> String {
        self.format_inline_macro(macro_node)
    }

    fn format_j(&self, macro_node: MacroNode) -> String {
        self.format_inline_macro(macro_node)
    }

    fn format_n(&self, macro_node: MacroNode) -> String {
        self.format_inline_macro(macro_node)
    }

    fn format_o(&self, macro_node: MacroNode) -> String {
        self.format_inline_macro(macro_node)
    }

    fn format_p(&self, macro_node: MacroNode) -> String {
        self.format_inline_macro(macro_node)
    }

    fn format_q(&self, macro_node: MacroNode) -> String {
        self.format_inline_macro(macro_node)
    }

    fn format_r(&self, macro_node: MacroNode) -> String {
        self.format_inline_macro(macro_node)
    }

    fn format_t(&self, macro_node: MacroNode) -> String {
        self.format_inline_macro(macro_node)
    }

    fn format_u(&self, macro_node: MacroNode) -> String {
        self.format_inline_macro(macro_node)
    }

    fn format_v(&self, macro_node: MacroNode) -> String {
        self.format_inline_macro(macro_node)
    }
}

// Formatting block partial-implicit.
impl MdocFormatter {
    fn format_partial_implicit_block(&mut self, macro_node: MacroNode) -> String {
        macro_node
            .nodes
            .into_iter()
            .map(|node| {
                let mut content = self.format_node(node);
                if content.chars().last() != Some('\n') && !content.is_empty(){
                    content.push_str(&self.formatting_state.spacing);
                }
                content
            })
            .filter(|s| !s.is_empty())
            .collect::<Vec<_>>()
            .join("")
    }

    fn format_aq(&mut self, macro_node: MacroNode) -> String {
        let formatted_block = self.format_partial_implicit_block(macro_node);

        format!("⟨{}⟩", formatted_block.trim())
    }

    fn format_bq(&mut self, macro_node: MacroNode) -> String {
        let formatted_block = self.format_partial_implicit_block(macro_node);

        format!("[{}]", formatted_block.trim())
    }

    fn format_brq(&mut self, macro_node: MacroNode) -> String {
        let formatted_block = self.format_partial_implicit_block(macro_node);

        format!("{{{}}}", formatted_block.trim())
    }

    fn format_d1(&mut self, macro_node: MacroNode) -> String {
        let formatted_block = self.format_partial_implicit_block(macro_node);

        let spaces = " ".repeat(self.formatting_settings.indent);

        format!("{}{}", spaces, formatted_block.trim())
    }

    fn format_dl(&mut self, macro_node: MacroNode) -> String {
        let formatted_block = self.format_partial_implicit_block(macro_node);

        let spaces = " ".repeat(self.formatting_settings.indent);

        format!("{}{}", spaces, formatted_block.trim())
    }

    fn format_dq(&mut self, macro_node: MacroNode) -> String {
        let formatted_block = self.format_partial_implicit_block(macro_node);

        format!("“{}”", formatted_block.trim())
    }

    fn format_en(&mut self, macro_node: MacroNode) -> String {
        self.format_partial_implicit_block(macro_node)
            .trim()
            .to_string()
    }

    fn format_op(&mut self, macro_node: MacroNode) -> String {
        let formatted_block = self.format_partial_implicit_block(macro_node);

        format!("[{}]", formatted_block.trim())
    }

    fn format_pq(&mut self, macro_node: MacroNode) -> String {
        let formatted_block = self.format_partial_implicit_block(macro_node);

        format!("({})", formatted_block.trim())
    }

    fn format_ql(&mut self, macro_node: MacroNode) -> String {
        let formatted_block = self.format_partial_implicit_block(macro_node);

        format!("‘{}’", formatted_block.trim())
    }

    fn format_qq(&mut self, macro_node: MacroNode) -> String {
        let formatted_block = self.format_partial_implicit_block(macro_node);

        format!("\"{}\"", formatted_block.trim())
    }

    fn format_sq(&mut self, macro_node: MacroNode) -> String {
        let formatted_block = self.format_partial_implicit_block(macro_node);

        format!("'{}'", formatted_block.trim())
    }

    fn format_vt(&mut self, macro_node: MacroNode) -> String {
        self.format_partial_implicit_block(macro_node)
            .trim()
            .to_string()
    }
}

// Format other in-line macros.
impl MdocFormatter {
    fn format_inline_macro(&self, macro_node: MacroNode) -> String {
        let mut result = String::new();
        let mut prev_was_open = false;
        let mut is_first_node = true;

        for node in macro_node.nodes {
            match node {
                Element::Text(text) => match text.as_str() {
                    "(" | "[" => {
                        result.push_str(&text);
                        prev_was_open = true;
                    }
                    ")" | "]" | "." | "," | ":" | ";" | "!" | "?" => {
                        result.push_str(&text);
                        prev_was_open = false;
                    }
                    _ => {
                        match prev_was_open {
                            true => result.push_str(&self.format_text_node(&text)),
                            false => {
                                let offset = if is_first_node { "" } else { " " };
                                let formatted_node =
                                    format!("{}{}", offset, self.format_text_node(&text));
                                result.push_str(&formatted_node);
                            }
                        }
                        prev_was_open = false;
                    }
                },
                _ => unreachable!("macro can't contain macro node or EOI!"),
            }

            if is_first_node {
                is_first_node = false;
            }
        }

        result
    }

    fn format_ad(&self, macro_node: MacroNode) -> String {
        self.format_inline_macro(macro_node)
    }

    fn format_ap(&self) -> String {
        "'".to_string()
    }

    fn format_an(&mut self, an_type: AnType, macro_node: MacroNode) -> String {
        match an_type {
            AnType::NoSplit => {
                self.formatting_state.split_mod = false;
                "".to_string()
            }
            AnType::Split => {
                self.formatting_state.split_mod = true;
                "\n".to_string()
            }
            AnType::Name => {
                let content = self.format_inline_macro(macro_node);
                
                match self.formatting_state.split_mod {
                    true => format!("{}\n", content),
                    false => content,
                }
            }
        }
    }

    fn format_ar(&self, macro_node: MacroNode) -> String {
        if macro_node.nodes.is_empty() {
            return "file ...".to_string();
        }

        self.format_inline_macro(macro_node)
    }

    fn format_bt(&self) -> String {
        "is currently in beta test.".to_string()
    }

    fn format_cd(&self, macro_node: MacroNode) -> String {
        self.format_inline_macro(macro_node)
    }

    fn format_cm(&self, macro_node: MacroNode) -> String {
        self.format_inline_macro(macro_node)
    }

    fn format_db(&self) -> String {
        "".to_string()
    }

    fn format_dv(&self, macro_node: MacroNode) -> String {
        self.format_inline_macro(macro_node)
    }

    fn format_em(&self, macro_node: MacroNode) -> String {
        let line = self.format_inline_macro(macro_node);

        if self.supports_italic() {
            format!("\x1b[3m{line}\x1b[0m")
        } else if self.supports_underline() {
            format!("\x1b[4m{line}\x1b[0m")
        } else {
            line
        }
    }

    fn format_dt(&mut self, title: Option<String>, section: &str, arch: Option<String>) -> String {
        let title = match title {
            Some(name) => format!("{name}({section})"),
            None if section.is_empty() => format!("UNTITLED"),
            _ => format!("UNTITLED({section})"),
        };

        let section = match section {
            "1" => "General Commands Manual",
            "2" => "System Calls Manual",
            "3" => "Library Functions Manual",
            "4" => "Device Drivers Manual",
            "5" => "File Formats Manual",
            "6" => "Games Manual",
            "7" => "Miscellaneous Information Manual",
            "8" => "System Manager's Manual",
            "9" => "Kernel Developer's Manual",
            _ if section.is_empty() => "LOCAL",
            _ => section,
        };

        let section = if let Some(val) = arch {
            format!("{section} ({val})")
        } else {
            section.to_string()
        };

        let side_len = title.len();
        let center_len = section.len();

        let center_start = (self.formatting_settings.width / 2).saturating_sub(center_len / 2);

        let right_start = self.formatting_settings.width.saturating_sub(side_len);

        let mut line = String::with_capacity(self.formatting_settings.width);

        line.push_str(&title);

        if center_start > side_len {
            line.push_str(&" ".repeat(center_start - side_len));
        }
        line.push_str(&section);

        let current_len = line.len();
        if right_start > current_len {
            line.push_str(&" ".repeat(right_start - current_len));
        }
        line.push_str(&title);

        let final_len = line.len();
        if final_len < self.formatting_settings.width {
            line.push_str(&" ".repeat(self.formatting_settings.width - final_len));
        }

        self.formatting_state.header_text = Some(line + "\n");
        String::new()
    }

    fn format_dx(&self, macro_node: MacroNode) -> String {
        self.format_inline_macro(macro_node)
    }

    fn format_dd(&mut self, date: DdDate) -> String {
        self.formatting_state.date = match date {
            DdDate::MDYFormat(dd_date) => format!(
                "{} {}, {}",
                dd_date.month_day.0, dd_date.month_day.1, dd_date.year
            ),
            DdDate::StrFormat(string) => string,
        };

        String::new()
    }

    fn format_bx(&self, macro_node: MacroNode) -> String {
        self.format_inline_macro(macro_node)
    }

    fn format_bsx(&self, macro_node: MacroNode) -> String {
        self.format_inline_macro(macro_node)
    }

    fn format_at(&self, macro_node: MacroNode) -> String {
        self.format_inline_macro(macro_node)
    }

    fn format_er(&mut self, macro_node: MacroNode) -> String {
        macro_node
            .nodes
            .into_iter()
            .map(|node| self.format_node(node))
            .collect::<Vec<String>>()
            .join(&self.formatting_state.spacing)
    }

    fn format_es(&self, opening_delimiter: char, closing_delimiter: char) -> String {
        format!("{}{}", opening_delimiter, closing_delimiter)
    }

    fn format_ev(&mut self, macro_node: MacroNode) -> String {
        macro_node
            .nodes
            .into_iter()
            .map(|node| self.format_node(node))
            .collect::<Vec<String>>()
            .join(&self.formatting_state.spacing)
    }

    fn format_ex(&mut self, macro_node: MacroNode) -> String {
        let mut content = macro_node
            .nodes
            .clone()
            .into_iter()
            .map(|node| self.format_node(node))
            .filter(|s| !s.is_empty())
            .collect::<Vec<String>>()
            .join(", ");

        if macro_node.nodes.is_empty() {
            content = self.formatting_state.first_name.clone().unwrap_or_default();
        }

        if let Some(pos) = content.rfind(",") {
            content.replace_range(pos..(pos + 1), " and");
        }

        let ending = if macro_node.nodes.len() <= 1 {
            "y"
        } else {
            "ies"
        };

        if !content.is_empty() {
            format!("The {content} utilit{ending} exits 0 on success, and >0 if an error occurs.")
        } else {
            String::new()
        }
    }

    fn format_fa(&mut self, macro_node: MacroNode) -> String {
        let content = macro_node
            .nodes
            .iter()
            .filter_map(|el| {
                let Element::Text(text) = el else {
                    let string = self.format_node(el.clone());
                    if string.is_empty() {
                        return None;
                    } else {
                        return Some(string);
                    }
                };
                let mut text = text.clone();
                for ch in &["'", "\"", "`"] {
                    if let Some(t) = text.strip_prefix(ch) {
                        text = t.to_string()
                    }
                    if let Some(t) = text.strip_suffix(ch) {
                        text = t.to_string()
                    }
                }
                Some(text)
            })
            .collect::<Vec<String>>()
            .join(&self.formatting_state.spacing);

        content
    }

    fn format_fd(&self, directive: &str, arguments: &Vec<String>) -> String {
        format!(
            "{directive} {}",
            arguments.join(&self.formatting_state.spacing)
        )
    }

    fn format_fl(&mut self, macro_node: MacroNode) -> String {
        macro_node
            .nodes
            .into_iter()
            .map(|node| self.format_node(node))
            .collect::<Vec<String>>()
            .join(&self.formatting_state.spacing)
    }

    fn format_fn(&mut self, funcname: &str, macro_node: MacroNode) -> String {
        let content = macro_node
            .nodes
            .into_iter()
            .map(|node| self.format_node(node))
            .filter(|s| !s.is_empty())
            .collect::<Vec<String>>()
            .join(", ");

        format!("{funcname}({content})")
    }

    fn format_fr(&mut self, macro_node: MacroNode) -> String {
        macro_node
            .nodes
            .into_iter()
            .map(|node| self.format_node(node))
            .collect::<Vec<String>>()
            .join(&self.formatting_state.spacing)
    }

    fn format_ft(&mut self, macro_node: MacroNode) -> String {
        macro_node
            .nodes
            .into_iter()
            .map(|node| self.format_node(node))
            .collect::<Vec<String>>()
            .join(&self.formatting_state.spacing)
    }

    fn format_fx(&self, macro_node: MacroNode) -> String {
        self.format_inline_macro(macro_node)
    }

    fn format_hf(&mut self, macro_node: MacroNode) -> String {
        macro_node
            .nodes
            .into_iter()
            .map(|node| self.format_node(node))
            .collect::<Vec<String>>()
            .join(&self.formatting_state.spacing)
    }

    fn format_ic(&mut self, macro_node: MacroNode) -> String {
        macro_node
            .nodes
            .into_iter()
            .map(|node| self.format_node(node))
            .collect::<Vec<String>>()
            .join(&self.formatting_state.spacing)
    }

    fn format_in(&self, filename: &str) -> String {
        format!("<{filename}>")
    }

    fn format_lb(&self, lib_name: &str) -> String {
        format!("library “{lib_name}”")
    }

    fn format_li(&mut self, macro_node: MacroNode) -> String {
        macro_node
            .nodes
            .into_iter()
            .map(|node| self.format_node(node))
            .collect::<Vec<String>>()
            .join(&self.formatting_state.spacing)
    }

    fn format_lk(&mut self, uri: &str, macro_node: MacroNode) -> String {
        let content = macro_node
            .nodes
            .clone()
            .into_iter()
            .map(|node| self.format_node(node))
            .collect::<Vec<String>>()
            .join(&self.formatting_state.spacing);

        format!("{content}: {uri}")
    }

    fn format_lp(&self) -> String {
        format!("\n\n")
    }

    fn format_ms(&mut self, macro_node: MacroNode) -> String {
        macro_node
            .nodes
            .into_iter()
            .map(|node| self.format_node(node))
            .collect::<Vec<String>>()
            .join(&self.formatting_state.spacing)
    }

    fn format_mt(&mut self, macro_node: MacroNode) -> String {
        macro_node
            .nodes
            .into_iter()
            .map(|node| self.format_node(node))
            .collect::<Vec<String>>()
            .join(&self.formatting_state.spacing)
    }

    fn format_no(&mut self, macro_node: MacroNode) -> String {
        macro_node
            .nodes
            .into_iter()
            .map(|node| self.format_node(node))
            .collect::<Vec<String>>()
            .join(&self.formatting_state.spacing)
    }

    fn format_ns(&mut self) -> String {
        self.formatting_state.suppress_space = true;
        String::new()
    }

    fn format_nx(&self, macro_node: MacroNode) -> String {
        self.format_inline_macro(macro_node)
    }

    fn format_os(&mut self, macro_node: MacroNode) -> String {
        let content = macro_node
            .nodes
            .into_iter()
            .map(|node| self.format_node(node))
            .collect::<Vec<String>>()
            .join(&self.formatting_state.spacing);

        if !content.is_empty() {
            self.formatting_state.footer_text = Some(content);
        }
        String::new()
    }

    fn format_ot(&mut self, macro_node: MacroNode) -> String {
        macro_node
            .nodes
            .into_iter()
            .map(|node| self.format_node(node))
            .collect::<Vec<String>>()
            .join(&self.formatting_state.spacing)
    }

    fn format_ox(&self, macro_node: MacroNode) -> String {
        self.format_inline_macro(macro_node)
    }

    fn format_pa(&mut self, macro_node: MacroNode) -> String {
        macro_node
            .nodes
            .into_iter()
            .map(|node| self.format_node(node))
            .collect::<Vec<String>>()
            .join(&self.formatting_state.spacing)
    }

    fn format_pf(&mut self, prefix: &str) -> String {
        self.formatting_state.suppress_space = true;
        prefix.to_string()
    }

    fn format_pp(&self, _macro_node: MacroNode) -> String {
        format!("\n\n")
    }

    fn format_rv(&mut self, macro_node: MacroNode) -> String {
        let mut content = macro_node
            .nodes
            .clone()
            .into_iter()
            .take(macro_node.nodes.len().saturating_sub(1))
            .map(|node| self.format_node(node))
            .filter(|s| !s.is_empty())
            .collect::<Vec<String>>()
            .join("(), ");

        if macro_node.nodes.is_empty() {
            content = self.formatting_state.first_name.clone().unwrap_or_default();
        } else if let Some(formatted_node) = macro_node.nodes.iter().last() {
            let formatted_node = self.format_node(formatted_node.clone());
            if macro_node.nodes.len() == 1 {
                content = format!("{formatted_node}()");
            } else {
                content.push_str(&format!("(), and {formatted_node}()"));
            }
        }

        let ending_1 = if macro_node.nodes.len() <= 1 { "" } else { "s" };

        let ending_2 = if macro_node.nodes.len() <= 1 { "s" } else { "" };

        if !content.is_empty() {
            format!("The {content} function{ending_1} return{ending_2} the value 0 if successful; otherwise the value -1 is returned and the global variable errno is set to indicate the error.")
        } else {
            String::new()
        }
    }

    fn format_sm(&mut self, sm_mode: Option<SmMode>) -> String {
        self.formatting_state.spacing = match sm_mode {
            Some(SmMode::On) => " ".to_string(),
            Some(SmMode::Off) => "".to_string(),
            None => match self.formatting_state.spacing.as_str() {
                "" => " ".to_string(),
                " " => "".to_string(),
                _ => " ".to_string(),
            },
        };
        String::new()
    }

    fn format_st(&self, st_type: StType) -> String {
        st_type.to_string()
    }

    fn format_sx(&mut self, macro_node: MacroNode) -> String {
        macro_node
            .nodes
            .into_iter()
            .map(|node| self.format_node(node))
            .collect::<Vec<String>>()
            .join(&self.formatting_state.spacing)
    }

    fn format_sy(&mut self, macro_node: MacroNode) -> String {
<<<<<<< HEAD
        let line = self.format_inline_macro(macro_node);

        if self.supports_bold() {
            format!("\x1b[1m{line}\x1b[0m")
        } else {
            line
        }
=======
        macro_node
            .nodes
            .into_iter()
            .map(|node| self.format_node(node))
            .collect::<Vec<String>>()
            .join(&self.formatting_state.spacing)
>>>>>>> 04896175
    }

    fn format_tg(&self, _term: Option<String>) -> String {
        String::new()
    }

    fn format_tn(&mut self, macro_node: MacroNode) -> String {
        macro_node
            .nodes
            .into_iter()
            .map(|node| self.format_node(node))
            .collect::<Vec<String>>()
            .join(&self.formatting_state.spacing)
    }

    fn format_ud(&self) -> String {
        "currently under development.".to_string()
    }

    fn format_ux(&self) -> String {
        "UNIX".to_string()
    }

    fn format_va(&mut self, macro_node: MacroNode) -> String {
        macro_node
            .nodes
            .into_iter()
            .map(|node| self.format_node(node))
            .collect::<Vec<String>>()
            .join(&self.formatting_state.spacing)
    }

    fn format_xr(&self, name: &str, section: &str) -> String {
        format!("{name}({section})")
    }
}

#[cfg(test)]
mod tests {
    use crate::{man_util::formatter::MdocDocument, FormattingSettings, MdocFormatter, MdocParser};

    const FORMATTING_SETTINGS: FormattingSettings = FormattingSettings {
        width: 78,
        indent: 5,
    };

    fn get_ast(input: &str) -> MdocDocument {
        MdocParser::parse_mdoc(input).unwrap()
    }

    fn test_formatting(input: &str, output: &str) {
        let ast = get_ast(input);

        let mut formatter = MdocFormatter::new(FORMATTING_SETTINGS);
<<<<<<< HEAD
        //println!("{:?}", formatter);
=======

        println!("{:?}", formatter);

>>>>>>> 04896175
        let result = String::from_utf8(formatter.format_mdoc(ast)).unwrap();
        println!("Formatted document:\nTarget:\n{}\n{}\nReal:\n{}", 
            output, 
            vec!["-";formatter.formatting_settings.width].iter().collect::<String>(), 
            result
        );
        assert_eq!(output, result)
    }

    mod special_chars {
        use crate::man_util::formatter::tests::test_formatting;

        #[test]
        fn spaces() {
            let input = r".Dd January 1, 1970
.Os footer text
\ \~\0\|\^\&\)\%\:";
            let output = r"


footer text                     January 1, 1970                    footer text";
            test_formatting(input, output);
        }

        #[test]
        fn lines() {
            let input = r".Dd January 1, 1970
.Os footer text
\(ba \(br \(ul \(ru \(rn \(bb \(sl \(rs";
            let output = r"
| │ _ _ ‾ ¦ / \

footer text                     January 1, 1970                    footer text";
            test_formatting(input, output);
        }

        #[test]
        fn text_markers() {
            let input = r".Dd January 1, 1970
.Os footer text
\(ci \(bu \(dd \(dg \(lz \(sq \(ps \(sc \(lh \(rh \(at \(sh \(CR \(OK \(CL \(SP \(HE \(DI";
            let output = r"
○ • ‡ † ◊ □ ¶ § ☜ ☞ @ # ↵ ✓ ♣ ♠ ♥ ♦

footer text                     January 1, 1970                    footer text";
            test_formatting(input, output);
        }

        #[test]
        fn legal_symbols() {
            let input = r".Dd January 1, 1970
.Os footer text
\(co \(rg \(tm";
            let output = r"
© ® ™

footer text                     January 1, 1970                    footer text";
            test_formatting(input, output);
        }

        #[test]
        fn punctuation() {
            let input = r".Dd January 1, 1970
.Os footer text
\(em \(en \(hy \e \(r! \(r?";
            let output = r"
— – ‐ \\ ¡ ¿

footer text                     January 1, 1970                    footer text";
            test_formatting(input, output);
        }

        #[test]
        fn quotes() {
            let input = r".Dd January 1, 1970
.Os footer text
\(Bq \(bq \(lq \(rq \(oq \(cq \(aq \(dq \(Fo \(Fc \(fo \(fc";
            let output = "
„ ‚ “ ” ‘ ’ ' \" « » ‹ ›

footer text                     January 1, 1970                    footer text";
            test_formatting(input, output);
        }

        #[test]
        fn brackets() {
            let input = r".Dd January 1, 1970
.Os footer text
\(lB \(rB \(lC \(rC \(la \(ra \(bv \[braceex] \[bracketlefttp] \[bracketleftbt]
\[bracketleftex] \[bracketrighttp] \[bracketrightbt] \[bracketrightex]
\(lt \[bracelefttp] \(lk \[braceleftmid] \(lb \[braceleftbt] \[braceleftex]
\(rt \[bracerighttp] \(rk \[bracerightmid] \(rb \[bracerightbt] \[bracerightex]
\[parenlefttp] \[parenleftbt] \[parenleftex] \[parenrighttp] \[parenrightbt] \[parenrightex]
";
            let output = r"
[ ] { } ⟨ ⟩ ⎪ ⎪ ⎡ ⎣ ⎢ ⎤ ⎦ ⎥ ⎧ ⎧ ⎨ ⎨ ⎩ ⎩ ⎪ ⎫ ⎫ ⎬ ⎬ ⎭ ⎭ ⎪ ⎛ ⎝ ⎜ ⎞ ⎠ ⎟

footer text                     January 1, 1970                    footer text";
            test_formatting(input, output);
        }

        #[test]
        fn arrows() {
            let input = r".Dd January 1, 1970
.Os footer text
\(<- \(-> \(<> \(da \(ua \(va \(lA \(rA \(hA \(uA \(dA \(vA \(an";
            let output = r"
← → ↔ ↓ ↑ ↕ ⇐ ⇒ ⇔ ⇑ ⇓ ⇕ ⎯

footer text                     January 1, 1970                    footer text";
            test_formatting(input, output);
        }

        #[test]
        fn logical() {
            let input = r".Dd January 1, 1970
.Os footer text
\(AN \(OR \[tno] \(no \(te \(fa \(st \(tf \(3d \(or";
            let output = r"
∧ ∨ ¬ ¬ ∃ ∀ ∋ ∴ ∴ |

footer text                     January 1, 1970                    footer text";
            test_formatting(input, output);
        }

        #[test]
        fn mathematical() {
            let input = r".Dd January 1, 1970
.Os footer text
\- \(mi \+ \(pl \(-+ \[t+-] \(+- \(pc \[tmu]
\(mu \(c* \(c+ \[tdi] \(di \(f/ \(** \(<= \(>= \(<< \(>> \(eq \(!= \(==
\(ne \(ap \(|= \(=~ \(~~ \(~= \(pt \(es \(mo \(nm \(sb \(nb \(sp
\(nc \(ib \(ip \(ca \(cu \(/_ \(pp \(is \[integral] \[sum] \[product]
\[coproduct] \(gr \(sr \[sqrt] \(lc \(rc \(lf \(rf \(if \(Ah \(Im \(Re
\(wp \(pd \(-h \[hbar] \(12 \(14 \(34 \(18 \(38 \(58 \(78 \(S1 \(S2 \(S3
";
            let output = r"
- − + + ∓ ± ± · × × ⊗ ⊕ ÷ ÷ ⁄ ∗ ≤ ≥ ≪ ≫ = ≠ ≡ ≢ ∼ ≃ ≅ ≈ ≈ ∝ ∅ ∈ ∉ ⊂ ⊄ ⊃ ⊅ ⊆ ⊇
∩ ∪ ∠ ⊥ ∫ ∫ ∑ ∏ ∐ ∇ √ √ ⌈ ⌉ ⌊ ⌋ ∞ ℵ ℑ ℜ ℘ ∂ ℏ ℏ ½ ¼ ¾ ⅛ ⅜ ⅝ ⅞ ¹ ² ³

footer text                     January 1, 1970                    footer text";
            test_formatting(input, output);
        }

        #[test]
        fn ligatures() {
            let input = r".Dd January 1, 1970
.Os footer text
\(ff \(fi \(fl \(Fi \(Fl \(AE \(ae \(OE \(oe \(ss \(IJ \(ij";
            let output = r"
ﬀ ﬁ ﬂ ﬃ ﬄ Æ æ Œ œ ß Ĳ ĳ

footer text                     January 1, 1970                    footer text";
            test_formatting(input, output);
        }

        #[test]
        fn accents() {
            let input = ".Dd January 1, 1970
.Os footer text
\\(a\" \\(a- \\(a. \\(a^ \\(aa \\\' \\(ga \\` \\(ab \\(ac \\(ad \\(ah \\(ao \\(a~ \\(ho \\(ha \\(ti";
            let output = r"
˝ ¯ ˙ ^ ´ ´ ` ` ˘ ¸ ¨ ˇ ˚ ~ ˛ ^ ~

footer text                     January 1, 1970                    footer text";
            test_formatting(input, output);
        }

        #[test]
        fn accented_letters() {
            let input = r".Dd January 1, 1970
.Os footer text
\('A \('E \('I \('O \('U \('Y \('a \('e
\('i \('o \('u \('y \(`A \(`E \(`I \(`O \(`U \(`a \(`e \(`i \(`o \(`u
\(~A \(~N \(~O \(~a \(~n \(~o \(:A \(:E \(:I \(:O \(:U \(:a \(:e \(:i
\(:o \(:u \(:y \(^A \(^E \(^I \(^O \(^U \(^a \(^e \(^i \(^o \(^u \(,C
\(,c \(/L \(/l \(/O \(/o \(oA \(oa
";
            let output = r"
Á É Í Ó Ú Ý á é í ó ú ý À È Ì Ò Ù à è ì ò ù Ã Ñ Õ ã ñ õ Ä Ë Ï Ö Ü ä ë ï ö ü ÿ
Â Ê Î Ô Û â ê î ô û Ç ç Ł ł Ø ø Å å

footer text                     January 1, 1970                    footer text";
            test_formatting(input, output);
        }

        #[test]
        fn special_letters() {
            let input = r".Dd January 1, 1970
.Os footer text
\(-D \(Sd \(TP \(Tp \(.i \(.j";
            let output = r"
Ð ð Þ þ ı ȷ

footer text                     January 1, 1970                    footer text";
            test_formatting(input, output);
        }

        #[test]
        fn currency() {
            let input = r".Dd January 1, 1970
.Os footer text
\(Do \(ct \(Eu \(eu \(Ye \(Po \(Cs \(Fn";
            let output = r"
$ ¢ € € ¥ £ ¤ ƒ

footer text                     January 1, 1970                    footer text";
            test_formatting(input, output);
        }

        #[test]
        fn units() {
            let input = r".Dd January 1, 1970
.Os footer text
\(de \(%0 \(fm \(sd \(mc \(Of \(Om";
            let output = r"
° ‰ ′ ″ µ ª º

footer text                     January 1, 1970                    footer text";
            test_formatting(input, output);
        }

        #[test]
        fn greek_leters() {
            let input = r".Dd January 1, 1970
.Os footer text
\(*A \(*B \(*G \(*D \(*E \(*Z
\(*Y \(*H \(*I \(*K \(*L \(*M \(*N \(*C \(*O \(*P \(*R \(*S
\(*T \(*U \(*F \(*X \(*Q \(*W \(*a \(*b \(*g \(*d \(*e \(*z
\(*y \(*h \(*i \(*k \(*l \(*m \(*n \(*c \(*o \(*p \(*r \(*s
\(*t \(*u \(*f \(*x \(*q \(*w \(+h \(+f \(+p \(+e \(ts
";
            let output = r"
Α Β Γ Δ Ε Ζ Η Θ Ι Κ Λ Μ Ν Ξ Ο Π Ρ Σ Τ Υ Φ Χ Ψ Ω α β γ δ ε ζ η θ ι κ λ μ ν ξ ο
π ρ σ τ υ ϕ χ ψ ω ϑ φ ϖ ϵ ς

footer text                     January 1, 1970                    footer text";
            test_formatting(input, output);
        }

        #[test]
        fn predefined_strings() {
            let input = r".Dd January 1, 1970
.Os footer text
\*(Ba \*(Ne \*(Ge \*(Le \*(Gt \*(Lt \*(Pm \*(If \*(Pi \*(Na \*(Am \*R \*(Tm \*q \*(Rq \*(Lq \*(lp \*(rp \*(lq \*(rq \*(ua \*(va \*(<= \*(>= \*(aa \*(ga \*(Px \*(Ai";
            let output ="
| ≠ ≥ ≤ > < ± infinity pi NaN & ® (Tm) \" ” “ ( ) “ ” ↑ ↕ ≤ ≥ ´ ` POSIX ANSI

footer text                     January 1, 1970                    footer text";
            test_formatting(input, output);
        }

        #[test]
        fn unicode() {
            let input = r".Dd January 1, 1970
.Os footer text
\[u0100] \C'u01230' \[u025600]";
            let output = "
Ā ሰ 𥘀

footer text                     January 1, 1970                    footer text";
            test_formatting(input, output);
        }

        #[test]
        fn numbered() {
            let input = r".Dd January 1, 1970
.Os footer text
\N'34' \[char43]";
            let output = "
\" +

footer text                     January 1, 1970                    footer text";
            test_formatting(input, output);
        }
    }

    mod full_explicit {
        use crate::man_util::formatter::tests::test_formatting;

        mod bd{
            use crate::man_util::formatter::tests::test_formatting;

            #[test]
            fn bd_filled() {
                let input = ".Dd January 1, 1970
.Dt PROGNAME 1
.Os footer text
.Bd -filled -offset indent -compact
Line 1
Line 2
.Ed";
                let output = "PROGNAME(1)                 General Commands Manual                PROGNAME(1)

    Line 1
    Line 2

footer text                     January 1, 1970                    footer text";
                test_formatting(input, output);
            }
        
            #[test]
            fn bd_unfilled() {
                let input = ".Dd January 1, 1970
.Dt PROGNAME 1
.Os footer text
.Bd -unfilled -offset indent -compact
Line 1
Line 2
.Ed";
                let output = "PROGNAME(1)                 General Commands Manual                PROGNAME(1)

    Line 1
    Line 2

footer text                     January 1, 1970                    footer text";
                test_formatting(input, output);
            }

            #[test]
            fn bd_centered() {
                let input = ".Dd January 1, 1970
.Dt PROGNAME 1
.Os footer text
.Bd -centered -offset indent -compact
Line 1
Line 2
.Ed";
                let output = "PROGNAME(1)                 General Commands Manual                PROGNAME(1)

    Line 1
    Line 2

footer text                     January 1, 1970                    footer text";
                test_formatting(input, output);
            }

            #[test]
            fn bd_offset_right() {
                let input = ".Dd January 1, 1970
.Dt PROGNAME 1
.Os footer text
.Bd -centered -offset right -compact
Line 1
Line 2
.Ed";
                let output = "PROGNAME(1)                 General Commands Manual                PROGNAME(1)

    Line 1
    Line 2

footer text                     January 1, 1970                    footer text";
                test_formatting(input, output);
            }

            #[test]
            fn bd_compact() {
                let input = ".Dd January 1, 1970
.Dt PROGNAME 1
.Os footer text
.Bd -literal -offset indent -compact
Line 1
Line 2
.Ed";
                let output = "PROGNAME(1)                 General Commands Manual                PROGNAME(1)

    Line 1
    Line 2

footer text                     January 1, 1970                    footer text";
                test_formatting(input, output);
            }
        }

        #[test]
        fn bf() {
            let input = ".Dd January 1, 1970
.Dt PROGNAME section
.Os footer text
.Bf -emphasis
Line 1
Line 2
.Ed";
            let output =
                "PROGNAME(section)                   section                  PROGNAME(section)

Line 1 Line 2

footer text                     January 1, 1970                    footer text";
            test_formatting(input, output);
        }

        #[test]
        fn bf_macro() {
            let input = ".Dd January 1, 1970
.Dt PROGNAME section
.Os footer text
.Bf Em
Line 1
Line 2
.Ed";
            let output =
                "PROGNAME(section)                   section                  PROGNAME(section)

Line 1 Line 2

footer text                     January 1, 1970                    footer text";
            test_formatting(input, output);
        }

        #[test]
        fn bk() {
            let input = ".Dd January 1, 1970
.Dt PROGNAME section
.Os footer text
.Bk -words
Line 1
Line 2
.Ek";
            let output =
                "PROGNAME(section)                   section                  PROGNAME(section)

Line 1 Line 2

footer text                     January 1, 1970                    footer text";
            test_formatting(input, output);
        }

<<<<<<< HEAD
        mod bl{
            use crate::man_util::formatter::tests::test_formatting;

            #[test]
            fn bl_bullet() {
                let input = ".Dd January 1, 1970
.Dt PROGNAME 1
=======
        #[test]
        fn bl() {
            let input = ".Dd January 1, 1970
.Dt PROGNAME section
>>>>>>> 04896175
.Os footer text
.Bl -bullet -width indent -compact
.It Line 1
.It Line 2
.El";
<<<<<<< HEAD
            let output = "";
                test_formatting(input, output);
            }

            #[test]
            fn bl_column() {
                let input = ".Dd January 1, 1970
.Dt PROGNAME 1
.Os footer text
.Bl -column -width indent -compact col1 col2 col3
.It Line 1
.It Line 2
.El";
            let output = "";
                test_formatting(input, output);
            }
    
            #[test]
            fn bl_dash() {
                let input = ".Dd January 1, 1970
.Dt PROGNAME 1
.Os footer text
.Bl -dash -width indent -compact
.It Line 1
.It Line 2
.El";
            let output = "";
                test_formatting(input, output);
            }
    
            #[test]
            fn bl_diag() {
                let input = ".Dd January 1, 1970
.Dt PROGNAME 1
.Os footer text
.Bl -diag -width indent -compact
.It Line 1
.It Line 2
.El";
            let output = "";
                test_formatting(input, output);
            }
=======
            let output =
                "PROGNAME(section)                   section                  PROGNAME(section)
>>>>>>> 04896175

            #[test]
            fn bl_enum() {
                let input = ".Dd January 1, 1970
.Dt PROGNAME 1
.Os footer text
.Bl -enum -width indent -compact
.It Line 1
.It Line 2
.El";
            let output = "";
                test_formatting(input, output);
            }

            #[test]
            fn bl_hang() {
                let input = ".Dd January 1, 1970
.Dt PROGNAME 1
.Os footer text
.Bl -hang -width indent -compact
.It Line 1
.It Line 2
.El";
            let output = "";
                test_formatting(input, output);
            }

            #[test]
            fn bl_inset() {
                let input = ".Dd January 1, 1970
.Dt PROGNAME 1
.Os footer text
.Bl -inset -width indent -compact
.It Line 1
.It Line 2
.El";
            let output = "";
                test_formatting(input, output);
            }

            #[test]
            fn bl_item() {
                let input = ".Dd January 1, 1970
.Dt PROGNAME 1
.Os footer text
.Bl -item -width indent -compact
.It Line 1
.It Line 2
.El";
            let output = "";
                test_formatting(input, output);
            }

            #[test]
            fn bl_ohang() {
                let input = ".Dd January 1, 1970
.Dt PROGNAME 1
.Os footer text
.Bl -ohang -width indent -compact
.It Line 1
.It Line 2
.El";
            let output = "";
                test_formatting(input, output);
            }

            #[test]
            fn bl_tag() {
                let input = ".Dd January 1, 1970
.Dt PROGNAME 1
.Os footer text
.Bl -tag -width indent -compact
.It Line 1
.It Line 2
.El";
            let output = "";
                test_formatting(input, output);
            }
        }
    }

    mod full_implicit {
        use crate::man_util::formatter::tests::test_formatting;

        #[test]
        fn it() {
            let input = ".Dd January 1, 1970
.Dt PROGNAME section
.Os footer text
.It Line 1
.It Line 2";
            let output =
                "PROGNAME(section)                   section                  PROGNAME(section)


footer text                     January 1, 1970                    footer text";
            test_formatting(input, output);
        }

        #[test]
        fn nd() {
            let input = ".Dd January 1, 1970
.Dt PROGNAME section
.Os footer text
.Nd short description of the manual";
            let output =
                "PROGNAME(section)                   section                  PROGNAME(section)

– short description of the manual

footer text                     January 1, 1970                    footer text";
            test_formatting(input, output);
        }

        #[test]
        fn nm() {
            let input = ".Dd January 1, 1970
.Dt PROGNAME section
.Os footer text
.Nm command_name";
            let output =
                "PROGNAME(section)                   section                  PROGNAME(section)

command_name

footer text                     January 1, 1970                    footer text";
            test_formatting(input, output);
        }

        #[test]
        fn sh() {
            let input = ".Dd January 1, 1970
.Dt PROGNAME section
.Os footer text
.Sh SECTION
Line 1
Line 2
Line 3";
            let output =
                "PROGNAME(section)                   section                  PROGNAME(section)

SECTION
     Line 1 Line 2 Line 3

footer text                     January 1, 1970                    footer text";
            test_formatting(input, output);
        }

        #[test]
        fn ss() {
            let input = ".Dd January 1, 1970
.Dt PROGNAME section
.Os footer text
.Ss Options
These are the available options.";
            let output =
                "PROGNAME(section)                   section                  PROGNAME(section)

   Options
     These are the available options.

footer text                     January 1, 1970                    footer text";
            test_formatting(input, output);
        }
    }

    #[test]
    fn ta() {
        let input = ".Dd January 1, 1970
.Dt PROGNAME section
.Os footer text
<<<<<<< HEAD
.Ta";
        let output = "";
=======
.Bl -bullet -width indent-two -compact col1 col2 col3
.It Line 1
.It Line 2
.It Line 3
.Ta
.It Line 4
.It Line 5
.It Line 6
.Ta
.El";
        let output =
            "PROGNAME(section)                   section                  PROGNAME(section)

•
•
•
•
•
•

footer text                     January 1, 1970                    footer text";
>>>>>>> 04896175
        test_formatting(input, output);
    }

    mod inline {
        use crate::man_util::formatter::tests::test_formatting;

        mod rs_submacro {
            use super::*;

            #[test]
            fn a() {
                let input = r".Dd January 1, 1970
.Dt PROGNAME section
.Os footer text
.Rs
.%A author name
.Re
.Rs
.%A author name1
.%A author name2
.Re
.Rs
.%A author name1
.%A author name2
.%A author name3
.Re
.Rs
.%A ( author ) name1
.%A author , name2
.%A author name3 !
.Re";
                let output =
                    "PROGNAME(section)                   section                  PROGNAME(section)

author name. author name1 and author name2. author name1, author name2, and
author name3. (author) name1, author, name2, and author name3!.

footer text                     January 1, 1970                    footer text";
                test_formatting(input, output);
            }

            #[test]
            fn b() {
                let input = ".Dd January 1, 1970
.Dt PROGNAME section
.Os footer text
.Rs
.%B book title
.Re
.Rs
.%B book title
.%B book title
.Re
.Rs
.%B ( book ) title
.%B book , title
.%B book title !
.Re";
                let output =
                    "PROGNAME(section)                   section                  PROGNAME(section)

book title. book title, book title. (book) title, book, title, book title!.

footer text                     January 1, 1970                    footer text";
                test_formatting(input, output);
            }

            #[test]
            fn c() {
                let input = ".Dd January 1, 1970
.Dt PROGNAME section
.Os footer text
.Rs
.%C Publication city
.Re
.Rs
.%C Publication city
.%C Publication city
.Re
.Rs
.%C ( Publication ) city
.%C Publication , city
.%C Publication city !
.Re";
                let output =
                    "PROGNAME(section)                   section                  PROGNAME(section)

Publication city. Publication city, Publication city. (Publication) city,
Publication, city, Publication city!.

footer text                     January 1, 1970                    footer text";
                test_formatting(input, output);
            }

            #[test]
            fn d() {
                let input = ".Dd January 1, 1970
.Dt PROGNAME section
.Os footer text
.Rs
.%D January 1, 1970
.Re
.Rs
.%D January 1 1970
.%D first january 1970
.Re
.Rs
.%D ( March ) 1189
.%D 12 , 1900
.%D 12 of March, 1970 !
.Re";
                let output =
                    "PROGNAME(section)                   section                  PROGNAME(section)

January 1, 1970. January 1 1970, first january 1970. (March) 1189, 12, 1900,
12 of March, 1970!.

footer text                     January 1, 1970                    footer text";
                test_formatting(input, output);
            }

            #[test]
            fn i() {
                let input = ".Dd January 1, 1970
.Dt PROGNAME section
.Os footer text
.Rs
.%I issuer name
.Re
.Rs
.%I issuer name
.%I issuer name
.Re
.Rs
.%I ( issuer ) name
.%I issuer , name
.%I issuer name !
.Re";
                let output =
                    "PROGNAME(section)                   section                  PROGNAME(section)

issuer name. issuer name, issuer name. (issuer) name, issuer, name, issuer
name!.

footer text                     January 1, 1970                    footer text";
                test_formatting(input, output);
            }

            #[test]
            fn j() {
                let input = ".Dd January 1, 1970
.Dt PROGNAME section
.Os footer text
.Rs
.%J Journal name
.Re
.Rs
.%J Journal name
.%J Journal name
.Re
.Rs
.%J ( Journal ) name
.%J Journal , name
.%J Journal name !
.Re";
                let output =
                    "PROGNAME(section)                   section                  PROGNAME(section)

Journal name. Journal name, Journal name. (Journal) name, Journal, name,
Journal name!.

footer text                     January 1, 1970                    footer text";
                test_formatting(input, output);
            }

            #[test]
            fn n() {
                let input = ".Dd January 1, 1970
.Dt PROGNAME section
.Os footer text
.Rs
.%N Issue number
.Re
.Rs
.%N Issue number
.%N Issue number
.Re
.Rs
.%N ( Issue ) number
.%N Issue , number
.%N Issue number !
.Re";
                let output =
                    "PROGNAME(section)                   section                  PROGNAME(section)

Issue number. Issue number, Issue number. (Issue) number, Issue, number,
Issue number!.

footer text                     January 1, 1970                    footer text";
                test_formatting(input, output);
            }

            #[test]
            fn o() {
                let input = ".Dd January 1, 1970
.Dt PROGNAME section
.Os footer text
.Rs
.%O Optional information
.Re
.Rs
.%O Optional information
.%O Optional information
.Re
.Rs
.%O ( Optional ) information
.%O Optional , information
.%O Optional information !
.Re";
                let output =
                    "PROGNAME(section)                   section                  PROGNAME(section)

Optional information. Optional information, Optional information. (Optional)
information, Optional, information, Optional information!.

footer text                     January 1, 1970                    footer text";
                test_formatting(input, output);
            }

            #[test]
            fn p() {
                let input = r".Dd January 1, 1970
.Dt PROGNAME section
.Os footer text
.Rs
.%P pp. 42\(en47
.Re
.Rs
.%P pp. 42\(en47
.%P p. 42
.Re
.Rs
.%P ( p. 42 ) p. 43
.%P pp. 42 , 47
.%P pp. 42\(en47 !
.Re";
                let output =
                    "PROGNAME(section)                   section                  PROGNAME(section)

pp. 42–47. pp. 42–47, p. 42. (p. 42) p. 43, pp. 42, 47, pp. 42–47!.

footer text                     January 1, 1970                    footer text";
                test_formatting(input, output);
            }

            #[test]
            fn q() {
                let input = ".Dd January 1, 1970
.Dt PROGNAME section
.Os footer text
.Rs
.%Q Institutional author
.Re
.Rs
.%Q Institutional author
.%Q Institutional author
.Re
.Rs
.%Q ( Institutional ) author
.%Q Institutional , author
.%Q Institutional author !
.Re";
                let output =
                    "PROGNAME(section)                   section                  PROGNAME(section)

Institutional author. Institutional author, Institutional author.
(Institutional) author, Institutional, author, Institutional author!.

footer text                     January 1, 1970                    footer text";
                test_formatting(input, output);
            }

            #[test]
            fn r() {
                let input = ".Dd January 1, 1970
.Dt PROGNAME section
.Os footer text
.Rs
.%R Technical report
.Re
.Rs
.%R Technical report
.%R Technical report
.Re
.Rs
.%R ( Technical report ) Technical report
.%R Technical report , Technical report
.%R Technical report !
.Re";
                let output =
                    "PROGNAME(section)                   section                  PROGNAME(section)

Technical report. Technical report, Technical report. (Technical report)
Technical report, Technical report, Technical report, Technical report!.

footer text                     January 1, 1970                    footer text";
                test_formatting(input, output);
            }

            #[test]
            fn t() {
                let input = r".Dd January 1, 1970
.Dt PROGNAME section
.Os footer text
.Rs
.%T Article title
.Re
.Rs
.%T Article title
.%T Article title
.Re
.Rs
.%T ( Article title ) Article title
.%T Article title , Article title
.%T Article title !
.Re";
                let output =
                    "PROGNAME(section)                   section                  PROGNAME(section)

Article title. Article title, Article title. (Article title) Article title,
Article title, Article title, Article title!.

footer text                     January 1, 1970                    footer text";
                test_formatting(input, output);
            }

            #[test]
            fn u() {
                let input = r".Dd January 1, 1970
.Dt PROGNAME section
.Os footer text
.Rs
.%U Article title
.Re
.Rs
.%U Article title
.%U Article title
.Re
.Rs
.%U ( Article title ) Article title
.%U Article title , Article title
.%U Article title !
.Re";
                let output =
"PROGNAME(section)                   section                  PROGNAME(section)

Article title. Article title, Article title. (Article title) Article title,
Article title, Article title, Article title!.

footer text                     January 1, 1970                    footer text";
                test_formatting(input, output);
            }

            #[test]
            fn v() {
                let input = ".Dd January 1, 1970
.Dt PROGNAME section
.Os footer text
.Rs
.%V Volume number
.Re
.Rs
.%V Volume number
.%V Volume number
.Re
.Rs
.%V ( Volume number ) Volume number
.%V Volume number , Volume number
.%V Volume number !
.Re";
                let output =
"PROGNAME(section)                   section                  PROGNAME(section)

Volume number. Volume number, Volume number. (Volume number) Volume number,
Volume number, Volume number, Volume number!.

footer text                     January 1, 1970                    footer text";
                test_formatting(input, output);
            }
        }

        #[test]
        fn ad() {
            let input = ".Dd January 1, 1970
.Dt PROGNAME section
.Os footer text
.Ad [0,$]
.Ad 0x00000000
.Ad [ 0,$ ]";
            let output =
                "PROGNAME(section)                   section                  PROGNAME(section)

[0,$] 0x00000000 [0,$]

footer text                     January 1, 1970                    footer text";
            test_formatting(input, output);
        }

        #[test]
        fn an() {
            let input = ".Dd January 1, 1970
.Os Debian
.An Kristaps
.An Kristaps
.An Kristaps
.An -split
.An Kristaps
.An Kristaps
.An -nosplit
.An Kristaps
.An Kristaps";
            let output =
"
Kristaps Kristaps Kristaps
Kristaps
Kristaps
Kristaps Kristaps

Debian                          January 1, 1970                         Debian";
            test_formatting(input, output);
        }

        #[test]
        fn ap() {
            let input = ".Dd January 1, 1970
.Dt PROGNAME section
.Os footer text
.Ap";
            let output =
                "PROGNAME(section)                   section                  PROGNAME(section)

'

footer text                     January 1, 1970                    footer text";
            test_formatting(input, output);
        }

        #[test]
        fn ar() {
            let input = ".Dd January 1, 1970
.Dt PROGNAME section
.Os footer text
.Ar
.Ar arg1 , arg2 .";
            let output =
                "PROGNAME(section)                   section                  PROGNAME(section)

file ... arg1, arg2.

footer text                     January 1, 1970                    footer text";
            test_formatting(input, output);
        }

        #[test]
        fn at() {
            let input = ".Dd January 1, 1970
.Dt PROGNAME section
.Os footer text
.At
.At III
.At V.1
.At ( V.1 )";
            let output =
                "PROGNAME(section)                   section                  PROGNAME(section)

AT&T UNIX AT&T System III UNIX AT&T System V Release 1 UNIX (AT&T System V
Release 1 UNIX)

footer text                     January 1, 1970                    footer text";
            test_formatting(input, output);
        }

        #[test]
        fn bsx() {
            let input = ".Dd January 1, 1970
.Dt PROGNAME section
.Os footer text
.Bsx 1.0
.Bsx
.Bsx ( 1.0 )";
            let output =
                "PROGNAME(section)                   section                  PROGNAME(section)

BSD/OS 1.0 BSD/OS (BSD/OS 1.0)

footer text                     January 1, 1970                    footer text";
            test_formatting(input, output);
        }

        #[test]
        fn bt() {
            let input = ".Dd January 1, 1970
.Dt PROGNAME section
.Os footer text
.Bt";
            let output =
                "PROGNAME(section)                   section                  PROGNAME(section)

is currently in beta test.

footer text                     January 1, 1970                    footer text";
            test_formatting(input, output);
        }

        #[test]
        fn bx() {
            let input = ".Dd January 1, 1970
.Dt PROGNAME section
.Os footer text
.Bx 4.3 Tahoe
.Bx 4.4
.Bx
.Bx ( 4.3 Tahoe )";
            let output =
                "PROGNAME(section)                   section                  PROGNAME(section)

4.3BSD-Tahoe 4.4BSD BSD (4.3BSD-Tahoe)

footer text                     January 1, 1970                    footer text";
            test_formatting(input, output);
        }

        #[test]
        fn cd() {
            let input = ".Dd January 1, 1970
.Dt PROGNAME section
.Os footer text
.Cd device le0 at scode?";

            let output =
                "PROGNAME(section)                   section                  PROGNAME(section)

device le0 at scode?

footer text                     January 1, 1970                    footer text";
            test_formatting(input, output);
        }

        #[test]
        fn cm() {
            let input = ".Dd January 1, 1970
.Dt PROGNAME section
.Os footer text
.Cm file bind";
            let output =
                "PROGNAME(section)                   section                  PROGNAME(section)

file bind

footer text                     January 1, 1970                    footer text";
            test_formatting(input, output);
        }

        #[test]
        fn db() {
            let input = ".Dd January 1, 1970
.Dt PROGNAME section
.Os footer text
.Db
";
            let output =
                "PROGNAME(section)                   section                  PROGNAME(section)


footer text                     January 1, 1970                    footer text";
            test_formatting(input, output);
        }

        #[test]
        fn dd() {
            let input = ".Dd January 1, 1970
.Dt PROGNAME section
.Os footer text";
            let output =
                "PROGNAME(section)                   section                  PROGNAME(section)


footer text                     January 1, 1970                    footer text";
            test_formatting(input, output);
        }

        #[test]
        fn dt() {
            let input = ".Dd January 1, 1970
.Dt TITLE 7 arch
.Os footer text";
            let output =
                "TITLE(7)            Miscellaneous Information Manual (arch)           TITLE(7)


footer text                     January 1, 1970                    footer text";
            test_formatting(input, output);
        }

        #[test]
        fn dv() {
            let input = ".Dd January 1, 1970
.Dt TITLE 7 arch
.Os footer text
.Dv NULL
.Dv BUFSIZ
.Dv STDOUT_FILEnmo";
            let output =
                "TITLE(7)            Miscellaneous Information Manual (arch)           TITLE(7)

NULL BUFSIZ STDOUT_FILEnmo

footer text                     January 1, 1970                    footer text";
            test_formatting(input, output);
        }

        #[test]
        fn dx() {
            let input = ".Dd January 1, 1970
.Dt TITLE 7 arch
.Os footer text
.Dx 2.4.1
.Dx ( 2.4.1 )
";
            let output =
                "TITLE(7)            Miscellaneous Information Manual (arch)           TITLE(7)

DragonFly 2.4.1 (DragonFly 2.4.1)

footer text                     January 1, 1970                    footer text";
            test_formatting(input, output);
        }

        #[test]
        fn em() {
            let input = ".Dd January 1, 1970
.Dt TITLE 7 arch
.Os footer text
Selected lines are those
.Em not
matching any of the specified patterns.
Some of the functions use a
.Em hold space
to save the pattern space for subsequent retrieval.";
            let output =
                "TITLE(7)            Miscellaneous Information Manual (arch)           TITLE(7)

Selected lines are those \u{1b}[3mnot\u{1b}[0m matching any of the specified patterns.
Some of the functions use a \u{1b}[3mhold space\u{1b}[0m to save the pattern space for
subsequent retrieval.

footer text                     January 1, 1970                    footer text";
            test_formatting(input, output);
        }

        #[test]
        fn er() {
            let input = ".Dd January 1, 1970
.Dt PROGNAME section
.Os footer text
.Er ERROR ERROR2
.Er";
            let output =
                "PROGNAME(section)                   section                  PROGNAME(section)
ERROR ERROR2

footer text                     January 1, 1970                    footer text";
            test_formatting(input, output);
        }

        #[test]
        fn es() {
            let input = ".Dd January 1, 1970
.Dt PROGNAME section
.Os footer text
.Es ( )";
            let output =
                "PROGNAME(section)                   section                  PROGNAME(section)

()

footer text                     January 1, 1970                    footer text";
            test_formatting(input, output);
        }

        #[test]
        fn ev() {
            let input = ".Dd January 1, 1970
.Dt PROGNAME section
.Os footer text
.Ev DISPLAY";
            let output =
                "PROGNAME(section)                   section                  PROGNAME(section)

DISPLAY

footer text                     January 1, 1970                    footer text";
            test_formatting(input, output);
        }

        #[test]
        fn ex() {
            let input = ".Dd January 1, 1970
.Dt PROGNAME section
.Os footer text
.Ex -std grep";
            let output =
                "PROGNAME(section)                   section                  PROGNAME(section)

The grep utility exits 0 on success, and >0 if an error occurs.

footer text                     January 1, 1970                    footer text";
            test_formatting(input, output);
        }

        #[test]
        fn fa() {
            let input = ".Dd January 1, 1970
.Dt PROGNAME section
.Os footer text
.Fa funcname Ft const char *";
            let output =
                "PROGNAME(section)                   section                  PROGNAME(section)

funcname const char *

footer text                     January 1, 1970                    footer text";
            test_formatting(input, output);
        }

        #[test]
        fn fd() {
            let input = ".Dd January 1, 1970
.Dt PROGNAME section
.Os footer text
.Fd #define sa_handler __sigaction_u.__sa_handler";
            let output =
                "PROGNAME(section)                   section                  PROGNAME(section)

#define sa_handler __sigaction_u.__sa_handler

footer text                     January 1, 1970                    footer text";
            test_formatting(input, output);
        }

        #[test]
        fn fl() {
            let input = ".Dd January 1, 1970
.Dt PROGNAME section
.Os footer text
.Fl H | L | P inet";
            let output =
                "PROGNAME(section)                   section                  PROGNAME(section)

-H | -L | -P -inet

footer text                     January 1, 1970                    footer text";
            test_formatting(input, output);
        }

        #[allow(non_snake_case)]
        #[test]
        fn Fn() {
            let input = ".Dd January 1, 1970
.Dt PROGNAME section
.Os footer text
.Fn funcname arg arg2 arg3";
            let output =
                "PROGNAME(section)                   section                  PROGNAME(section)

funcname(arg, arg2, arg3)

footer text                     January 1, 1970                    footer text";
            test_formatting(input, output);
        }

        #[test]
        fn fr() {
            let input = ".Dd January 1, 1970
.Dt PROGNAME section
.Os footer text
.Fr 32";
            let output =
                "PROGNAME(section)                   section                  PROGNAME(section)

32

footer text                     January 1, 1970                    footer text";
            test_formatting(input, output);
        }

        #[test]
        fn ft() {
            let input = ".Dd January 1, 1970
.Dt PROGNAME section
.Os footer text
.Ft int32 void";
            let output =
                "PROGNAME(section)                   section                  PROGNAME(section)

int32 void

footer text                     January 1, 1970                    footer text";
            test_formatting(input, output);
        }

        #[test]
        fn fx() {
            let input = ".Dd January 1, 1970
.Dt PROGNAME section
.Os footer text
.Fx 1.0";
            let output =
                "PROGNAME(section)                   section                  PROGNAME(section)

FreeBSD 1.0

footer text                     January 1, 1970                    footer text";
            test_formatting(input, output);
        }

        #[test]
        fn hf() {
            let input = ".Dd January 1, 1970
.Dt PROGNAME section
.Os footer text
.Hf file/path file2/path";
            let output =
                "PROGNAME(section)                   section                  PROGNAME(section)

file/path file2/path

footer text                     January 1, 1970                    footer text";
            test_formatting(input, output);
        }

        #[test]
        fn ic() {
            let input = ".Dd January 1, 1970
.Dt PROGNAME section
.Os footer text
.Ic :wq";
            let output =
                "PROGNAME(section)                   section                  PROGNAME(section)

:wq

footer text                     January 1, 1970                    footer text";
            test_formatting(input, output);
        }

        #[allow(non_snake_case)]
        #[test]
        fn In() {
            let input = ".Dd January 1, 1970
.Dt PROGNAME section
.Os footer text
.In stdatomic.h";
            let output =
                "PROGNAME(section)                   section                  PROGNAME(section)

<stdatomic.h>

footer text                     January 1, 1970                    footer text";
            test_formatting(input, output);
        }

        #[test]
        fn lb() {
            let input = ".Dd January 1, 1970
.Dt PROGNAME section
.Os footer text
.Lb libname";
            let output =
                "PROGNAME(section)                   section                  PROGNAME(section)

library “libname”

footer text                     January 1, 1970                    footer text";
            test_formatting(input, output);
        }

        #[test]
        fn li() {
            let input = ".Dd January 1, 1970
.Dt PROGNAME section
.Os footer text
.Li Book Antiqua";
            let output =
                "PROGNAME(section)                   section                  PROGNAME(section)

Book Antiqua

footer text                     January 1, 1970                    footer text";
            test_formatting(input, output);
        }

        #[test]
        fn lk() {
            let input = ".Dd January 1, 1970
.Dt PROGNAME section
.Os footer text
.Lk https://bsd.lv The BSD.lv Project";
            let output =
                "PROGNAME(section)                   section                  PROGNAME(section)

The BSD.lv Project: https://bsd.lv

footer text                     January 1, 1970                    footer text";
            test_formatting(input, output);
        }

        #[test]
        fn lp() {
            let input = ".Dd January 1, 1970
.Dt PROGNAME section
.Os footer text
.Hf file/path file2/path
.Lp
.Lk https://bsd.lv The BSD.lv Project";
            let output =
                "PROGNAME(section)                   section                  PROGNAME(section)

file/path file2/path

The BSD.lv Project: https://bsd.lv

footer text                     January 1, 1970                    footer text";
            test_formatting(input, output);
        }

        #[test]
        fn ms() {
            let input = ".Dd January 1, 1970
.Dt PROGNAME section
.Os footer text
.Ms alpha beta";
            let output =
                "PROGNAME(section)                   section                  PROGNAME(section)

alpha beta

footer text                     January 1, 1970                    footer text";
            test_formatting(input, output);
        }

        #[test]
        fn mt() {
            let input = ".Dd January 1, 1970
.Dt PROGNAME section
.Os footer text
.Mt abc@gmail.com abc@gmail.com";
            let output =
                "PROGNAME(section)                   section                  PROGNAME(section)

abc@gmail.com abc@gmail.com

footer text                     January 1, 1970                    footer text";
            test_formatting(input, output);
        }

        #[test]
        fn nm() {
            let input = ".Dd January 1, 1970
.Dt PROGNAME section
.Os footer text
.Nm command_name";
            let output =
                "PROGNAME(section)                   section                  PROGNAME(section)

command_name

footer text                     January 1, 1970                    footer text";
            test_formatting(input, output);
        }

        #[test]
        fn no() {
            let input = ".Dd January 1, 1970
.Dt PROGNAME section
.Os footer text
.No a b c";
            let output =
                "PROGNAME(section)                   section                  PROGNAME(section)

a b c

footer text                     January 1, 1970                    footer text";
            test_formatting(input, output);
        }

        #[test]
        fn ns() {
            let input = ".Dd January 1, 1970
.Dt PROGNAME section
.Os footer text
.No a b c
.Ns
.No a b c";
            let output =
                "PROGNAME(section)                   section                  PROGNAME(section)

a b c a b c

footer text                     January 1, 1970                    footer text";
            test_formatting(input, output);
        }

        #[test]
        fn nx() {
            let input = ".Dd January 1, 1970
.Dt PROGNAME section
.Os footer text
.Nx Version 1.0";
            let output =
                "PROGNAME(section)                   section                  PROGNAME(section)

NetBSD Version 1.0

footer text                     January 1, 1970                    footer text";
            test_formatting(input, output);
        }

        #[test]
        fn os() {
            let input = ".Dd January 1, 1970
.Dt PROGNAME section
.Os footer text";
            let output =
                "PROGNAME(section)                   section                  PROGNAME(section)

footer text                     January 1, 1970                    footer text";
            test_formatting(input, output);
        }

        #[test]
        fn ot() {
            let input = ".Dd January 1, 1970
.Dt PROGNAME section
.Os footer text
.Ot functype";
            let output =
                "PROGNAME(section)                   section                  PROGNAME(section)

functype

footer text                     January 1, 1970                    footer text";
            test_formatting(input, output);
        }

        #[test]
        fn ox() {
            let input = ".Dd January 1, 1970
.Dt PROGNAME section
.Os footer text
.Ox Version 1.0";
            let output =
                "PROGNAME(section)                   section                  PROGNAME(section)

OpenBSD Version 1.0

footer text                     January 1, 1970                    footer text";
            test_formatting(input, output);
        }

        #[test]
        fn pa() {
            let input = ".Dd January 1, 1970
.Dt PROGNAME section
.Os footer text
.Pa name1 name2";
            let output =
                "PROGNAME(section)                   section                  PROGNAME(section)

name1 name2

footer text                     January 1, 1970                    footer text";
            test_formatting(input, output);
        }

        #[test]
        fn pf() {
            let input = ".Dd January 1, 1970
.Dt PROGNAME section
.Os footer text
.Ar value Pf $ Ar variable_name";
            let output =
                "PROGNAME(section)                   section                  PROGNAME(section)

value $ variable_name

footer text                     January 1, 1970                    footer text";
            test_formatting(input, output);
        }

        #[test]
        fn pp() {
            let input = ".Dd January 1, 1970
.Dt PROGNAME section
.Os footer text
.Pa name1 name2
.Pp
.Pa name1 name2";
            let output =
                "PROGNAME(section)                   section                  PROGNAME(section)

name1 name2

name1 name2

footer text                     January 1, 1970                    footer text";
            test_formatting(input, output);
        }

        #[test]
        fn rv() {
            let input = ".Dd January 1, 1970
.Dt PROGNAME section
.Os footer text
.Rv -std f1 f2 Ar value";
            let output =
                "PROGNAME(section)                   section                  PROGNAME(section)

The f1(), f2(), Ar(), and value() functions return the value 0 if successful;
otherwise the value -1 is returned and the global variable errno is set to
indicate the error.

footer text                     January 1, 1970                    footer text";
            test_formatting(input, output);
        }

        #[test]
        fn sm() {
            let input = ".Dd January 1, 1970
.Dt PROGNAME section
.Os footer text
.Sm on
A B C
.Sm off
F G H
.Sm
R T Y";
            let output =
                "PROGNAME(section)                   section                  PROGNAME(section)

A B C F G H R T Y

footer text                     January 1, 1970                    footer text";
            test_formatting(input, output);
        }

        #[test]
        fn st() {
            let input = ".Dd January 1, 1970
.Dt PROGNAME section
.Os footer text
.St -ansiC word
.St -iso9945-1-96";
            let output =
                "PROGNAME(section)                   section                  PROGNAME(section)

ANSI X3.159-1989 (“ANSI C89”) word ISO/IEC 9945-1:1996 (“POSIX.1”)

footer text                     January 1, 1970                    footer text";
            test_formatting(input, output);
        }

        #[test]
        fn sx() {
            let input = ".Dd January 1, 1970
.Dt PROGNAME section
.Os footer text
.Sx MANUAL STRUCTURE";
            let output =
                "PROGNAME(section)                   section                  PROGNAME(section)

MANUAL STRUCTURE

footer text                     January 1, 1970                    footer text";
            test_formatting(input, output);
        }

        #[test]
        fn sy() {
            let input = ".Dd January 1, 1970
.Dt PROGNAME section
.Os footer text
.Sy word1 word2";
            let output =
                "PROGNAME(section)                   section                  PROGNAME(section)

word1 word2

footer text                     January 1, 1970                    footer text";
            test_formatting(input, output);
        }

        #[test]
        fn tg() {
            let input = ".Dd January 1, 1970
.Dt PROGNAME section
.Os footer text
.Tg term";
            let output =
                "PROGNAME(section)                   section                  PROGNAME(section)


footer text                     January 1, 1970                    footer text";
            test_formatting(input, output);
        }

        #[test]
        fn tn() {
            let input = ".Dd January 1, 1970
.Dt PROGNAME section
.Os footer text
.Tn word1 word2";
            let output =
                "PROGNAME(section)                   section                  PROGNAME(section)

word1 word2

footer text                     January 1, 1970                    footer text";
            test_formatting(input, output);
        }

        #[test]
        fn ud() {
            let input = ".Dd January 1, 1970
.Dt PROGNAME section
.Os footer text
.Ud";
            let output =
                "PROGNAME(section)                   section                  PROGNAME(section)

currently under development.

footer text                     January 1, 1970                    footer text";
            test_formatting(input, output);
        }

        #[test]
        fn ux() {
            let input = ".Dd January 1, 1970
.Dt PROGNAME section
.Os footer text
.Ux";
            let output =
                "PROGNAME(section)                   section                  PROGNAME(section)

UNIX

footer text                     January 1, 1970                    footer text";
            test_formatting(input, output);
        }

        #[test]
        fn va() {
            let input = ".Dd January 1, 1970
.Dt PROGNAME section
.Os footer text
.Va const char *bar";
            let output =
                "PROGNAME(section)                   section                  PROGNAME(section)

const char *bar

footer text                     January 1, 1970                    footer text";
            test_formatting(input, output);
        }

        #[test]
        fn xr() {
            let input = ".Dd January 1, 1970
.Dt PROGNAME section
.Os footer text
.Xr mandoc 1";
            let output =
                "PROGNAME(section)                   section                  PROGNAME(section)

mandoc(1)

footer text                     January 1, 1970                    footer text";
            test_formatting(input, output);
        }
    }

    mod partial_implicit {
        use crate::man_util::formatter::tests::test_formatting;

        #[test]
        fn block_empty() {
            let input = r#".Dd January 1, 1970
.Os footer text
.Aq"#;
            let output = "
⟨⟩

footer text                     January 1, 1970                    footer text";
            test_formatting(input, output);
        }

        #[test]
        fn block_single_line() {
            let input = r#".Dd January 1, 1970
.Os footer text
.Aq Ad addr addr Ad addr Ad addr"#;
            let output = "
⟨addr addr addr addr⟩

footer text                     January 1, 1970                    footer text";
            test_formatting(input, output);
        }
    }

    mod partial_explicit {
        use crate::man_util::formatter::tests::test_formatting;

        #[test]
        fn block_empty() {
            let input = r#".Dd January 1, 1970
.Os footer text
.Ao
.Ac"#;
            let output = "
⟨⟩

footer text                     January 1, 1970                    footer text";
            test_formatting(input, output);
        }

        #[test]
        fn block_single_line() {
            let input = r#".Dd January 1, 1970
.Os footer text
.Ao
.Ad addr addr
.Ad addr 
.Ad addr 
.Ac"#;
            let output = "
⟨addr addr addr addr⟩

footer text                     January 1, 1970                    footer text";
            test_formatting(input, output);
        }

        #[test]
        fn multi_line() {
            let input = r#".Dd January 1, 1970
.Os footer text
.Ao
.Ad addr 
.Ad addr 
.Ad addr 
Text loooooooong line
Text loooooooong line
Text loooooooong line
Text loooooooong line
Text loooooooong line
Text loooooooong line
.Ac"#;
            let output = r#"
⟨addr addr addr Text loooooooong line Text loooooooong line Text loooooooong
line Text loooooooong line Text loooooooong line Text loooooooong line⟩

footer text                     January 1, 1970                    footer text"#;
            test_formatting(input, output);
        }

        #[test]
        fn block_overlong_line() {
            let input = r#".Dd January 1, 1970
.Os Debian
.Aq Ad addr Ad addr Ad addr Text looooooooooooooooooooooooooooooooooooooooooooooooooooooooooooooooooooooooooooooooooooooooooooooooooooooooooooooooooong line"#;
            let output = r#"
⟨addr addr addr Text
looooooooooooooooooooooooooooooooooooooooooooooooooooooooooooooooooooooooooooooooooooooooooooooooooooooooooooooooooong
line⟩

Debian                          January 1, 1970                         Debian"#;
            test_formatting(input, output);
        }

        #[test]
        fn rs_block() {
            let input = ".Dd January 1, 1970
.Dt TITLE 7 arch
.Os footer text
.Rs
.%A J. E. Hopcroft
.%A J. D. Ullman
.%B Introduction to Automata Theory, Languages, and Computation
.%I Addison-Wesley
.%C Reading, Massachusetts
.%D 1979
.Re";
            let output =
                "TITLE(7)            Miscellaneous Information Manual (arch)           TITLE(7)

J. E. Hopcroft and J. D. Ullman, Introduction to Automata Theory, Languages,
and Computation, Addison-Wesley, Reading, Massachusetts, 1979.

footer text                     January 1, 1970                    footer text";
            test_formatting(input, output);
        }
    }

    #[test]
    fn test_delimiters() {
        let input = r#".Dd January 1, 1970
.Os Debian
.Ao
.Ad ( addr ) addr
.Ad [ addr ] 
.Ad [ addr Ad addr ] 
.Ac"#;
        let output = r"
⟨(addr) addr [addr] [addr addr]⟩

Debian                          January 1, 1970                         Debian";
        test_formatting(input, output);
    }
}<|MERGE_RESOLUTION|>--- conflicted
+++ resolved
@@ -76,16 +76,13 @@
         false
     }
 
-<<<<<<< HEAD
     fn supports_bold(&self) -> bool {
         if let Ok(info) = Database::from_env() {
             return info.raw("bold").is_some();
         }
         false
     }
-    
-=======
->>>>>>> 04896175
+
     fn supports_underline(&self) -> bool {
         if let Ok(info) = Database::from_env() {
             return info.raw("smul").is_some();
@@ -415,7 +412,7 @@
 
             // Block full-implicit
             Macro::It => self.format_it_block(macro_node),
-            Macro::Nd { line } => self.format_nd(macro_node),
+            Macro::Nd => self.format_nd(macro_node),
             Macro::Nm => self.format_nm(macro_node),
             Macro::Sh{ title } => self.format_sh_block(title, macro_node),
             Macro::Ss{ title } => self.format_ss_block(title, macro_node),
@@ -946,13 +943,8 @@
     }
 
     /// Special block macro ta formatting
-<<<<<<< HEAD
     fn format_ta(&mut self, _macro_node: MacroNode) -> String {
         String::new()
-=======
-    fn format_ta(&mut self, macro_node: MacroNode) -> String {
-        unimplemented!()
->>>>>>> 04896175
     }
 }
 
@@ -1056,7 +1048,6 @@
         compact: bool, 
         macro_node: MacroNode
     ) -> String {
-<<<<<<< HEAD
         let indent = self.get_indent_from_offset_type(&offset);
         let offset = self.get_offset_from_offset_type(&offset);
 
@@ -1084,53 +1075,18 @@
                 let words = formatted_elements
                     .flatten()
                     .collect::<Vec<_>>();
-=======
-        String::new()
-        // let (indent, offset) = if let Some(offset) = offset{
-        //     match offset{
-        //         OffsetType::Indent => (self.formatting_settings.indent, OffsetType::Left),
-        //         OffsetType::IndentTwo => (self.formatting_settings.indent * 2, OffsetType::Left),
-        //         OffsetType::Left => (0, OffsetType::Left),
-        //         OffsetType::Right => (0, OffsetType::Right),
-        //         OffsetType::Center => (0, OffsetType::Center)
-        //     }
-        // } else {
-        //     (self.formatting_settings.indent, OffsetType::Left)
-        // };
->>>>>>> 04896175
-
-        // self.formatting_state.current_indent += indent;
-        // let indent = self.formatting_state.current_indent;
-        // let indent = vec![" "; indent].join("");
-        // let line_width = self.formatting_settings.width.saturating_sub(indent.len());
-
-        // // if line_width {
-        // //     return String::new();
-        // // }
-
-        // let formatted_elements = macro_node.nodes
-        //     .iter()
-        //     .map(|el| self.format_node(el.clone()))
-        //     .map(|formatted_element| formatted_element.split(" ").collect::<Vec<_>>());
-
-        // let lines = match block_type{
-        //     BdType::Centered | BdType::Filled | BdType::Ragged => {
-        //         let words = formatted_elements
-        //             .flatten()
-        //             .collect::<Vec<_>>();
-
-        //         split_by_width(words, line_width)
-        //     },
-        //     BdType::Literal | BdType::Unfilled => {
-        //         let mut lines = vec![];
-        //         for formatted_element in formatted_elements{
-        //             lines.extend(split_by_width(formatted_element, line_width));
-        //         }
-        //         lines
-        //     }
-        // };
-
-<<<<<<< HEAD
+
+                split_by_width(words, line_width)
+            },
+            BdType::Literal | BdType::Unfilled => {
+                let mut lines = vec![];
+                for formatted_element in formatted_elements{
+                    lines.extend(split_by_width(formatted_element, line_width));
+                }
+                lines
+            }
+        };
+
         let mut content = add_indent_to_lines(lines, line_width, &offset)
             .iter()
             .map(|line|{
@@ -1138,22 +1094,13 @@
             })
             .collect::<Vec<_>>()        
             .join("\n");
-=======
-        // let mut content = add_indent_to_lines(lines, line_width, offset)
-        //     .iter()
-        //     .map(|line|{
-        //         indent + line
-        //     })
-        //     .collect::<Vec<_>>()        
-        //     .join("\n");
->>>>>>> 04896175
-
-        // if !compact{
-        //     let vertical_space = "\n\n".to_string();
-        //     content = vertical_space.clone() + &content; //+ &vertical_space;
-        // }
-
-        // content
+
+        if !compact{
+            let vertical_space = "\n\n".to_string();
+            content = vertical_space.clone() + &content; //+ &vertical_space;
+        }
+
+        content
     }
 
     fn format_bf_block(&mut self, bf_type: BfType, macro_node: MacroNode) -> String {
@@ -1606,13 +1553,8 @@
 
 // Formatting block full-implicit.
 impl MdocFormatter {
-<<<<<<< HEAD
     fn format_it_block(&mut self, _macro_node: MacroNode) -> String {
         String::new()
-=======
-    fn format_it_block(&mut self, macro_node: MacroNode) -> String {
-        unimplemented!()
->>>>>>> 04896175
     }
 
     fn format_nd(&mut self, macro_node: MacroNode) -> String {
@@ -2549,7 +2491,6 @@
     }
 
     fn format_sy(&mut self, macro_node: MacroNode) -> String {
-<<<<<<< HEAD
         let line = self.format_inline_macro(macro_node);
 
         if self.supports_bold() {
@@ -2557,14 +2498,6 @@
         } else {
             line
         }
-=======
-        macro_node
-            .nodes
-            .into_iter()
-            .map(|node| self.format_node(node))
-            .collect::<Vec<String>>()
-            .join(&self.formatting_state.spacing)
->>>>>>> 04896175
     }
 
     fn format_tg(&self, _term: Option<String>) -> String {
@@ -2619,13 +2552,7 @@
         let ast = get_ast(input);
 
         let mut formatter = MdocFormatter::new(FORMATTING_SETTINGS);
-<<<<<<< HEAD
         //println!("{:?}", formatter);
-=======
-
-        println!("{:?}", formatter);
-
->>>>>>> 04896175
         let result = String::from_utf8(formatter.format_mdoc(ast)).unwrap();
         println!("Formatted document:\nTarget:\n{}\n{}\nReal:\n{}", 
             output, 
@@ -3003,14 +2930,13 @@
         #[test]
         fn bf() {
             let input = ".Dd January 1, 1970
-.Dt PROGNAME section
+.Dt PROGNAME 1
 .Os footer text
 .Bf -emphasis
 Line 1
 Line 2
 .Ed";
-            let output =
-                "PROGNAME(section)                   section                  PROGNAME(section)
+            let output = "PROGNAME(1)                 General Commands Manual                PROGNAME(1)
 
 Line 1 Line 2
 
@@ -3021,14 +2947,13 @@
         #[test]
         fn bf_macro() {
             let input = ".Dd January 1, 1970
-.Dt PROGNAME section
+.Dt PROGNAME 1
 .Os footer text
 .Bf Em
 Line 1
 Line 2
 .Ed";
-            let output =
-                "PROGNAME(section)                   section                  PROGNAME(section)
+            let output = "PROGNAME(1)                 General Commands Manual                PROGNAME(1)
 
 Line 1 Line 2
 
@@ -3039,14 +2964,13 @@
         #[test]
         fn bk() {
             let input = ".Dd January 1, 1970
-.Dt PROGNAME section
+.Dt PROGNAME 1
 .Os footer text
 .Bk -words
 Line 1
 Line 2
 .Ek";
-            let output =
-                "PROGNAME(section)                   section                  PROGNAME(section)
+            let output = "PROGNAME(1)                 General Commands Manual                PROGNAME(1)
 
 Line 1 Line 2
 
@@ -3054,7 +2978,6 @@
             test_formatting(input, output);
         }
 
-<<<<<<< HEAD
         mod bl{
             use crate::man_util::formatter::tests::test_formatting;
 
@@ -3062,19 +2985,12 @@
             fn bl_bullet() {
                 let input = ".Dd January 1, 1970
 .Dt PROGNAME 1
-=======
-        #[test]
-        fn bl() {
-            let input = ".Dd January 1, 1970
-.Dt PROGNAME section
->>>>>>> 04896175
 .Os footer text
 .Bl -bullet -width indent -compact
 .It Line 1
 .It Line 2
 .El";
-<<<<<<< HEAD
-            let output = "";
+                let output = "";
                 test_formatting(input, output);
             }
 
@@ -3087,7 +3003,7 @@
 .It Line 1
 .It Line 2
 .El";
-            let output = "";
+                let output = "";
                 test_formatting(input, output);
             }
     
@@ -3100,7 +3016,7 @@
 .It Line 1
 .It Line 2
 .El";
-            let output = "";
+                let output = "";
                 test_formatting(input, output);
             }
     
@@ -3113,13 +3029,9 @@
 .It Line 1
 .It Line 2
 .El";
-            let output = "";
+                let output = "";
                 test_formatting(input, output);
             }
-=======
-            let output =
-                "PROGNAME(section)                   section                  PROGNAME(section)
->>>>>>> 04896175
 
             #[test]
             fn bl_enum() {
@@ -3130,7 +3042,7 @@
 .It Line 1
 .It Line 2
 .El";
-            let output = "";
+                let output = "";
                 test_formatting(input, output);
             }
 
@@ -3143,7 +3055,7 @@
 .It Line 1
 .It Line 2
 .El";
-            let output = "";
+                let output = "";
                 test_formatting(input, output);
             }
 
@@ -3156,7 +3068,7 @@
 .It Line 1
 .It Line 2
 .El";
-            let output = "";
+                let output = "";
                 test_formatting(input, output);
             }
 
@@ -3169,7 +3081,7 @@
 .It Line 1
 .It Line 2
 .El";
-            let output = "";
+                let output = "";
                 test_formatting(input, output);
             }
 
@@ -3182,7 +3094,7 @@
 .It Line 1
 .It Line 2
 .El";
-            let output = "";
+                let output = "";
                 test_formatting(input, output);
             }
 
@@ -3195,7 +3107,7 @@
 .It Line 1
 .It Line 2
 .El";
-            let output = "";
+                let output = "";
                 test_formatting(input, output);
             }
         }
@@ -3291,32 +3203,8 @@
         let input = ".Dd January 1, 1970
 .Dt PROGNAME section
 .Os footer text
-<<<<<<< HEAD
 .Ta";
         let output = "";
-=======
-.Bl -bullet -width indent-two -compact col1 col2 col3
-.It Line 1
-.It Line 2
-.It Line 3
-.Ta
-.It Line 4
-.It Line 5
-.It Line 6
-.Ta
-.El";
-        let output =
-            "PROGNAME(section)                   section                  PROGNAME(section)
-
-•
-•
-•
-•
-•
-•
-
-footer text                     January 1, 1970                    footer text";
->>>>>>> 04896175
         test_formatting(input, output);
     }
 
