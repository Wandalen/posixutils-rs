--- conflicted
+++ resolved
@@ -124,32 +124,6 @@
 
 // Base formatting functions.
 impl MdocFormatter {
-<<<<<<< HEAD
-    fn add_missing_indent(&self, content: &mut String){
-        *content = content.split("\n")
-            .map(|line|{
-                let indent_is_small = line.chars()
-                    .take_while(|ch| ch.is_whitespace())
-                    .count() < self.formatting_settings.indent;
-                let is_not_empty = !(line.chars().all(|ch| ch.is_whitespace()) || line.is_empty()); 
-                let line = if indent_is_small && is_not_empty{
-                    " ".repeat(self.formatting_settings.indent) + line.trim_start()
-                }else{
-                    line.to_string()
-                };
-                line
-            })
-            .collect::<Vec<_>>()
-            .join("\n");
-    }
-
-    // fn append_formatted_text(
-    //     &self, 
-    //     formatted: &str, 
-    //     current_line: &mut String, 
-    //     lines: &mut Vec<String>
-    // ) {
-=======
     fn append_formatted_text(
         &self, 
         formatted: &str, 
@@ -236,7 +210,6 @@
     }
 
     // fn append_formatted_text(&self, formatted: &str, lines: &mut Vec<String>) {
->>>>>>> cbe629f4
     //     let get_indent = |l: &str| {
     //         l.chars()
     //             .take_while(|ch|ch.is_whitespace())
@@ -297,45 +270,45 @@
     //     }
     // }
 
-    fn append_formatted_text(&self, formatted: &str, lines: &mut Vec<String>) {
-        let get_indent = |l: &str| {
-            l.chars()
-                .take_while(|ch|ch.is_whitespace())
-                .collect::<String>()
-        };
-
-        let max_width = self.formatting_settings.width;
-
-        for original_line in formatted.lines() {
-            let indent = get_indent(original_line);
-            let content = original_line.trim_start();
+    // fn append_formatted_text(&self, formatted: &str, lines: &mut Vec<String>) {
+    //     let get_indent = |l: &str| {
+    //         l.chars()
+    //             .take_while(|ch|ch.is_whitespace())
+    //             .collect::<String>()
+    //     };
+
+    //     let max_width = self.formatting_settings.width;
+
+    //     for original_line in formatted.lines() {
+    //         let indent = get_indent(original_line);
+    //         let content = original_line.trim_start();
             
-            if content.is_empty() {
-                lines.push(String::new());
-                continue;
-            }
+    //         if content.is_empty() {
+    //             lines.push(String::new());
+    //             continue;
+    //         }
     
-            let available_width = max_width.saturating_sub(indent.len());
-            if content.len() <= available_width {
-                lines.push(format!("{}{}", indent, content));
-            } else {
-                let mut current_line = String::new();
-                for word in content.split_whitespace() {
-                    if current_line.len() + 1 + word.len() > available_width && !current_line.is_empty() {
-                        lines.push(format!("{}{}", indent, current_line));
-                        current_line.clear();
-                    }
-                    if !current_line.is_empty() {
-                        current_line.push(' ');
-                    }
-                    current_line.push_str(word);
-                }
-                if !current_line.is_empty() {
-                    lines.push(format!("{}{}", indent, current_line));
-                }
-            }
-        }
-    }
+    //         let available_width = max_width.saturating_sub(indent.len());
+    //         if content.len() <= available_width {
+    //             lines.push(format!("{}{}", indent, content));
+    //         } else {
+    //             let mut current_line = String::new();
+    //             for word in content.split_whitespace() {
+    //                 if current_line.len() + 1 + word.len() > available_width && !current_line.is_empty() {
+    //                     lines.push(format!("{}{}", indent, current_line));
+    //                     current_line.clear();
+    //                 }
+    //                 if !current_line.is_empty() {
+    //                     current_line.push(' ');
+    //                 }
+    //                 current_line.push_str(word);
+    //             }
+    //             if !current_line.is_empty() {
+    //                 lines.push(format!("{}{}", indent, current_line));
+    //             }
+    //         }
+    //     }
+    // }
 
     pub fn format_synopsis_section(&mut self, ast: MdocDocument) -> Vec<u8> {
         let mut lines = Vec::new();
@@ -357,8 +330,8 @@
                 _ => continue,
             };
 
-            // self.append_formatted_text(&formatted_node, &mut current_line, &mut lines);
-            self.append_formatted_text(&formatted_node, &mut lines);
+            self.append_formatted_text(&formatted_node, &mut current_line, &mut lines);
+            // self.append_formatted_text(&formatted_node, &mut lines);
         }
 
         if !current_line.is_empty() {
@@ -381,10 +354,10 @@
             // } 
             
             //println!("Formatted node: {} - {}", formatted_node, self.formatting_state.suppress_space);
-            // self.append_formatted_text(&formatted_node, &mut current_line, &mut lines);
+            self.append_formatted_text(&formatted_node, &mut current_line, &mut lines);
             // println!("{}", formatted_node.clone().replace("\n", " NEWLINE "));
 
-            self.append_formatted_text(&formatted_node, &mut lines);
+            // self.append_formatted_text(&formatted_node, &mut lines);
 
         }
 
@@ -1778,11 +1751,6 @@
         let origin_indent_str = " ".repeat(origin_indent);
 
         let mut content = String::new();
-<<<<<<< HEAD
-        for (head, body) in items{
-
-            let mut body = body;
-=======
         for (i, (head, body)) in items.into_iter().enumerate(){
             let mut body = body;
             let mut head = head.clone(); 
@@ -1811,7 +1779,6 @@
                 }
             }
 
->>>>>>> cbe629f4
             let multilined = get_multilined(&body);
             let onelined = get_onelined(&body, line_width, &indent_str, &offset);   
             body = interleave(onelined, multilined)
@@ -2038,12 +2005,12 @@
     }
 
     fn format_sh_block(&mut self, title: String, macro_node: MacroNode) -> String {
-<<<<<<< HEAD
-        let mut prev_node = Macro::Soi;
-=======
+// <<<<<<< HEAD
+//         let mut prev_node = Macro::Soi;
+// =======
         let mut ss_lines_positions = vec![];
         let mut current_lines_count = 0;
->>>>>>> cbe629f4
+// >>>>>>> origin/inline-macros-ms-xr
         self.formatting_state.current_indent += self.formatting_settings.indent;
         let mut content = macro_node
             .nodes
@@ -2051,51 +2018,51 @@
             .map(|node| {
                 let mut content = match node {
                     Element::Macro(ref macro_node) => {
-<<<<<<< HEAD
-                        if title.eq_ignore_ascii_case("SYNOPSIS") {
-                            let formatted = match &macro_node.mdoc_macro {
-                                Macro::In { 
-                                    ref filename 
-                                } => self.format_in_synopsis(filename.as_str(), macro_node.clone(), &prev_node),
-                                Macro::Vt => self.format_vt_synopsis(macro_node.clone()),
-                                Macro::Nm => self.format_nm_synopsis(macro_node.clone()),
-                                Macro::Ft => self.format_ft_synopsis(macro_node.clone()),
-                                Macro::Fn { funcname } => self.format_fn_synopsis(&funcname, macro_node.clone()),
-                                _ => self.format_macro_node(macro_node.clone())
-                            };
-
-                            prev_node = macro_node.mdoc_macro.clone();
-
-                            println!("Loop: Fromated In macro {}", formatted.replace("\n", "NEWLINE"));
-
-
-                            return formatted;
-                        } 
-                        // else if title.eq_ignore_ascii_case("AUTHORS") {
-                            // match &macro_node.mdoc_macro {
-                            //     Macro::An { author_name_type } => self.format_an_authors(author_name_type.clone(), macro_node.clone()),
-                            //     _ => self.format_node(node)
-                            // }
-                        // } 
-                        else {
-                            self.format_macro_node(macro_node.clone())
-                        }
-
-                    },
-                    Element::Text(ref text) => self.format_text_node(&text),
-                    Element::Eoi => String::new()
-                };
-
-                if !content.ends_with('\n') && !content.is_empty() {
-                    content.push_str(&self.formatting_state.spacing);
-                }
-
-                println!("Sh block: Fromated In macro {}", content.replace("\n", "NEWLINE"));
-=======
+// <<<<<<< HEAD
+//                         if title.eq_ignore_ascii_case("SYNOPSIS") {
+//                             let formatted = match &macro_node.mdoc_macro {
+//                                 Macro::In { 
+//                                     ref filename 
+//                                 } => self.format_in_synopsis(filename.as_str(), macro_node.clone(), &prev_node),
+//                                 Macro::Vt => self.format_vt_synopsis(macro_node.clone()),
+//                                 Macro::Nm => self.format_nm_synopsis(macro_node.clone()),
+//                                 Macro::Ft => self.format_ft_synopsis(macro_node.clone()),
+//                                 Macro::Fn { funcname } => self.format_fn_synopsis(&funcname, macro_node.clone()),
+//                                 _ => self.format_macro_node(macro_node.clone())
+//                             };
+
+//                             prev_node = macro_node.mdoc_macro.clone();
+
+//                             println!("Loop: Fromated In macro {}", formatted.replace("\n", "NEWLINE"));
+
+
+//                             return formatted;
+//                         } 
+//                         // else if title.eq_ignore_ascii_case("AUTHORS") {
+//                             // match &macro_node.mdoc_macro {
+//                             //     Macro::An { author_name_type } => self.format_an_authors(author_name_type.clone(), macro_node.clone()),
+//                             //     _ => self.format_node(node)
+//                             // }
+//                         // } 
+//                         else {
+//                             self.format_macro_node(macro_node.clone())
+//                         }
+
+//                     },
+//                     Element::Text(ref text) => self.format_text_node(&text),
+//                     Element::Eoi => String::new()
+//                 };
+
+//                 if !content.ends_with('\n') && !content.is_empty() {
+//                     content.push_str(&self.formatting_state.spacing);
+//                 }
+
+//                 println!("Sh block: Fromated In macro {}", content.replace("\n", "NEWLINE"));
+// =======
                         match macro_node.mdoc_macro {
                             Macro::In { ref filename } => {
                                 if title.eq_ignore_ascii_case("SYNOPSIS") {
-                                    self.format_in_synopsis(filename.as_str(), macro_node.clone())
+                                    self.format_in_synopsis(filename.as_str(), macro_node.clone(), &Macro::A)
                                 } else {
                                     self.format_in(filename.as_str(), macro_node.clone())
                                 }
@@ -2115,7 +2082,7 @@
                     content.push_str(&self.formatting_state.spacing);
                 }
                 current_lines_count += content.lines().count();
->>>>>>> cbe629f4
+// >>>>>>> origin/inline-macros-ms-xr
 
                 content
             })
