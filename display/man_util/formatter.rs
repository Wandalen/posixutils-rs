--- conflicted
+++ resolved
@@ -3880,10 +3880,6 @@
             vec!['-';formatter.formatting_settings.width].iter().collect::<String>(), 
             result
         );
-<<<<<<< HEAD
-=======
-        // panic!();
->>>>>>> 5518eec9
         assert_eq!(output, result);
     }
 
