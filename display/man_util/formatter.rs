--- conflicted
+++ resolved
@@ -1,10 +1,6 @@
 use crate::FormattingSettings;
 use aho_corasick::AhoCorasick;
-<<<<<<< HEAD
 use std::{collections::HashMap, ops::Index};
-=======
-use std::collections::HashMap;
->>>>>>> 9584aec6
 use terminfo::Database;
 
 use super::{
@@ -126,17 +122,10 @@
 
 // Base formatting functions.
 impl MdocFormatter {
-<<<<<<< HEAD
-    fn append_formatted_text(
+    fn append_formatted_text( 
         &self, 
         formatted: &str,
         // current_line: &mut String, 
-=======
-    fn append_formatted_text( 
-        &self, 
-        formatted: &str, 
-        current_line: &mut String, 
->>>>>>> 9584aec6
         lines: &mut Vec<String>
     ) {
         let get_indent = |l: &str| {
@@ -148,42 +137,6 @@
         let is_one_line = formatted.lines().count() == 1;
         let max_width = self.formatting_settings.width;
 
-<<<<<<< HEAD
-        for original_line in formatted.lines() {
-            let indent = get_indent(original_line);
-            let mut content = original_line.trim_start().to_string();
-
-            // println!("content: {}| length: {}| indent: {}|", content.trim(), content.len(), indent.len());
-            
-            // ??????????????????????
-            if content.is_empty() {
-                lines.push(String::new());
-                continue;
-            }
-    
-            let available_width = max_width.saturating_sub(indent.len());
-            let content_len = content.chars().count();
-            // let current_len = current_line.chars().count();
-
-            // println!("max width: {} | available width: {}", max_width, available_width);
-
-            if content_len <= available_width {
-            // if content_len + current_len <= available_width {
-                if content.ends_with(' ') {
-                    content.pop();
-                }
-                lines.push(format!("{}{}", indent, content));
-                // current_line.push_str(&format!("{}{}", indent, content));
-            } else {
-                let mut current_line = String::new();
-                for word in content.split_whitespace() {
-                    let current_len = current_line.chars().count();
-                    let word_len = word.chars().count();
-
-                    if current_len + 1 + word_len > available_width && !current_line.is_empty() {
-                        lines.push(format!("{}{}", indent, current_line));
-                        current_line.clear();
-=======
         for line in formatted.split("\n"){
             if !is_one_line && !current_line.is_empty(){
                 lines.push(current_line.clone());
@@ -199,7 +152,6 @@
                     if current_line.chars().count() + word.chars().count() + 1 >= max_width {
                         lines.push(indent.clone() + current_line.trim());
                         current_line.clear(); 
->>>>>>> 9584aec6
                     }
                     current_line.push_str(word);
                     if !word.chars().all(|ch|ch.is_control()){
@@ -237,7 +189,7 @@
                 _ => continue,
             };
 
-            self.append_formatted_text(&formatted_node, &mut current_line, &mut lines);
+            self.append_formatted_text(&formatted_node, &mut lines);
         }
 
         if !current_line.is_empty() {
@@ -255,19 +207,13 @@
 
         for node in ast.elements {
             let formatted_node: String = self.format_node(node);            
-<<<<<<< HEAD
-            //println!("Formatted node: {} - {}", formatted_node, self.formatting_state.suppress_space);
-            // println!("{}", formatted_node.clone().replace("\n", " NEWLINE "));
-
-            self.append_formatted_text(&formatted_node, &mut lines);
-            // self.append_formatted_text(&formatted_node, &mut current_line, &mut lines);
-=======
             if formatted_node.is_empty(){
                 continue;
             } 
             
-            self.append_formatted_text(&formatted_node, &mut current_line, &mut lines);
->>>>>>> 9584aec6
+            // self.append_formatted_text(&formatted_node, &mut current_line, &mut lines);
+            self.append_formatted_text(&formatted_node, &mut lines);
+
         }
 
         if !current_line.is_empty() {
@@ -1128,28 +1074,6 @@
             continue;
         };
 
-<<<<<<< HEAD
-        if is_not_nested(&super_list_type){
-
-
-            let it_elements = nodes
-                .split(|el|{
-                    matches!(el, Element::Macro(MacroNode { mdoc_macro: Macro::Bl{..}, .. }))
-                })
-                .map(|elements| super_macros(elements.to_vec()))
-                .collect::<Vec<_>>();
-
-            let bl_elements = nodes.iter()
-                .filter(|el|{
-                    matches!(el, Element::Macro(MacroNode { mdoc_macro: Macro::Bl{..}, .. }))
-                })
-                .cloned()
-                .collect::<Vec<_>>();
-
-            let result = interleave(it_elements, bl_elements);
-            if !result.is_empty(){
-                return result;
-=======
         let mut head_elements = vec![];
         for element in head{
             if matches!(element, Element::Macro(MacroNode { mdoc_macro: Macro::Bl{ .. }, .. })){
@@ -1166,7 +1090,6 @@
                 bl_elements.push((false, element));
             }else{
                 head_elements.push(element);
->>>>>>> 9584aec6
             }
         }
 
@@ -1218,21 +1141,6 @@
     }else{
         vec![nested_macros]
     };
-}
-
-/// Trim, but leaves '\n' on ends
-fn trim(string: &mut String){
-    if let Some(position) = string.find(|ch| ch != '\n'){
-        if let Some(s) = string.strip_prefix(&("\n".repeat(position))){
-            *string = s.to_string();
-        }
-    }
-
-    if let Some(position) = string.rfind(|ch| ch != '\n'){
-        if let Some(s) = string.strip_suffix(&("\n".repeat(string.len().saturating_sub(2 + position)))){
-            *string = s.to_string();
-        }
-    }
 }
 
 /// Trim, but leaves '\n' on ends
@@ -1365,10 +1273,6 @@
         }
 
         content += "\n\n";
-<<<<<<< HEAD
-=======
-
->>>>>>> 9584aec6
         content
     }
 
@@ -1770,10 +1674,7 @@
         &self, 
         items: Vec<(String, Vec<String>)>,
         is_first_block: Vec<bool>,
-<<<<<<< HEAD
-=======
         width: Option<u8>,
->>>>>>> 9584aec6
         offset: Option<OffsetType>, 
         compact: bool
     ) -> String{
@@ -1785,10 +1686,7 @@
         let indent_str = " ".repeat(origin_indent + indent);
         let origin_indent_str = " ".repeat(origin_indent);
         let mut content = String::new();
-<<<<<<< HEAD
-=======
-
->>>>>>> 9584aec6
+
         for (i, (head, body)) in items.into_iter().enumerate(){
             let mut body = body;
             let mut head = head.clone(); 
@@ -1830,15 +1728,11 @@
                 if let Some(line) = body.first_mut(){
                     *line = line.trim_start().to_string(); 
                 }
-<<<<<<< HEAD
-                let space = " ".repeat(indent - head.len());
-=======
                 let space = if is_first_block[i]{
                     "\n".to_string() + &origin_indent_str.clone() + &" ".repeat(indent)
                 }else{
                     " ".repeat(indent - head.len())
                 };
->>>>>>> 9584aec6
                 content.push_str(&(origin_indent_str.clone() + &head + &space + body.join("\n").trim_end() + "\n"));
             }else{
                 content.push_str(&(origin_indent_str.clone() + head.trim_end() + "\n" + body.join("\n").trim_end() + "\n"));
@@ -1923,11 +1817,7 @@
         macro_node: MacroNode,
     ) -> String {
         let heads = self.get_heads(macro_node.clone(), &list_type);
-<<<<<<< HEAD
-        self.formatting_state.current_indent += self.get_indent_from_offset_type(&offset);
-=======
         self.formatting_state.current_indent += self.get_indent_from_offset_type(&width, &offset);
->>>>>>> 9584aec6
         let bodies = self.get_bodies(macro_node.clone(), &list_type);
         self.formatting_state.current_indent = 
             self.formatting_state.current_indent.saturating_sub(self.get_indent_from_offset_type(&width, &offset));
@@ -1941,11 +1831,7 @@
             BlType::Ohang => self.format_bl_ohang_block(items, width, offset, compact),
             BlType::Inset | BlType::Diag => self.format_bl_inset_block(items, width, offset, compact, list_type),
             BlType::Column => self.format_bl_column_block(bodies, columns, compact),
-<<<<<<< HEAD
-            BlType::Tag => self.format_bl_tag_block(items, offset, compact),
-=======
             BlType::Tag => self.format_bl_tag_block(items, width, offset, compact),
->>>>>>> 9584aec6
             BlType::Hang => {
                 let MacroNode{ nodes, .. } = macro_node;
                 let is_first_block = nodes.iter()
@@ -1958,11 +1844,7 @@
                         false
                     })
                     .collect::<Vec<_>>();
-<<<<<<< HEAD
-                self.format_bl_hang_block(items, is_first_block, offset, compact)
-=======
                 self.format_bl_hang_block(items, is_first_block, width, offset, compact)
->>>>>>> 9584aec6
             }
         };
 
@@ -2046,24 +1928,6 @@
         content
     }
 
-    fn add_missing_indent(&self, content: &mut String){
-        *content = content.split("\n")
-            .map(|line|{
-                let indent_is_small = line.chars()
-                    .take_while(|ch| ch.is_whitespace())
-                    .count() < self.formatting_settings.indent;
-                let is_not_empty = !(line.chars().all(|ch| ch.is_whitespace()) || line.is_empty()); 
-                let line = if indent_is_small && is_not_empty{
-                    " ".repeat(self.formatting_settings.indent) + line.trim_start()
-                }else{
-                    line.to_string()
-                };
-                line
-            })
-            .collect::<Vec<_>>()
-            .join("\n");
-    }
-
     fn format_sh_block(&mut self, title: String, macro_node: MacroNode) -> String {
         let mut ss_lines_positions = vec![];
         let mut current_lines_count = 0;
@@ -2088,11 +1952,8 @@
                             };
 
                             prev_node = macro_node.mdoc_macro.clone();
-<<<<<<< HEAD
-=======
                             println!("Loop: Fromated In macro {}", formatted.replace("\n", "NEWLINE"));
 
->>>>>>> 9584aec6
                             return formatted;
                         } 
                         // else if title.eq_ignore_ascii_case("AUTHORS") {
@@ -2118,13 +1979,10 @@
                     content.push_str(&self.formatting_state.spacing);
                 }
 
-<<<<<<< HEAD
-=======
                 current_lines_count += content.lines().count();
 
                 println!("Sh block: Fromated In macro {}", content.replace("\n", "NEWLINE"));
 
->>>>>>> 9584aec6
                 content
             })
             .filter(|s| !s.is_empty())
@@ -2133,24 +1991,10 @@
 
         self.add_missing_indent(&mut content);
 
-        ss_lines_positions.reverse();
-
-        content = content.split("\n")
-            .enumerate()
-            .map(|(i, line)|{
-                if Some(&i) == ss_lines_positions.last(){
-                    ss_lines_positions.pop();
-                    return "   ".to_string() + line.trim_start()
-                }
-                line.to_string()
-            })
-            .collect::<Vec<_>>()
-            .join("\n");
-
         self.formatting_state.current_indent = 0;
 
         format!(
-            "\n\n{}\n{}", 
+            "\n{}\n{}", 
             title.to_uppercase(), 
             content
         )
@@ -2165,7 +2009,7 @@
             .into_iter()
             .map(|node| {
                 let mut content = self.format_node(node);
-                if !content.ends_with('\n') && !content.is_empty() {
+                if content.chars().last() != Some('\n') && !content.is_empty() {
                     content.push_str(&self.formatting_state.spacing);
                 }
                 content
@@ -6233,25 +6077,6 @@
         }
 
         #[test]
-        fn sm_temp() {
-            let input = 
-".Dd January 1, 1970
-.Dt PROGNAME section
-.Os footer text
-.Sm off
-.Ad addr Ad addr
-.Sm on
-.Ad addr Ad addr
-A B C D";
-            let output = "PROGNAME(section)                   section                  PROGNAME(section)
-
-addraddr addr addr A B C D
-
-footer text                     January 1, 1970                    footer text";
-            test_formatting(input, output);
-        }
-
-        #[test]
         fn sm() {
             let input = 
 ".Dd January 1, 1970
@@ -6806,11 +6631,7 @@
         }
     }
 
-<<<<<<< HEAD
     
-=======
-    /*
->>>>>>> 9584aec6
     mod mdoc {
         use crate::man_util::formatter::tests::test_formatting;
         use std::{path::{Path, PathBuf}, process::Command, str::FromStr};
@@ -6987,9 +6808,5 @@
             test_formatting(&input, &output);
         }
         
-<<<<<<< HEAD
-    }
-=======
-    }*/
->>>>>>> 9584aec6
+    }
 }