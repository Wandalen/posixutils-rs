--- conflicted
+++ resolved
@@ -163,9 +163,6 @@
         let max_width = self.formatting_settings.width;
 
         for line in formatted.split("\n") {
-
-            // println!("169: Line:\n{}\n", line);
-
             let line = self.replace_mdoc_escapes(line);
 
             if !is_one_line && !current_line.is_empty(){
@@ -953,18 +950,7 @@
                 section.as_str(), 
                 macro_node
             ),
-<<<<<<< HEAD
             _ => self.format_inline_macro(macro_node)
-=======
-
-            // _ => String::new(),
-            _ => {
-
-                // println!("962: Macro Node: {:?}", macro_node);
-
-                self.format_inline_macro(macro_node)
-            }
->>>>>>> cd5b90b8
         }
     }
 
@@ -1374,10 +1360,8 @@
 
         self.formatting_state.current_indent += indent;
 
-        let mut current_indent = self.formatting_state.current_indent;
+        let current_indent = self.formatting_state.current_indent;
         let line_width = self.formatting_settings.width.saturating_sub(current_indent);
-
-        // println!("1345: Bd macro:\n{:?}\n---------------------", macro_node.clone());
 
         let formatted_elements = macro_node.nodes
             .into_iter()
@@ -1419,9 +1403,6 @@
         let mut is_last_aligned_macro = false;
 
         for (is_aligned_macro, content) in formatted_elements {
-
-            // println!("1391: Format Bd block:\n{:#?}\n-------------------", content);
-
             if is_aligned_macro {            
                 lines.extend(content);
             } else {
@@ -1440,9 +1421,6 @@
                     }
                 }
 
-                // println!("1405: Content in Bd macro:\n{:#?}\n------------------------", content.clone());
-
-                // let mut prev_elem = String::new();
                 let l = split_by_width(content, line_width);
                 let l = add_indent_to_lines(l, line_width, &offset)
                     .iter()
@@ -1461,8 +1439,6 @@
 
         let mut content = lines.join("\n");
         content = content.trim_end().to_string();
-
-        // println!("1446: Prepared content:\n{}\n-------------------------", content.replace(" ", "SP"));
 
         let delimeter_size = if compact{ 1 } else { 2 };
 
@@ -1535,9 +1511,6 @@
         list_type: BlType,
         compact: bool
     ) -> String{
-
-        // println!("1510: Items: {:#?}", items);
-
         let indent = self.get_width_indent(&width);
         let offset = self.get_offset_from_offset_type(&offset);
         let origin_indent = self.formatting_state.current_indent;
@@ -2145,9 +2118,6 @@
         self.formatting_state.current_indent += offset_indent + width_indent;
         
         let bodies = self.get_bodies(macro_node.clone(), &list_type);
-
-        // println!("Head: {:#?}", heads);
-        // println!("Bodies: {:#?}", bodies);
         
         self.formatting_state.current_indent = self.formatting_state.current_indent.saturating_sub(width_indent);
 
@@ -3466,8 +3436,6 @@
     fn format_st(&self, st_type: StType, macro_node: MacroNode) -> String {
         let content = self.format_inline_macro(macro_node);
 
-        // println!("St type:{:?} | content: {}", st_type, content);
-
         if is_first_char_delimiter(&content) {
             return format!("{:?}{}", st_type, content);
         }
@@ -7124,7 +7092,6 @@
 
         #[rstest]
         // Small
-<<<<<<< HEAD
         #[case("./test_files/mdoc/rev.1")]
         #[case("./test_files/mdoc/adjfreq.2")]
         #[case("./test_files/mdoc/getgroups.2")]
@@ -7197,80 +7164,6 @@
         #[case("./test_files/mdoc/mg.1")]
         #[case("./test_files/mdoc/snmp.1")]
         #[case("./test_files/mdoc/rdist.1")]
-=======
-        // #[case("./test_files/mdoc/rev.1")]
-        // #[case("./test_files/mdoc/adjfreq.2")]
-        // #[case("./test_files/mdoc/getgroups.2")]
-        // #[case("./test_files/mdoc/sigreturn.2")]
-        // #[case("./test_files/mdoc/size.1")]
-        // #[case("./test_files/mdoc/fgen.1")]
-        // #[case("./test_files/mdoc/getrtable.2")]
-        // #[case("./test_files/mdoc/wall.1")]
-        // #[case("./test_files/mdoc/getsid.2")]
-        // #[case("./test_files/mdoc/ypconnect.2")]
-        // #[case("./test_files/mdoc/closefrom.2")]
-        // #[case("./test_files/mdoc/moptrace.1")]
-
-        // Other
-        // #[case("./test_files/mdoc/rlog.1")]
-        // #[case("./test_files/mdoc/access.2")]
-        // #[case("./test_files/mdoc/munmap.2")]
-        // #[case("./test_files/mdoc/ipcs.1")]
-        // #[case("./test_files/mdoc/atq.1")]
-        // #[case("./test_files/mdoc/brk.2")]
-        // #[case("./test_files/mdoc/cal.1")]
-        // #[case("./test_files/mdoc/minherit.2")]
-        // #[case("./test_files/mdoc/cat.1")]
-        // #[case("./test_files/mdoc/file.1")]
-        // #[case("./test_files/mdoc/mkdir.1")] 
-        // #[case("./test_files/mdoc/getsockname.2")]
-        // #[case("./test_files/mdoc/mlockall.2")]
-        // #[case("./test_files/mdoc/cut.1")]
-
-        // without bl
-        // #[case("./test_files/mdoc/umask.2")]
-        // #[case("./test_files/mdoc/sched_yield.2")]
-        // #[case("./test_files/mdoc/sigsuspend.2")]
-        // #[case("./test_files/mdoc/mopa.out.1")]
-        // #[case("./test_files/mdoc/fsync.2")]
-        // #[case("./test_files/mdoc/shar.1")]
-        // #[case("./test_files/mdoc/sysarch.2")]
-
-        // word as macro
-        // #[case("./test_files/mdoc/fork.2")]
-        // #[case("./test_files/mdoc/symlink.2")]
-        // #[case("./test_files/mdoc/sync.2")]
-        // #[case("./test_files/mdoc/futex.2")]
-        // #[case("./test_files/mdoc/reboot.2")]
-        // #[case("./test_files/mdoc/id.1")]
-        // #[case("./test_files/mdoc/rename.2")]
-        // #[case("./test_files/mdoc/cu.1")]
-        // #[case("./test_files/mdoc/getfh.2")]
-        // #[case("./test_files/mdoc/ioctl.2")]
-        // #[case("./test_files/mdoc/dup.2")]
-        // #[case("./test_files/mdoc/getpeername.2")]
-        // #[case("./test_files/mdoc/lpq.1")]
-        // #[case("./test_files/mdoc/nm.1")]
-        // #[case("./test_files/mdoc/truncate.2")]
-        // #[case("./test_files/mdoc/chdir.2")]
-        // #[case("./test_files/mdoc/mkfifo.2")]
-        // #[case("./test_files/mdoc/quotactl.2")]
-        // #[case("./test_files/mdoc/send.2")]
-        // #[case("./test_files/mdoc/getpriority.2")]
-        // #[case("./test_files/mdoc/select.2")]
-        // #[case("./test_files/mdoc/w.1")]
-        // #[case("./test_files/mdoc/chflags.2")]
-        // #[case("./test_files/mdoc/flock.2")]
-
-        // Bl -column
-        // #[case("./test_files/mdoc/shutdown.2")]
-        // #[case("./test_files/mdoc/tmux.1")]
-        // #[case("./test_files/mdoc/nl.1")]
-        #[case("./test_files/mdoc/bc.1")]
-        // #[case("./test_files/mdoc/mg.1")]
-        // #[case("./test_files/mdoc/snmp.1")]
-        // #[case("./test_files/mdoc/rdist.1")]
->>>>>>> cd5b90b8
         
         //Block 1
         #[case("./test_files/mdoc/chmod.2")]
@@ -7300,7 +7193,6 @@
         #[case("./test_files/mdoc/talk.1")]
         #[case("./test_files/mdoc/write.2")]
 
-<<<<<<< HEAD
         #[case("./test_files/mdoc/diff.1")]
         #[case("./test_files/mdoc/top.1")]
         #[case("./test_files/mdoc/execve.2")]
@@ -7312,22 +7204,6 @@
         #[case("./test_files/mdoc/shmget.2")]
         #[case("./test_files/mdoc/sftp.1")]
         #[case("./test_files/mdoc/grep.1")]
-=======
-        // #[case("./test_files/mdoc/diff.1")]
-        // #[case("./test_files/mdoc/getitimer.2")]
-        // #[case("./test_files/mdoc/top.1")]
-        // #[case("./test_files/mdoc/execve.2")]
-        // #[case("./test_files/mdoc/open.2")]
-        // #[case("./test_files/mdoc/scp.1")]
-        // #[case("./test_files/mdoc/socket.2")]
-        // #[case("./test_files/mdoc/socketpair.2")]
-        // #[case("./test_files/mdoc/setuid.2")]
-        // #[case("./test_files/mdoc/shmget.2")]
-        // #[case("./test_files/mdoc/cvs.1")]
-        // #[case("./test_files/mdoc/rcs.1")]
-        // #[case("./test_files/mdoc/sftp.1")]
-        // #[case("./test_files/mdoc/grep.1")]
->>>>>>> cd5b90b8
         fn format_mdoc_file(#[case] path: &str){
             let input = std::fs::read_to_string(path).unwrap();
             let output = Command::new("mandoc")
