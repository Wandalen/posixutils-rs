use crate::FormattingSettings;
use aho_corasick::AhoCorasick;
use std::collections::HashMap;
use terminfo::Database;

use super::{
    mdoc_macro::{text_production::*, types::*, Macro},
    parser::{Element, MacroNode, MdocDocument},
};

const NEW_LINE_ESCAPE: &str = "\\(nl";

/// Regex for converting escape sequences to true UTF-8 chars
static REGEX_UNICODE: once_cell::sync::Lazy<regex::Regex> = once_cell::sync::Lazy::new(|| {
    regex::Regex::new(
        r"(?x)
        (?:
            (?P<unicode_bracket>\\\[u(?P<hex1>[0-9A-F]{4,6})\])      |
            (?P<unicode_c>\\C'u(?P<hex2>[0-9A-F]{4,6})')             |
            (?P<number_n>\\N'(?P<dec1>[0-9]+)')                      |
            (?P<number_char>\\\[char(?P<dec2>[0-9]+)\])
        )
    ",
    )
    .unwrap()
});


/// Formatter state
#[derive(Debug)]
pub struct FormattingState {
    /// Utility name; mdoc title
    first_name: Option<String>,
    /// Suppress space printing
    suppress_space: bool,
    /// Header content
    header_text: Option<String>,
    /// Footer content
    footer_text: Option<String>,
    /// Space between adjacent macros 
    spacing: String,
    /// Mdoc date for header and footer
    date: String,
    /// Sm split mode
    split_mod: bool,
    /// Indentation of current macros nesting level
    current_indent: usize,
}

impl Default for FormattingState {
    fn default() -> Self {
        Self {
            first_name: None,
            suppress_space: false,
            header_text: None,
            footer_text: None,
            spacing: " ".to_string(),
            date: String::default(),
            split_mod: false,
            current_indent: 0,
        }
    }
}

/// Formatter settings and state
#[derive(Debug)]
pub struct MdocFormatter {
    formatting_settings: FormattingSettings,
    formatting_state: FormattingState
}

// Helper funcitons.
impl MdocFormatter {
    pub fn new(settings: FormattingSettings) -> Self {
        Self {
            formatting_settings: settings,
            formatting_state: FormattingState::default(),
        }
    }

    /// Check if italic is supported for this terminal
    fn supports_italic(&self) -> bool {
        if let Ok(info) = Database::from_env() {
            return info.raw("sitm").is_some();
        }
        false
    }

    /// Check if bold is supported for this terminal
    fn supports_bold(&self) -> bool {
        if let Ok(info) = Database::from_env() {
            return info.raw("bold").is_some();
        }
        false
    }

    /// Check if undeline is supported for this terminal
    fn supports_underline(&self) -> bool {
        if let Ok(info) = Database::from_env() {
            return info.raw("smul").is_some();
        }
        false
    }

    /// Replaces escape sequences in [`text`] [`str`] to true UTF-8 chars 
    fn replace_unicode_escapes(&self, text: &str) -> String {
        REGEX_UNICODE
            .replace_all(text, |caps: &regex::Captures| {
                if let Some(hex) = caps
                    .name("hex1")
                    .or_else(|| caps.name("hex2"))
                    .map(|m| m.as_str())
                {
                    if let Ok(codepoint) = u32::from_str_radix(hex, 16) {
                        if codepoint < 0x80 {
                            return "\u{FFFD}".to_string();
                        }
                        if codepoint < 0x10FFFF && !(0xD800..=0xDFFF).contains(&codepoint) {
                            if let Some(ch) = char::from_u32(codepoint) {
                                return ch.to_string();
                            }
                        }
                    }
                } else if let Some(dec) = caps
                    .name("dec1")
                    .or_else(|| caps.name("dec2"))
                    .map(|m| m.as_str())
                {
                    if let Ok(codepoint) = dec.parse::<u32>() {
                        if let Some(ch) = char::from_u32(codepoint) {
                            return ch.to_string();
                        }
                    }
                }
                caps.get(0).unwrap().as_str().to_string()
            })
            .to_string()
    }
}

fn replace_mdoc_escapes(input: &str) -> String{
    let replacements: HashMap<&str, &str> = [
        (" \x08", ""),
        (NEW_LINE_ESCAPE, "\n"),
        // Spaces:
        (r"\ ", " "), // unpaddable space
        (r"\~", " "), // paddable space
        (r"\0", " "), // digit-width space
        (r"\|", " "), // one-sixth \(em narrow space
        (r"\^", " "), // one-twelfth \(em half-narrow space
        (r"\&", ""),  // zero-width space
        (r"\)", ""),  // zero-width space (transparent to end-of-sentence detection)
        (r"\%", ""),  // zero-width space allowing hyphenation
        (r"\:", ""),  // zero-width space allowing line break
        // Lines:
        (r"\(ba", r"|"), // bar
        (r"\(br", r"│"), // box rule
        (r"\(ul", r"_"), // underscore
        (r"\(ru", r"_"), // underscore (width 0.5m)
        (r"\(rn", r"‾"), // overline
        (r"\(bb", r"¦"), // broken bar
        (r"\(sl", r"/"), // forward slash
        (r"\(rs", r"\"), // backward slash
        // Text markers:
        (r"\(ci", r"○"), // circle
        (r"\(bu", r"•"), // bullet
        (r"\(dd", r"‡"), // double dagger
        (r"\(dg", r"†"), // dagger
        (r"\(lz", r"◊"), // lozenge
        (r"\(sq", r"□"), // white square
        (r"\(ps", r"¶"), // paragraph
        (r"\(sc", r"§"), // section
        (r"\(lh", r"☜"), // left hand
        (r"\(rh", r"☞"), // right hand
        (r"\(at", r"@"), // at
        (r"\(sh", r"#"), // hash (pound)
        (r"\(CR", r"↵"), // carriage return
        (r"\(OK", r"✓"), // check mark
        (r"\(CL", r"♣"), // club suit
        (r"\(SP", r"♠"), // spade suit
        (r"\(HE", r"♥"), // heart suit
        (r"\(DI", r"♦"), // diamond suit
        // Legal symbols:
        (r"\(co", r"©"), // copyright
        (r"\(rg", r"®"), // registered
        (r"\(tm", r"™"), // trademarked
        // Punctuation:
        (r"\(em", r"—"), // em-dash
        (r"\(en", r"–"), // en-dash
        (r"\(hy", r"‐"), // hyphen
        (r"\e", r"\\"),  // back-slash
        (r"\(r!", r"¡"), // upside-down exclamation
        (r"\(r?", r"¿"), // upside-down question
        // Quotes:
        (r"\(Bq", r"„"), // right low double-quote
        (r"\(bq", r"‚"), // right low single-quote
        (r"\(lq", r"“"), // left double-quote
        (r"\(rq", r"”"), // right double-quote
        (r"\(oq", r"‘"), // left single-quote
        (r"\(cq", r"’"), // right single-quote
        (r"\(aq", r"'"), // apostrophe quote (ASCII character)
        (r"\(dq", "\""), // double quote (ASCII character)
        (r"\(Fo", r"«"), // left guillemet
        (r"\(Fc", r"»"), // right guillemet
        (r"\(fo", r"‹"), // left single guillemet
        (r"\(fc", r"›"), // right single guillemet
        // Brackets:
        (r"\(lB", r"["),              // left bracket
        (r"\(rB", r"]"),              // right bracket
        (r"\(lC", r"{"),              // left brace
        (r"\(rC", r"}"),              // right brace
        (r"\(la", r"⟨"),              // left angle
        (r"\(ra", r"⟩"),              // right angle
        (r"\(bv", r"⎪"),              // brace extension (special font)
        (r"\[braceex]", r"⎪"),        // brace extension
        (r"\[bracketlefttp]", r"⎡"),  // top-left hooked bracket
        (r"\[bracketleftbt]", r"⎣"),  // bottom-left hooked bracket
        (r"\[bracketleftex]", r"⎢"),  // left hooked bracket extension
        (r"\[bracketrighttp]", r"⎤"), // top-right hooked bracket
        (r"\[bracketrightbt]", r"⎦"), // bottom-right hooked bracket
        (r"\[bracketrightex]", r"⎥"), // right hooked bracket extension
        (r"\(lt", r"⎧"),              // top-left hooked brace
        (r"\[bracelefttp]", r"⎧"),    // top-left hooked brace
        (r"\(lk", r"⎨"),              // mid-left hooked brace
        (r"\[braceleftmid]", r"⎨"),   // mid-left hooked brace
        (r"\(lb", r"⎩"),              // bottom-left hooked brace
        (r"\[braceleftbt]", r"⎩"),    // bottom-left hooked brace
        (r"\[braceleftex]", r"⎪"),    // left hooked brace extension
        (r"\(rt", r"⎫"),              // top-right hooked brace
        (r"\[bracerighttp]", r"⎫"),   // top-right hooked brace
        (r"\(rk", r"⎬"),              // mid-right hooked brace
        (r"\[bracerightmid]", r"⎬"),  // mid-right hooked brace
        (r"\(rb", r"⎭"),              // bottom-right hooked brace
        (r"\[bracerightbt]", r"⎭"),   // bottom-right hooked brace
        (r"\[bracerightex]", r"⎪"),   // right hooked brace extension
        (r"\[parenlefttp]", r"⎛"),    // top-left hooked parenthesis
        (r"\[parenleftbt]", r"⎝"),    // bottom-left hooked parenthesis
        (r"\[parenleftex]", r"⎜"),    // left hooked parenthesis extension
        (r"\[parenrighttp]", r"⎞"),   // top-right hooked parenthesis
        (r"\[parenrightbt]", r"⎠"),   // bottom-right hooked parenthesis
        (r"\[parenrightex]", r"⎟"),   // right hooked parenthesis extension
        // Arrows:
        (r"\(<-", r"←"), // left arrow
        (r"\(->", r"→"), // right arrow
        (r"\(<>", r"↔"), // left-right arrow
        (r"\(da", r"↓"), // down arrow
        (r"\(ua", r"↑"), // up arrow
        (r"\(va", r"↕"), // up-down arrow
        (r"\(lA", r"⇐"), // left double-arrow
        (r"\(rA", r"⇒"), // right double-arrow
        (r"\(hA", r"⇔"), // left-right double-arrow
        (r"\(uA", r"⇑"), // up double-arrow
        (r"\(dA", r"⇓"), // down double-arrow
        (r"\(vA", r"⇕"), // up-down double-arrow
        (r"\(an", r"⎯"), // horizontal arrow extension
        // Logical:
        (r"\(AN", r"∧"),   // logical and
        (r"\(OR", r"∨"),   // logical or
        (r"\[tno]", r"¬"), // logical not (text font)
        (r"\(no", r"¬"),   // logical not (special font)
        (r"\(te", r"∃"),   // existential quantifier
        (r"\(fa", r"∀"),   // universal quantifier
        (r"\(st", r"∋"),   // such that
        (r"\(tf", r"∴"),   // therefore
        (r"\(3d", r"∴"),   // therefore
        (r"\(or", r"|"),   // bitwise or
        // Mathematical:
        (r"\-", r"-"),           // minus (text font)
        (r"\(mi", r"−"),         // minus (special font)
        (r"\+", r"+"),           // plus (text font)
        (r"\(pl", r"+"),         // plus (special font)
        (r"\(-+", r"∓"),         // minus-plus
        (r"\[t+-]", r"±"),       // plus-minus (text font)
        (r"\(+-", r"±"),         // plus-minus (special font)
        (r"\(pc", r"·"),         // center-dot
        (r"\[tmu]", r"×"),       // multiply (text font)
        (r"\(mu", r"×"),         // multiply (special font)
        (r"\(c*", r"⊗"),         // circle-multiply
        (r"\(c+", r"⊕"),         // circle-plus
        (r"\[tdi]", r"÷"),       // divide (text font)
        (r"\(di", r"÷"),         // divide (special font)
        (r"\(f/", r"⁄"),         // fraction
        (r"\(**", r"∗"),         // asterisk
        (r"\(<=", r"≤"),         // less-than-equal
        (r"\(>=", r"≥"),         // greater-than-equal
        (r"\(<<", r"≪"),         // much less
        (r"\(>>", r"≫"),         // much greater
        (r"\(eq", r"="),         // equal
        (r"\(!=", r"≠"),         // not equal
        (r"\(==", r"≡"),         // equivalent
        (r"\(ne", r"≢"),         // not equivalent
        (r"\(ap", r"∼"),         // tilde operator
        (r"\(|=", r"≃"),         // asymptotically equal
        (r"\(=~", r"≅"),         // approximately equal
        (r"\(~~", r"≈"),         // almost equal
        (r"\(~=", r"≈"),         // almost equal
        (r"\(pt", r"∝"),         // proportionate
        (r"\(es", r"∅"),         // empty set
        (r"\(mo", r"∈"),         // element
        (r"\(nm", r"∉"),         // not element
        (r"\(sb", r"⊂"),         // proper subset
        (r"\(nb", r"⊄"),         // not subset
        (r"\(sp", r"⊃"),         // proper superset
        (r"\(nc", r"⊅"),         // not superset
        (r"\(ib", r"⊆"),         // reflexive subset
        (r"\(ip", r"⊇"),         // reflexive superset
        (r"\(ca", r"∩"),         // intersection
        (r"\(cu", r"∪"),         // union
        (r"\(/_", r"∠"),         // angle
        (r"\(pp", r"⊥"),         // perpendicular
        (r"\(is", r"∫"),         // integral
        (r"\[integral]", r"∫"),  // integral
        (r"\[sum]", r"∑"),       // summation
        (r"\[product]", r"∏"),   // product
        (r"\[coproduct]", r"∐"), // coproduct
        (r"\(gr", r"∇"),         // gradient
        (r"\(sr", r"√"),         // square root
        (r"\[sqrt]", r"√"),      // square root
        (r"\(lc", r"⌈"),         // left-ceiling
        (r"\(rc", r"⌉"),         // right-ceiling
        (r"\(lf", r"⌊"),         // left-floor
        (r"\(rf", r"⌋"),         // right-floor
        (r"\(if", r"∞"),         // infinity
        (r"\(Ah", r"ℵ"),         // aleph
        (r"\(Im", r"ℑ"),         // imaginary
        (r"\(Re", r"ℜ"),         // real
        (r"\(wp", r"℘"),         // Weierstrass p
        (r"\(pd", r"∂"),         // partial differential
        (r"\(-h", r"ℏ"),         // Planck constant over 2π
        (r"\[hbar]", r"ℏ"),      // Planck constant over 2π
        (r"\(12", r"½"),         // one-half
        (r"\(14", r"¼"),         // one-fourth
        (r"\(34", r"¾"),         // three-fourths
        (r"\(18", r"⅛"),         // one-eighth
        (r"\(38", r"⅜"),         // three-eighths
        (r"\(58", r"⅝"),         // five-eighths
        (r"\(78", r"⅞"),         // seven-eighths
        (r"\(S1", r"¹"),         // superscript 1
        (r"\(S2", r"²"),         // superscript 2
        (r"\(S3", r"³"),         // superscript 3
        // Ligatures:
        (r"\(ff", r"ﬀ"), // ff ligature
        (r"\(fi", r"ﬁ"), // fi ligature
        (r"\(fl", r"ﬂ"), // fl ligature
        (r"\(Fi", r"ﬃ"), // ffi ligature
        (r"\(Fl", r"ﬄ"), // ffl ligature
        (r"\(AE", r"Æ"), // AE
        (r"\(ae", r"æ"), // ae
        (r"\(OE", r"Œ"), // OE
        (r"\(oe", r"œ"), // oe
        (r"\(ss", r"ß"), // German eszett
        (r"\(IJ", r"Ĳ"), // IJ ligature
        (r"\(ij", r"ĳ"), // ij ligature
        // Accents:
        ("\\(a\"", r"˝"), // Hungarian umlaut
        (r"\(a-", r"¯"),  // macron
        (r"\(a.", r"˙"),  // dotted
        (r"\(a^", r"^"),  // circumflex
        (r"\(aa", r"´"),  // acute
        (r"\'", r"´"),    // acute
        (r"\(ga", r"`"),  // grave
        (r"\`", r"`"),    // grave
        (r"\(ab", r"˘"),  // breve
        (r"\(ac", r"¸"),  // cedilla
        (r"\(ad", r"¨"),  // dieresis
        (r"\(ah", r"ˇ"),  // caron
        (r"\(ao", r"˚"),  // ring
        (r"\(a~", r"~"),  // tilde
        (r"\(ho", r"˛"),  // ogonek
        (r"\(ha", r"^"),  // hat (ASCII character)
        (r"\(ti", r"~"),  // tilde (ASCII character)
        // Accented letters:
        (r"\('A", r"Á"), // acute A
        (r"\('E", r"É"), // acute E
        (r"\('I", r"Í"), // acute I
        (r"\('O", r"Ó"), // acute O
        (r"\('U", r"Ú"), // acute U
        (r"\('Y", r"Ý"), // acute Y
        (r"\('a", r"á"), // acute a
        (r"\('e", r"é"), // acute e
        (r"\('i", r"í"), // acute i
        (r"\('o", r"ó"), // acute o
        (r"\('u", r"ú"), // acute u
        (r"\('y", r"ý"), // acute y
        (r"\(`A", r"À"), // grave A
        (r"\(`E", r"È"), // grave E
        (r"\(`I", r"Ì"), // grave I
        (r"\(`O", r"Ò"), // grave O
        (r"\(`U", r"Ù"), // grave U
        (r"\(`a", r"à"), // grave a
        (r"\(`e", r"è"), // grave e
        (r"\(`i", r"ì"), // grave i
        (r"\(`o", r"ò"), // grave o
        (r"\(`u", r"ù"), // grave u
        (r"\(~A", r"Ã"), // tilde A
        (r"\(~N", r"Ñ"), // tilde N
        (r"\(~O", r"Õ"), // tilde O
        (r"\(~a", r"ã"), // tilde a
        (r"\(~n", r"ñ"), // tilde n
        (r"\(~o", r"õ"), // tilde o
        (r"\(:A", r"Ä"), // dieresis A
        (r"\(:E", r"Ë"), // dieresis E
        (r"\(:I", r"Ï"), // dieresis I
        (r"\(:O", r"Ö"), // dieresis O
        (r"\(:U", r"Ü"), // dieresis U
        (r"\(:a", r"ä"), // dieresis a
        (r"\(:e", r"ë"), // dieresis e
        (r"\(:i", r"ï"), // dieresis i
        (r"\(:o", r"ö"), // dieresis o
        (r"\(:u", r"ü"), // dieresis u
        (r"\(:y", r"ÿ"), // dieresis y
        (r"\(^A", r"Â"), // circumflex A
        (r"\(^E", r"Ê"), // circumflex E
        (r"\(^I", r"Î"), // circumflex I
        (r"\(^O", r"Ô"), // circumflex O
        (r"\(^U", r"Û"), // circumflex U
        (r"\(^a", r"â"), // circumflex a
        (r"\(^e", r"ê"), // circumflex e
        (r"\(^i", r"î"), // circumflex i
        (r"\(^o", r"ô"), // circumflex o
        (r"\(^u", r"û"), // circumflex u
        (r"\(,C", r"Ç"), // cedilla C
        (r"\(,c", r"ç"), // cedilla c
        (r"\(/L", r"Ł"), // stroke L
        (r"\(/l", r"ł"), // stroke l
        (r"\(/O", r"Ø"), // stroke O
        (r"\(/o", r"ø"), // stroke o
        (r"\(oA", r"Å"), // ring A
        (r"\(oa", r"å"), // ring a
        // Special letters:
        (r"\(-D", r"Ð"), // Eth
        (r"\(Sd", r"ð"), // eth
        (r"\(TP", r"Þ"), // Thorn
        (r"\(Tp", r"þ"), // thorn
        (r"\(.i", r"ı"), // dotless i
        (r"\(.j", r"ȷ"), // dotless j
        // Currency:
        (r"\(Do", r"$"), // dollar
        (r"\(ct", r"¢"), // cent
        (r"\(Eu", r"€"), // Euro symbol
        (r"\(eu", r"€"), // Euro symbol
        (r"\(Ye", r"¥"), // yen
        (r"\(Po", r"£"), // pound
        (r"\(Cs", r"¤"), // Scandinavian
        (r"\(Fn", r"ƒ"), // florin
        // Units:
        (r"\(de", r"°"), // degree
        (r"\(%0", r"‰"), // per-thousand
        (r"\(fm", r"′"), // minute
        (r"\(sd", r"″"), // second
        (r"\(mc", r"µ"), // micro
        (r"\(Of", r"ª"), // Spanish female ordinal
        (r"\(Om", r"º"), // Spanish masculine ordinal
        // Greek letters:
        (r"\(*A", r"Α"), // Alpha
        (r"\(*B", r"Β"), // Beta
        (r"\(*G", r"Γ"), // Gamma
        (r"\(*D", r"Δ"), // Delta
        (r"\(*E", r"Ε"), // Epsilon
        (r"\(*Z", r"Ζ"), // Zeta
        (r"\(*Y", r"Η"), // Eta
        (r"\(*H", r"Θ"), // Theta
        (r"\(*I", r"Ι"), // Iota
        (r"\(*K", r"Κ"), // Kappa
        (r"\(*L", r"Λ"), // Lambda
        (r"\(*M", r"Μ"), // Mu
        (r"\(*N", r"Ν"), // Nu
        (r"\(*C", r"Ξ"), // Xi
        (r"\(*O", r"Ο"), // Omicron
        (r"\(*P", r"Π"), // Pi
        (r"\(*R", r"Ρ"), // Rho
        (r"\(*S", r"Σ"), // Sigma
        (r"\(*T", r"Τ"), // Tau
        (r"\(*U", r"Υ"), // Upsilon
        (r"\(*F", r"Φ"), // Phi
        (r"\(*X", r"Χ"), // Chi
        (r"\(*Q", r"Ψ"), // Psi
        (r"\(*W", r"Ω"), // Omega
        (r"\(*a", r"α"), // alpha
        (r"\(*b", r"β"), // beta
        (r"\(*g", r"γ"), // gamma
        (r"\(*d", r"δ"), // delta
        (r"\(*e", r"ε"), // epsilon
        (r"\(*z", r"ζ"), // zeta
        (r"\(*y", r"η"), // eta
        (r"\(*h", r"θ"), // theta
        (r"\(*i", r"ι"), // iota
        (r"\(*k", r"κ"), // kappa
        (r"\(*l", r"λ"), // lambda
        (r"\(*m", r"μ"), // mu
        (r"\(*n", r"ν"), // nu
        (r"\(*c", r"ξ"), // xi
        (r"\(*o", r"ο"), // omicron
        (r"\(*p", r"π"), // pi
        (r"\(*r", r"ρ"), // rho
        (r"\(*s", r"σ"), // sigma
        (r"\(*t", r"τ"), // tau
        (r"\(*u", r"υ"), // upsilon
        (r"\(*f", r"ϕ"), // phi
        (r"\(*x", r"χ"), // chi
        (r"\(*q", r"ψ"), // psi
        (r"\(*w", r"ω"), // omega
        (r"\(+h", r"ϑ"), // theta variant
        (r"\(+f", r"φ"), // phi variant
        (r"\(+p", r"ϖ"), // pi variant
        (r"\(+e", r"ϵ"), // epsilon variant
        (r"\(ts", r"ς"), // sigma terminal
        // Predefined strings:
        (r"\*(Ba", r"|"),        // vertical bar
        (r"\*(Ne", r"≠"),        // not equal
        (r"\*(Ge", r"≥"),        // greater-than-equal
        (r"\*(Le", r"≤"),        // less-than-equal
        (r"\*(Gt", r">"),        // greater-than
        (r"\*(Lt", r"<"),        // less-than
        (r"\*(Pm", r"±"),        // plus-minus
        (r"\*(If", r"infinity"), // infinity
        (r"\*(Pi", r"pi"),       // pi
        (r"\*(Na", r"NaN"),      // NaN
        (r"\*(Am", r"&"),        // ampersand
        (r"\*R", r"®"),          // restricted mark
        (r"\*(Tm", r"(Tm)"),     // trade mark
        (r"\*q", "\""),          // double-quote
        (r"\*(Rq", r"”"),        // right-double-quote
        (r"\*(Lq", r"“"),        // left-double-quote
        (r"\*(lp", r"("),        // right-parenthesis
        (r"\*(rp", r")"),        // left-parenthesis
        (r"\*(lq", r"“"),        // left double-quote
        (r"\*(rq", r"”"),        // right double-quote
        (r"\*(ua", r"↑"),        // up arrow
        (r"\*(va", r"↕"),        // up-down arrow
        (r"\*(<=", r"≤"),        // less-than-equal
        (r"\*(>=", r"≥"),        // greater-than-equal
        (r"\*(aa", r"´"),        // acute
        (r"\*(ga", r"`"),        // grave
        (r"\*(Px", r"POSIX"),    // POSIX standard name
        (r"\*(Ai", r"ANSI"),     // ANSI standard name
    ]
    .iter()
    .cloned()
    .collect();

    let mut result = String::new();

    let ac = AhoCorasick::new(replacements.keys()).expect("Build error");

    ac.replace_all_with(input, &mut result, |_, key, dst| {
        dst.push_str(replacements[key]);
        true
    });

    result
}

// Base formatting functions.
impl MdocFormatter {
    /// Append formatted macros on highest mdoc level. 
    /// Split lines longer than terminal width and 
    /// adds indentation for new lines 
    fn append_formatted_text( 
        &mut self, 
        formatted: &str,
        current_line: &mut String, 
        lines: &mut Vec<String>
    ) {
        let get_indent = |l: &str| {
            l.chars()
                .take_while(|ch|ch.is_whitespace())
                .collect::<String>()
        };

        let is_one_line = formatted.lines().count() == 1;
        let max_width = self.formatting_settings.width;

        for line in formatted.split("\n") {
            if !is_one_line && !current_line.is_empty(){
                lines.push(current_line.trim_end().to_string());
                current_line.clear();
            }
            
            if line.starts_with("\\(nl)") {
                lines.push(current_line.trim_end().to_string());
                current_line.clear();
            }

            if current_line.chars().count() + line.chars().count() > max_width || is_one_line {
                let indent = get_indent(line);

                let max_width = max_width.saturating_sub(indent.len());                    

                for word in line.split_whitespace() {
                    if current_line.chars().count() + word.chars().count() >= max_width {
                        lines.push(indent.clone() + current_line.trim());
                        current_line.clear(); 
                    }
                    current_line.push_str(word);
                    if !word.chars().all(|ch|ch.is_control()){
                        current_line.push(' ');
                    }
                }
                let is_not_empty = !(current_line.chars().all(|ch| ch.is_whitespace()) || 
                    current_line.is_empty());
                if is_not_empty{
                    *current_line = indent + current_line;
                }
            } else{
                lines.push(line.to_string());
            }
        }
    }

    /// If -h man parameter is enabled this function is used instead 
    /// [`format_mdoc`] for displaying only `SINOPSYS` section
    pub fn format_synopsis_section(&mut self, ast: MdocDocument) -> Vec<u8> {
        let mut lines = Vec::new();
        let mut current_line = String::new();

        for node in ast.elements {
            let formatted_node = match node {
                Element::Macro(macro_node) => {
                    if let Macro::Sh { ref title } = macro_node.mdoc_macro {
                        if title.eq_ignore_ascii_case("SYNOPSIS") {
                            self.format_sh_block(title.clone(), macro_node)
                        } else {
                            continue;
                        }
                    } else {
                        continue;
                    }
                }
                _ => continue,
            };

            self.append_formatted_text(&formatted_node, &mut current_line, &mut lines);
        }

        if !current_line.is_empty() {
            lines.push(current_line.trim_end().to_string());
        }

        let content = replace_mdoc_escapes(&lines.join("\n"));

        content.into_bytes()
    }

    /// Format full [`MdocDocument`] and returns UTF-8 binary string 
    pub fn format_mdoc(&mut self, ast: MdocDocument) -> Vec<u8> {
<<<<<<< HEAD
=======
        // println!("Ast tree:\n{:#?}\n------------------", ast);

>>>>>>> cfd9befd
        let mut lines = Vec::new();
        let mut current_line = String::new();

        for node in ast.elements {

            // println!("Node before formatting:\n{:#?}\n----------", node);

            let mut formatted_node: String = self.format_node(node.clone());

            // println!("[format_mdoc] Formatted node: {}", formatted_node);

            if formatted_node.is_empty(){
                continue;
            }

            // match &node {
            //     Element::Macro(macro_node) => println!("Macro: {:?}\nFormatted node: {}\n----------", macro_node.mdoc_macro, formatted_node),
            //     Element::Text(text) => println!("Text node: {}\nFormatted node: {}\n----------", text, formatted_node),
            //     Element::Eoi => println!("End of file.")
            // }

            if let Element::Macro(MacroNode { mdoc_macro, .. }) = node{
                if !matches!(mdoc_macro, Macro::Sh{..} | Macro::Ss{..} | Macro::Bd{..}) && formatted_node.split("\n").count() > 1{
                    formatted_node = formatted_node.trim().to_string();
                }
                if matches!(mdoc_macro, Macro::Bd{..}){
                    formatted_node.pop();
                    formatted_node.remove(0);
                }
            }
            
            self.append_formatted_text(&formatted_node, &mut current_line, &mut lines);
        }

        // println!("Lines: {:?}", lines);

        if !current_line.is_empty() {
            lines.push(current_line.trim_end().to_string());
        }

        let first_empty_count= lines.iter()
            .take_while(|l|{
                l.chars().all(|ch|ch.is_whitespace())
            })
            .count();

        lines = lines.split_at(first_empty_count).1.to_vec();

        lines.insert(
        0,
        self.formatting_state
            .header_text
            .clone()
            .unwrap_or_else(|| self.format_default_header()),
        );

        while let Some(line) = lines.last().cloned(){
            if line.chars().all(|ch|ch.is_whitespace()){
                lines.pop();
            }else{
                break;
            }
        }

        lines.push(self.format_footer());

<<<<<<< HEAD
        let mut content = lines
            .join("\n");

        content = replace_mdoc_escapes(&content);

        content.into_bytes()
=======
        self.replace_special_symbols_from_formatted_mdoc(lines.join("\n")).into_bytes()
        // lines
        //     .join("\n")
        //     .replace(" \x08", "")
        //     .replace("\\(nl)", "")
        //     .replace("\\(rs) ", "")
        //     .into_bytes()
>>>>>>> cfd9befd
    }

    fn replace_special_symbols_from_formatted_mdoc(&self, text: String) -> String {
        let auth_replace = format!("{}\n", " ".repeat(self.formatting_settings.indent));
        let replacements: HashMap<&str, &str> = [
            (" \x08 ", ""),
            ("\\(nl)", "\n"),
            ("\\(rs) ", ""),
            ("\\(authnl)", &auth_replace),
        ]
        .iter()
        .cloned()
        .collect();

        let mut result = String::new();

        let ac = AhoCorasick::new(replacements.keys()).expect("Build error");

        ac.replace_all_with(&text, &mut result, |_, key, dst| {
            dst.push_str(replacements[key]);
            true
        });

        result
    } 

    fn format_default_header(&mut self) -> String {
        self.format_dt(None, "", None);
        self.formatting_state.header_text.clone().unwrap_or_default()
    }
 
    fn get_default_footer_text() -> String {
        String::new()
    }
 
    fn format_footer(&mut self) -> String {
        let footer_text = self
            .formatting_state
            .footer_text
            .clone()
            .unwrap_or(Self::get_default_footer_text());

        if self.formatting_state.date.is_empty() {
            self.formatting_state.date = self.format_dd("$Mdocdate$");
        }

        let mut space_size = self
            .formatting_settings
            .width
            .saturating_sub(2 * footer_text.len() + self.formatting_state.date.len())
            / 2;

        let mut left_footer_text = footer_text.clone();
        let mut right_footer_text = footer_text.clone();

        if space_size <= 1 {
            space_size = self
                .formatting_settings
                .width
                .saturating_sub(self.formatting_state.date.len())
                / 2;

            let space = vec![
                " ";
                self.formatting_settings
                    .width
                    .saturating_sub(footer_text.len())
            ]
            .into_iter()
            .collect::<String>();

            left_footer_text = footer_text.clone() + &space.clone() + "\n";
            right_footer_text = "\n".to_string() + &space.clone() + &footer_text.clone();
        }

        let space = " ".repeat(space_size);

        let mut content = format!(
            "\n{}{}{}{}{}",
            left_footer_text,
            space.clone(),
            self.formatting_state.date,
            space,
            right_footer_text
        );

        let missing_space = self
            .formatting_settings
            .width
            .saturating_sub(content.len() - 1);

        content.insert_str(
            left_footer_text.len() + 1,
            &" ".repeat(missing_space),
        );

        content
    }

    /// Convert one [`Element`] AST to [`String`]
    fn format_node(&mut self, node: Element) -> String {
        match node {
            Element::Macro(macro_node) => self.format_macro_node(macro_node),
            Element::Text(text) => {
                //println!("Text({:?})", text);
                self.format_text_node(text.as_str())
            },
            Element::Eoi => "".to_string(),
        }
    }

    /// Convert one [`MacroNode`] AST to [`String`] 
    fn format_macro_node(&mut self, macro_node: MacroNode) -> String {
        match macro_node.clone().mdoc_macro {
            // Block full-explicit
            Macro::Bd {
                block_type,
                offset,
                compact,
            } => self.format_bd_block(block_type, offset, compact, macro_node),
            Macro::Bf(bf_type) => self.format_bf_block(bf_type, macro_node),
            Macro::Bk => self.format_bk_block(macro_node),
            Macro::Bl { .. } => self.format_bl_blocks(macro_node),

            // Special block macro ta formatting
            Macro::Ta => self.format_ta(),

            // Block full-implicit
            Macro::It { head} => self.format_it_block(head, macro_node),
            Macro::Nd => self.format_nd(macro_node),
            Macro::Nm => self.format_nm(macro_node),
            Macro::Sh { title } => self.format_sh_block(title, macro_node),
            Macro::Ss { title } => self.format_ss_block(title, macro_node),

            // Block partial-explicit.
            Macro::Ao => self.format_a_block(macro_node),
            Macro::Bo => self.format_b_block(macro_node),
            Macro::Bro => self.format_br_block(macro_node),
            Macro::Do => self.format_d_block(macro_node),
            Macro::Oo => self.format_o_block(macro_node),
            Macro::Po => self.format_p_block(macro_node),
            Macro::Qo => self.format_q_block(macro_node),
            Macro::Rs => self.format_rs_block(macro_node),
            Macro::So => self.format_s_block(macro_node),
            Macro::Xo => self.format_x_block(macro_node),
            Macro::Eo {
                opening_delimiter,
                closing_delimiter,
            } => self.format_e_block(opening_delimiter, closing_delimiter, macro_node),
            Macro::Fo { ref funcname } => {
                let funcname_copy = funcname.clone();
                self.format_f_block(funcname_copy, macro_node)
            }

            // Block partial-implicit.
            Macro::Aq => self.format_aq(macro_node),
            Macro::Bq => self.format_bq(macro_node),
            Macro::Brq => self.format_brq(macro_node),
            Macro::D1 => self.format_d1(macro_node),
            Macro::Dl => self.format_dl(macro_node),
            Macro::Dq => self.format_dq(macro_node),
            Macro::En => self.format_en(macro_node),
            Macro::Op => self.format_op(macro_node),
            Macro::Pq => self.format_pq(macro_node),
            Macro::Ql => self.format_ql(macro_node),
            Macro::Qq => self.format_qq(macro_node),
            Macro::Sq => self.format_sq(macro_node),
            Macro::Vt => self.format_vt(macro_node),

            // In-line.
            // Rs block macros which can appears outside Rs-Re block.
            Macro::B => self.format_b(macro_node),
            Macro::T => self.format_t(macro_node),
            Macro::U => self.format_u(macro_node),

            // Text production macros.
            Macro::At => self.format_at(macro_node),
            Macro::Bsx => self.format_bsx(macro_node),
            Macro::Bx => self.format_bx(macro_node),
            Macro::Dx => self.format_dx(macro_node),
            Macro::Ad => self.format_ad(macro_node),
            Macro::Ap => self.format_ap(macro_node),
            Macro::Ar => self.format_ar(macro_node),
            Macro::Bt => self.format_bt(),
            Macro::Cd => self.format_cd(macro_node),
            Macro::Cm => self.format_cm(macro_node),
            Macro::Db => self.format_db(),
            Macro::Dv => self.format_dv(macro_node),
            Macro::Em => self.format_em(macro_node),
            Macro::An { author_name_type } => self.format_an(author_name_type, macro_node),
            Macro::Dd => {
                match macro_node.nodes.is_empty() {
                    true => self.formatting_state.date = self.format_dd(""),
                    false => {
                        match &macro_node.nodes[0] {
                            Element::Text(l) => self.formatting_state.date = self.format_dd(l.as_str()),
                            _ => unreachable!()
                        }
                    }
                };

                String::new()
            },
            Macro::Dt {
                title,
                section,
                arch,
            } => self.format_dt(title.clone(), section.as_str(), arch.clone()),

            Macro::Er => self.format_er(macro_node),
            Macro::Es {
                opening_delimiter,
                closing_delimiter,
            } => self.format_es(opening_delimiter, closing_delimiter, macro_node),
            Macro::Ev => self.format_ev(macro_node),
            Macro::Ex => self.format_ex(macro_node),
            Macro::Fa => self.format_fa(macro_node),
            Macro::Fd {
                directive,
                arguments,
            } => self.format_fd(directive.as_str(), &arguments),
            Macro::Fl => self.format_fl(macro_node),
            Macro::Fn { funcname } => self.format_fn(funcname.as_str(), macro_node),
            Macro::Fr => self.format_fr(macro_node),
            Macro::Ft => self.format_ft(macro_node),
            Macro::Fx => self.format_fx(macro_node),
            Macro::Hf => self.format_hf(macro_node),
            Macro::Ic => self.format_ic(macro_node),
            Macro::In { filename } => self.format_in(filename.as_str(), macro_node),
            Macro::Lb { lib_name } => self.format_lb(lib_name.as_str(), macro_node),
            Macro::Li => self.format_li(macro_node),
            Macro::Lk { ref uri } => self.format_lk(uri.as_str(), macro_node),
            Macro::Lp => self.format_lp(),
            Macro::Ms => self.format_ms(macro_node),
            Macro::Mt => self.format_mt(macro_node),
            Macro::No => self.format_no(macro_node),
            Macro::Ns => self.format_ns(macro_node),
            Macro::Nx => self.format_nx(macro_node),
            Macro::Os => self.format_os(macro_node),
            Macro::Ox => self.format_ox(macro_node),
            Macro::Pa => self.format_pa(macro_node),
            Macro::Pf { prefix } => self.format_pf(prefix.as_str(), macro_node),
            Macro::Pp => self.format_pp(macro_node),
            Macro::Rv => self.format_rv(macro_node),
            Macro::Sm(sm_mode) => self.format_sm(sm_mode, macro_node),
            Macro::St(st_type) => self.format_st(st_type, macro_node),
            Macro::Sx => self.format_sx(macro_node),
            Macro::Sy => self.format_sy(macro_node),
            Macro::Tg { term } => self.format_tg(term),
            Macro::Tn => self.format_tn(macro_node),
            Macro::Ud => self.format_ud(),
            Macro::Ux => self.format_ux(macro_node),
            Macro::Va => self.format_va(macro_node),
            Macro::Xr { name, section } => self.format_xr(
                name.as_str(), 
                section.as_str(), 
                macro_node
            ),

            _ => String::new(),
        }
    }

    /// Convert text node to [`String`]. Escape sequences is converted to true UTF-8 chars
    fn format_text_node(&self, text: &str) -> String {
        let mut result = replace_mdoc_escapes(text);
        result = self.replace_unicode_escapes(&result);
        // result.replace("\r\n", NEW_LINE_ESCAPE)
        //     .replace("\n", NEW_LINE_ESCAPE)
        result
    }

    /// Special block macro ta formatting
    fn format_ta(&mut self) -> String {
        String::new()
    }
}

/// Split words on lines no longer than [`width`] 
fn split_by_width(words: Vec<String>, width: usize) -> Vec<String>{
    if width == 0{
        return words.iter()
            .map(|s|s.to_string())
            .collect::<Vec<_>>();
    }
    let mut lines = Vec::new();
    let mut line = String::new();
    let mut i = 0; 
    while i < words.len(){
        let l = line.clone();
        if l.is_empty() || words[i].len() > width{
            lines.extend(words[i]
                .chars()
                .collect::<Vec<_>>()
                .chunks(width)
                .map(|ch| ch.iter().collect::<String>()));
            if let Some(l) = lines.pop(){
                line = l;
            }
            i += 1;
            continue;
        } else if line.len() + words[i].len() + 1 > width{
            lines.push(l);
            line.clear();
            continue;
        }
        if !line.is_empty() && line.len() < width{
            if let Some(ch) = line.chars().last(){
                if !ch.is_whitespace(){
                    line.push(' ');
                }
            }
        }
        line.push_str(&words[i]);
        i += 1;
    }
    lines.push(line);
    lines
}

/// Add indentation for every line in [`lines`] according to offset
fn add_indent_to_lines(lines: Vec<String>, width: usize, offset: &OffsetType) -> Vec<String>{
    lines.into_iter()
        .map(|line|{
            let mut line_indent = width.saturating_sub(line.len());
            match offset{
                OffsetType::Left => line,
                OffsetType::Right => {
                    let indent = " ".repeat(line_indent);
                    indent + &line
                }
                OffsetType::Center => {
                    line_indent = (line_indent as f32 / 2.0).floor() as usize;
                    let indent = " ".repeat(line_indent);
                    indent.clone() + &line
                },
                _ => unreachable!()
            }
        })
        .collect::<Vec<_>>()
}

/// Returns list symbol [`String`] according [`list_type`]. 
/// If [`BlType::Enum`], then this function will return 
/// [`String`] with next list number according to [`last_symbol`]
fn get_symbol(last_symbol: &str, list_type: &BlType) -> String{
    match list_type{
        BlType::Bullet => "•".to_string(),
        BlType::Dash => "-".to_string(),
        BlType::Enum => {
            if last_symbol.is_empty(){
                return "0.".to_string();
            }
            let mut symbol = last_symbol.to_string();
            symbol.pop();
            let Ok(number) = symbol.parse::<usize>() else{
                return String::new();
            };
            (number + 1).to_string() + "."
        },
        _ => String::new()
    }
}

/// Merge vectors in such manner: 
/// [a, a, a], [b, b, b] -> [a, b, a, b, a, b]
/// [a, a, a], [b, b] -> [a, b, a, b, a]
/// [a, a], [b, b, b] -> [a, b, a, b, a, b]
fn interleave<T: Clone + std::fmt::Debug>(v1: Vec<T>, v2: Vec<T>) -> Vec<T> {
    if v1.is_empty(){
        return v2;
    }else if v2.is_empty(){
        return v1;
    }

    let len1 = v1.len();
    let len2 = v2.len();

    let mut result = Vec::with_capacity(len1 + len2);

    let mut iter1 = v1.iter();
    let mut iter2 = v2.iter();

    for (item1, item2) in iter1.by_ref().zip(iter2.by_ref()) {
        //print!("|{:?}, {:?}|", item1, item2);
        result.push(item1.clone()); 
        result.push(item2.clone());
    }

    result.extend(iter1.cloned());
    result.extend(iter2.cloned());

    result
}

/// Returns only lines with '\n' from [`lines`]
fn get_multilined(body: &[String]) -> Vec<Vec<String>> {
    body.iter()
        .filter(|el| el.lines().count() > 1)
        .map(|s| {
            s.split("\n")
            .map(|l|l.to_string())
            .collect::<Vec<_>>()
        })
        .collect::<Vec<_>>()
}

/// Returns only lines without '\n' from [`lines`]. 
/// Also split long lines and adds indent to them 
fn get_onelined(
    lines: &[String], 
    line_width: usize, 
    indent_str: &str, 
    offset: &OffsetType
) -> Vec<Vec<String>>{
    lines.split(|el| el.lines().count() > 1)
        .collect::<Vec<_>>()
        .iter()
        .filter(|s| !s.is_empty())
        .map(|v|{
            let mut content = split_by_width(
                v.join(" ").split_whitespace()                    
                .map(|s| s.to_string())
                .collect::<Vec<_>>(), 
                line_width
            );
            content = add_indent_to_lines(content, line_width, offset);
            for line in content.iter_mut(){
                *line = indent_str.to_string() + line;
            }
            content
        })
        .collect::<Vec<_>>()
}

/// If Bl has nested Bl macros, then this function 
/// convert it to [`Vec<Element>`] flattening super Bl  
fn split_nested_bl(bl: MacroNode) -> Vec<Element>{
    let MacroNode{ mdoc_macro, nodes } = bl;

    let super_macros = |nodes: Vec<Element>| {
        Element::Macro(MacroNode {
            mdoc_macro: mdoc_macro.clone(),
            nodes
        })
    };

    let nested_macros = super_macros(nodes.clone());

    let Macro::Bl { list_type: super_list_type, .. } = mdoc_macro.clone() else {
        return vec![nested_macros]; 
    };
    let is_not_nested = |list_type: &BlType| {
        matches!(list_type, BlType::Item | BlType::Inset | BlType::Column | BlType::Ohang )
    };

    if !is_not_nested(&super_list_type){
        return vec![nested_macros];
    }

    let mut bl_elements = vec![];
    let mut it_elements = vec![];
    for it in nodes{
        let Element::Macro(MacroNode { mdoc_macro: Macro::It{ head }, nodes: it_nodes }) = it else{
            if !it_elements.is_empty(){
                bl_elements.push((true, super_macros(it_elements.clone())));
                it_elements.clear();
            }
            bl_elements.push((true, it));
            continue;
        };

        let mut head_elements = vec![];
        for element in head{
            if matches!(element, Element::Macro(MacroNode { mdoc_macro: Macro::Bl{ .. }, .. })){
                if !head_elements.is_empty(){
                    if !it_elements.is_empty(){
                        bl_elements.push((true, super_macros(it_elements.clone())));
                        it_elements.clear();
                    }
                    bl_elements.push((true, super_macros(vec![Element::Macro(
                        MacroNode { mdoc_macro: Macro::It{ head: head_elements.clone() }, nodes: vec![] })
                    ])));
                    head_elements.clear();
                }
                bl_elements.push((false, element));
            }else{
                head_elements.push(element);
            }
        }

        let mut body_elements = vec![];
        for element in it_nodes{
            if matches!(element, Element::Macro(MacroNode { mdoc_macro: Macro::Bl{ .. }, .. })){
                if !head_elements.is_empty() || !body_elements.is_empty(){
                    it_elements.push(Element::Macro(
                         MacroNode { mdoc_macro: Macro::It{ head: head_elements.clone() }, nodes: body_elements.clone() }
                    ));
                    bl_elements.push((true, super_macros(it_elements.clone())));

                    it_elements.clear();
                    head_elements.clear();
                    body_elements.clear();
                }
                bl_elements.push((false, element));
            }else{
                body_elements.push(element);
            }
        }

        if !head_elements.is_empty() || !body_elements.is_empty(){
            it_elements.push(Element::Macro(
                MacroNode { mdoc_macro: Macro::It{ head: head_elements }, nodes: body_elements }
            ));
        }
    }

    if !it_elements.is_empty(){
        bl_elements.push((true, super_macros(it_elements)));
    }

    if !bl_elements.is_empty(){
        bl_elements.into_iter()
            .flat_map(|(checked, bl)|{
                if checked{
                    return vec![bl];
                }
                if let Element::Macro(ref node) = bl{
                    if let MacroNode{ mdoc_macro: Macro::Bl{ .. }, .. } = node{
                        return split_nested_bl(node.clone());
                    }
                }
                vec![]
            })
            .collect::<Vec<_>>()
    }else{
        vec![nested_macros]
    }
}

/// Trim, but leaves '\n' on ends
fn trim(string: &mut String){
    if let Some(position) = string.find(|ch| ch != '\n'){
        if let Some(s) = string.strip_prefix(&("\n".repeat(position))){
            *string = s.to_string();
        }
    }

    if let Some(position) = string.rfind(|ch| ch != '\n'){
        if let Some(s) = string.strip_suffix(&("\n".repeat(string.len().saturating_sub(position)))){
            *string = s.to_string();
        }
    }
}

/// Removes reduntant empty lines or lines that contains only whitespaces from [`input`]
fn remove_empty_lines(input: &str, delimiter_size: usize) -> String {
    let mut result = String::with_capacity(input.len());
    let mut iter = input.chars().peekable();
    let lines_delimiter_big = "\n".repeat(delimiter_size);
    let mut nl_count = 0;
    while let Some(current_char) = iter.next() {
        if current_char == '\n' {
            if iter.peek() != Some(&'\n') {
                let lines_delimiter = if nl_count > 1{
                    &lines_delimiter_big.clone()
                }else{
                    "\n"
                };
                result.push_str(lines_delimiter);
                nl_count = 1;
            }else{
                nl_count += 1;
            }
        } else {
            result.push(current_char);
        }
    }

    result
}

// Formatting block full-explicit.
impl MdocFormatter {
    /// Converts [`OffsetType`] to indentation size. 
    /// If width is [`Option::Some`], then returns width value
    fn get_indent_from_offset_type(&self, width: &Option<u8>, offset: &Option<OffsetType>) -> usize{
        if let Some(width) = width{
            return *width as usize;
        }
        let Some(offset) = offset else {
            return self.formatting_settings.indent;
        };
        match offset{
            OffsetType::Indent => 8,
            OffsetType::IndentTwo => 8 * 2,
            _ => self.formatting_settings.indent
        }
    }

    /// Converts [`OffsetType`] to block alignment type ([`OffsetType`]). 
    /// This function exists because [`OffsetType::Indent`] and 
    /// [`OffsetType::IndentTwo`] exist
    fn get_offset_from_offset_type(&self, offset: &Option<OffsetType>) -> OffsetType{
        let Some(offset) = offset else{
            return OffsetType::Left;
        };
        match offset.clone(){
            OffsetType::Indent | OffsetType::IndentTwo => OffsetType::Left,
            OffsetType::Left | OffsetType::Right | OffsetType::Center => offset.clone()
        }
    }

    fn format_bd_block(
        &mut self,
        block_type: BdType,
        offset: Option<OffsetType>,
        compact: bool,
        macro_node: MacroNode,
    ) -> String {
        let indent = self.get_indent_from_offset_type(&None, &offset);
        let mut offset = self.get_offset_from_offset_type(&offset);
        if block_type == BdType::Centered{
            offset = OffsetType::Center;
        }

        self.formatting_state.current_indent += indent;
        let indent = self.formatting_state.current_indent;
        let indent_str = " ".repeat(indent);
        let line_width = self.formatting_settings.width.saturating_sub(indent);

        let formatted_elements = macro_node.nodes
            .into_iter()
            .map(|el| {
                let is_aligned_macro = if let Element::Macro( MacroNode{ mdoc_macro, .. } ) = el.clone(){
                    matches!(mdoc_macro, Macro::Bl{ .. }) ||
                    matches!(mdoc_macro, Macro::Bd{ .. })
                }else{
                    false
                };
                let string = self.format_node(el.clone());
                let content = if is_aligned_macro{
                    vec![string]
                }else{
                    string
                        .split_whitespace()
                        .map(|s|s.to_string())
                        .collect::<Vec<_>>()
                };
                (is_aligned_macro, content)
            });

        if line_width == 0{
            let content = formatted_elements
                .flat_map(|(_, s)| s)
                .collect::<Vec<_>>()
                .join(" ");
            return content;
        }

        let mut lines = vec![];
        let mut is_last_aligned_macro = false;
        for (is_aligned_macro, content) in formatted_elements{
            if is_aligned_macro{            
                lines.extend(content);
            }else{   
                let mut content = content;
                if let BdType::Centered | BdType::Filled | BdType::Ragged = block_type{
                    if !is_last_aligned_macro{
                        if let Some(current_line) = lines.last(){
                            let current_line = current_line.split_whitespace()
                                .map(|s|s.to_string())
                                .collect::<Vec<_>>();
                            content = [current_line, content].concat();
                        }
                    }
                }     
                let l = split_by_width(content, line_width);
                let l = add_indent_to_lines(l, line_width, &offset)
                    .iter()
                    .map(|line|{
                        indent_str.clone() + line
                    })
                    .collect::<Vec<_>>();
                lines.extend(l);
            }
            is_last_aligned_macro = is_aligned_macro;
        }

        self.formatting_state.current_indent = self.formatting_state.current_indent.saturating_sub(indent);

        let mut content = lines.join("\n");
        content = content.trim_end().to_string();

        let delimeter_size = if compact{
            1
        }else{
            2
        };

        "\n\n".to_string() + &remove_empty_lines(&content, delimeter_size) + "\n\n"
    }

    fn format_bf_block(&mut self, bf_type: BfType, macro_node: MacroNode) -> String {
        let font_change = match bf_type{
            BfType::Emphasis => {
                if self.supports_italic() {
                    "\x1b[3m".to_string()
                } else if self.supports_underline() {
                    "\x1b[4m".to_string()
                }else{
                    String::new()
                }
            },
            BfType::Literal => {
                String::new()
            },
            BfType::Symbolic => {
                if self.supports_bold(){
                    "\x1b[1m".to_string()
                }else{
                    String::new()
                }
            }
        };

        let content = macro_node
            .nodes
            .into_iter()
            .map(|node| {
                let mut content = self.format_node(node);
                if !content.ends_with('\n') && !content.is_empty() {
                    content.push_str(&self.formatting_state.spacing);
                }
                content
            })
            .filter(|s| !s.is_empty())
            .collect::<Vec<String>>()
            .join("");

        let normal_font = if !font_change.is_empty() {
            "\x1b[0m"
        }else{
            ""
        };

        font_change + &content + normal_font
    }

    fn format_bk_block(&mut self, macro_node: MacroNode) -> String {
        let content = macro_node
            .nodes
            .into_iter()
            .map(|node| self.format_node(node))
            .filter(|s| !s.is_empty())
            .collect::<Vec<String>>()
            .join(&self.formatting_state.spacing);

        content.replace("\n", " ").replace("\r", "")
    }

    fn format_bl_symbol_block(
        &self, 
        items: Vec<(String, Vec<String>)>,
        width: Option<u8>,
        offset: Option<OffsetType>,
        list_type: BlType,
        compact: bool
    ) -> String{
        let indent = self.get_indent_from_offset_type(&width, &offset);
        let offset = self.get_offset_from_offset_type(&offset);
        let origin_indent = self.formatting_state.current_indent;
        let width = self.formatting_settings.width;
        let symbol_range = if let BlType::Enum = list_type{
            items.len().to_string().len() + 1
        }else{
            1
        };
        let full_indent = origin_indent + indent;
        let line_width = width.saturating_sub(full_indent);
        let indent_str = " ".repeat(full_indent);

        let mut symbol = get_symbol("", &list_type);
        let mut content = String::new();
        for (_, body) in items{
            let mut body = body;
            body.retain(|s| !s.is_empty());
            let mut multilined = get_multilined(&body);
            multilined.iter_mut()
                .for_each(|el|{ 
                    if let Some(s) = el.iter_mut().next(){
                        if s.is_empty(){
                            *s = indent_str.clone();
                        }
                    }
                });
            let onelined = get_onelined(&body, line_width, &indent_str, &offset);   
            body = interleave(onelined, multilined)
                .into_iter()
                .flatten()
                .collect::<Vec<_>>();  
            
            if let Some(first_line) = body.get_mut(0){
                symbol = get_symbol(symbol.as_str(), &list_type);
                if first_line.len() > origin_indent + symbol_range{
                    first_line.replace_range(origin_indent..(origin_indent + symbol_range), &symbol);
                }
            }
            content.push_str(&(body.join("\n") + "\n"));
            if !compact{
                content.push('\n');
            }
        }  

        trim(&mut content);

        content
    }

    fn format_bl_item_block(
        &self, 
        items: Vec<(String, Vec<String>)>,
        width: Option<u8>,
        offset: Option<OffsetType>, 
        compact: bool
    ) -> String{
        let indent = self.get_indent_from_offset_type(&width, &offset);
        let offset = self.get_offset_from_offset_type(&offset);
        let origin_indent = self.formatting_state.current_indent;
        let width = self.formatting_settings.width;
        let line_width = width.saturating_sub(origin_indent + indent);

        let delimiter = if compact{
            "\n"
        }else{
            "\n\n"
        };

        let mut content = String::new();
        for (_, body) in items{
            let body = body.join(" ");
            let mut body = split_by_width(
                body.split_whitespace()                    
                .map(|s| s.to_string())
                .collect::<Vec<_>>(),
                line_width + indent
            );
            body = add_indent_to_lines(body, line_width + indent, &offset);
            content.push_str(&(body.join(delimiter) + delimiter));
        } 

        content = remove_empty_lines(&content, delimiter.len());
        trim(&mut content);

        content
    }
    
    fn format_bl_ohang_block(
        &self, 
        items: Vec<(String, Vec<String>)>,
        width: Option<u8>,
        offset: Option<OffsetType>, 
        compact: bool
    ) -> String{
        let indent = self.get_indent_from_offset_type(&width, &offset);
        let offset = self.get_offset_from_offset_type(&offset);
        let origin_indent = self.formatting_state.current_indent;
        let width = self.formatting_settings.width;
        let line_width = width.saturating_sub(origin_indent + indent);
        let origin_indent_str = " ".repeat(origin_indent);

        let items = items.into_iter()
            .map(|(head, body)|{
                (head, body.join(" "))    
            })
            .collect::<Vec<_>>();

        let delimiter = if compact{
            "\n"
        }else{
            "\n\n"
        };

        let mut content = String::new();
        for (head, body) in items{
            let mut h = split_by_width(
                head.split_whitespace()                    
                .map(|s| s.to_string())
                .collect::<Vec<_>>(), 
                line_width + indent
            );
            let mut body = split_by_width(
                body.split_whitespace()
                .map(|s| s.to_string())
                .collect::<Vec<_>>(), 
                line_width + indent
            );
            h.extend(body);
            body = h;
            body = add_indent_to_lines(body, line_width + indent, &offset);
            for line in body.iter_mut(){
                *line = origin_indent_str.clone() + line;
            }
            content.push_str(&(body.join(delimiter).trim_end().to_string() + "\n"));
        }

        content = remove_empty_lines(&content, delimiter.len());
        trim(&mut content);

        content
    }

    fn format_bl_inset_block(
        &self, 
        items: Vec<(String, Vec<String>)>,
        width: Option<u8>,
        offset: Option<OffsetType>, 
        compact: bool,
        list_type: BlType
    ) -> String{
        let head_space = match list_type{
            BlType::Inset => " ", 
            BlType::Diag => "  ", 
            _ => " "
        };
        let indent = self.get_indent_from_offset_type(&width, &offset);
        let offset = self.get_offset_from_offset_type(&offset);
        let origin_indent = self.formatting_state.current_indent;
        let width = self.formatting_settings.width;
        let line_width = width.saturating_sub(origin_indent + indent);
        let origin_indent_str = " ".repeat(origin_indent);

        let items = items.into_iter()
            .map(|(head, body)|{
                (head, body.join(" "))
            })
            .collect::<Vec<_>>();

        let get_words = |s: &str| s.split_whitespace()
            .map(|s| s.to_string())
            .collect::<Vec<_>>();

        let mut content = String::new();
        for (head, body) in items{
            let mut head = get_words(&head);
            let mut body = get_words(&body);
            if let Some(word) = head.last_mut(){
                *word += head_space;
            }

            body = split_by_width(
                [head, body].concat(), 
                line_width + indent
            );
            
            body = add_indent_to_lines(body, line_width + indent, &offset);
            for line in body.iter_mut(){
                *line = origin_indent_str.clone() + line;
            }
            content.push_str(&(body.join("\n") + "\n"));
            if !compact{
                content.push('\n');
            }
        }

        trim(&mut content);

        content
    }

    fn format_bl_column_block(
        &self, 
        items: Vec<Vec<String>>,
        columns: Vec<String>,
        _compact: bool
    ) -> String{
        fn split_cells(table: Vec<Vec<String>>, col_widths: &[usize]) -> Vec<Vec<String>>{
            let mut splitted_rows_table = vec![];
            for row in table{
                let mut splitted_row = vec![];
                for (i, cell) in row.iter().enumerate(){
                    if i >= col_widths.len(){
                        break;
                    }
                    splitted_row.push(
                        split_by_width(
                            cell.split_whitespace().map(|w|w.to_string()).collect::<Vec<_>>(), 
                            col_widths[i]
                        )
                    );
                }
                splitted_rows_table.push(splitted_row);
            }
            let mut new_table = vec![];
            for row in splitted_rows_table{
                let height = row.iter().map(|c|c.len()).max().unwrap_or(0);
                for i in 0..height{
                    let mut new_row = vec![];
                    for cell in &row{
                        new_row.push(if i >= cell.len(){
                            "".to_string()
                        }else{
                            cell[i].clone()
                        });
                    } 
                    new_table.push(new_row);
                }
            }
            new_table
        }

        fn format_table(
            table: Vec<Vec<String>>, 
            columns: Vec<String>, 
            max_line_width: usize
        ) -> String {
            if table.is_empty() {
                return String::new();
            }

            let col_count = columns.len();
            let total_width: usize = columns.iter().map(|c|c.len()).sum::<usize>() + 2 * (col_count - 1);
            let columns_suit_by_width = total_width < max_line_width;
            let mut table = [vec![columns.clone()], table].concat();
            let mut col_widths = vec![0; col_count];

            if columns_suit_by_width{
                for (i, col) in columns.iter().enumerate() {
                    col_widths[i] = col.len();
                }

                table = split_cells(table, &col_widths);
            }else{
                for row in &table {
                    for (i, cell) in row.iter().enumerate() {
                        if i >= col_widths.len(){
                            break;
                        }
                        col_widths[i] = col_widths[i].max(cell.len());
                    }
                }
            }
            
            let mut result = String::new();
            for row in table {
                let mut offset = 0;
                let indent_step = 8;
                
                if !columns_suit_by_width {
                    for (i, cell) in row.iter().take(col_widths.len()).enumerate() {
                        if i >= col_widths.len(){
                            break;
                        }
                        result.push_str(&" ".repeat(offset));
                        result.push_str(&format!("{:<width$}", cell, width = col_widths[i]));
                        result = result.trim_end().to_string();
                        result.push('\n');
                        offset += indent_step;
                    }
                }else {
                    let mut line_width = 0;
                    for (i, cell) in row.iter().enumerate() {
                        if i >= col_widths.len(){
                            break;
                        }
                        let cell_width = col_widths[i] + 1;
                        if line_width + cell_width > max_line_width {
                            result.push('\n');
                            offset += indent_step;
                            line_width = offset;
                            result.push_str(&" ".repeat(offset));
                        }
                        result.push_str(&format!("{:<width$}  ", cell, width = col_widths[i]));
                        line_width += cell_width;
                    }
                    result = result.trim_end().to_string();
                    result.push('\n');
                }
            }
            result
        }

        let origin_indent = self.formatting_state.current_indent;
        let width = self.formatting_settings.width;
        let line_width = width.saturating_sub(origin_indent);

        let columns = columns.into_iter()
            .map(|c|{
                c.strip_prefix("\"")
                .map(|c|c.strip_suffix("\"").unwrap_or(&c))
                .unwrap_or(&c)
                .to_string()
            })
            .collect::<Vec<_>>();

        let mut content = format_table(items, columns, line_width);
        
        content = content.lines()
            .map(|line|{
                " ".repeat(origin_indent) + line
            })
            .collect::<Vec<_>>()
            .join("\n");

        trim(&mut content);

        if !content.ends_with("\n"){
            content.push('\n');
        }

        content
    }

    fn format_bl_tag_block(
        &self, 
        items: Vec<(String, Vec<String>)>,
        width: Option<u8>,
        offset: Option<OffsetType>,
        compact: bool
    ) -> String{
        let indent = self.get_indent_from_offset_type(&width, &offset);
        let offset = self.get_offset_from_offset_type(&offset);
        let origin_indent = self.formatting_state.current_indent;
        let width = self.formatting_settings.width;
        let line_width = width.saturating_sub(origin_indent + indent);
        let indent_str = " ".repeat(origin_indent + indent);
        let origin_indent_str = " ".repeat(origin_indent);

        let mut content = String::new();
        for (head, body) in items{
            let multilined = get_multilined(&body);
            let onelined = get_onelined(&body, line_width, &indent_str, &offset);   
            let mut body = interleave(onelined, multilined)
                .into_iter()
                .flatten()
                .collect::<Vec<_>>(); 

            let space = if head.len() < indent.saturating_sub(2){
                if let Some(line) = body.first_mut(){
                    *line = line.trim_start().to_string();
                }
                " ".repeat(indent - head.len())
            }else{
                "\n".to_string()
            };
            content.push_str(
                &(origin_indent_str.clone() + &head + &space + &body.join("\n") + "\n")
            );
            if !compact{
                content.push('\n');
            }
        } 

        trim(&mut content);

        content
    }

    fn format_bl_hang_block(
        &self, 
        items: Vec<(String, Vec<String>)>,
        is_first_block: Vec<bool>,
        width: Option<u8>,
        offset: Option<OffsetType>, 
        compact: bool
    ) -> String{
        let indent = self.get_indent_from_offset_type(&width, &offset);
        let offset = self.get_offset_from_offset_type(&offset);
        let origin_indent = self.formatting_state.current_indent;
        let width = self.formatting_settings.width;
        let line_width = width.saturating_sub(origin_indent + indent);
        let indent_str = " ".repeat(origin_indent + indent);
        let origin_indent_str = " ".repeat(origin_indent);
        let mut content = String::new();

        for (i, (head, body)) in items.into_iter().enumerate(){
            let mut body = body;
            let mut head = head.clone(); 

            if !is_first_block[i]{
                let first_line = body.get(0)
                    .cloned()
                    .unwrap_or_default()
                    .split_whitespace()
                    .map(|s|s.to_string())
                    .collect::<Vec<_>>();
                let mut i = 0;
                let mut j = 0;
                if head.len() > indent.saturating_sub(1){
                    while head.len() < line_width + indent && i < first_line.len() {
                        if head.len() + first_line[i].len() >= line_width + indent{
                            break;
                        }
                        head.push_str(&(" ".to_string() + &first_line[i]));
                        j += first_line[i].len() + 1;
                        i += 1;
                    }
                }
                if let Some(line) = body.get_mut(0){
                    line.replace_range(0..j, "");
                }
            }

            let multilined = get_multilined(&body);
            let onelined = get_onelined(&body, line_width, &indent_str, &offset);   
            body = interleave(onelined, multilined)
                 .into_iter()
                 .flatten()
                 .collect::<Vec<_>>(); 

            body.retain(|s| !s.is_empty());

            if head.len() < indent.saturating_sub(1){
                if let Some(line) = body.first_mut(){
                    *line = line.trim_start().to_string(); 
                }
                let space = if is_first_block[i]{
                    "\n".to_string() + &origin_indent_str.clone() + &" ".repeat(indent)
                }else{
                    " ".repeat(indent - head.len())
                };
                content.push_str(&(origin_indent_str.clone() + &head + &space + body.join("\n").trim_end() + "\n"));
            }else{
                content.push_str(&(origin_indent_str.clone() + head.trim_end() + "\n" + body.join("\n").trim_end() + "\n"));
            }
            if !compact{
                content.push('\n');
            }
        } 

        trim(&mut content);

        content
    }

    /// Extract head from It macro and format every element in it
    fn get_heads(&mut self, macro_node: MacroNode, list_type: &BlType) -> Vec<String>{
        macro_node.nodes
            .into_iter()
            .filter_map(|el|{
                let Element::Macro(MacroNode{ mdoc_macro: Macro::It{ head }, .. }) = el else{
                    return None;
                }; 

                if list_type == &BlType::Column{
                    None
                }else {
                    let content = head.iter()
                        .map(|element| self.format_node(element.clone()))
                        .collect::<Vec<_>>()
                        .join(&self.formatting_state.spacing)
                        .trim()
                        .to_string();

                    if !content.is_empty(){
                        Some(content)
                    }else{
                        None
                    }
                }
            })
            .collect::<Vec<_>>()
    }

    /// Extract head from each It macro of Bl macro and format 
    /// every element in them. Then return [`Vec<String>`] of 
    /// all formatted It macro heads 
    fn prepare_rows(&mut self, elements: Vec<Element>) -> Vec<String>{
        elements.split(|el| 
                matches!(el, Element::Macro(MacroNode{ mdoc_macro: Macro::Ta, .. }))
            ).map(|elements|{
                elements.iter()
                    .map(|el| self.format_node(el.clone()))
                    .collect::<Vec<_>>()
                    .join(" ")
            })
            .collect::<Vec<_>>()
    }

    /// Extract body from each It macro of Bl macro and format 
    /// every element in them. Then return [`Vec<String>`] of 
    /// all formatted It macro bodies
    fn get_bodies(&mut self, macro_node: MacroNode, list_type: &BlType) -> Vec<Vec<String>>{        
        macro_node.nodes
            .into_iter()
            .filter_map(|el|{
                let Element::Macro(MacroNode{ mdoc_macro: Macro::It{head}, nodes }) = el else{
                    return None;
                }; 

                if list_type == &BlType::Column{
                    Some(self.prepare_rows([head, nodes].concat()))
                }else{
                    Some(nodes.iter()
                    .filter(|el| 
                        !matches!(el, Element::Macro(MacroNode{ mdoc_macro: Macro::Ta, .. }))
                    )
                    .map(|element| self.format_node(element.clone()))
                    .collect::<Vec<_>>())
                }
            })
            .collect::<Vec<_>>()
    }

    fn format_bl_block(
        &mut self,
        list_type: BlType,
        width: Option<u8>,
        offset: Option<OffsetType>,
        compact: bool,
        columns: Vec<String>,
        macro_node: MacroNode,
    ) -> String {
        let heads = self.get_heads(macro_node.clone(), &list_type);
        self.formatting_state.current_indent += self.get_indent_from_offset_type(&width, &offset);
        let bodies = self.get_bodies(macro_node.clone(), &list_type);
        self.formatting_state.current_indent = 
            self.formatting_state.current_indent.saturating_sub(self.get_indent_from_offset_type(&width, &offset));
        let items = heads.into_iter()
            .zip(bodies.clone())
            .collect::<Vec<_>>();

        let mut content = match list_type {
            BlType::Bullet | BlType::Dash | BlType::Enum => self.format_bl_symbol_block(items, width, offset, list_type, compact),
            BlType::Item => self.format_bl_item_block(items, width, offset, compact),
            BlType::Ohang => self.format_bl_ohang_block(items, width, offset, compact),
            BlType::Inset | BlType::Diag => self.format_bl_inset_block(items, width, offset, compact, list_type),
            BlType::Column => self.format_bl_column_block(bodies, columns, compact),
            BlType::Tag => self.format_bl_tag_block(items, width, offset, compact),
            BlType::Hang => {
                let MacroNode{ nodes, .. } = macro_node;
                let is_first_block = nodes.iter()
                    .map(|el|{
                        if let Element::Macro(MacroNode { nodes, .. }) = el{
                            if let Some(Element::Macro(MacroNode { mdoc_macro, .. })) = nodes.get(0){
                                return matches!(mdoc_macro, &Macro::Bl{ .. } | &Macro::Bd{ .. } );
                            }
                        }
                        false
                    })
                    .collect::<Vec<_>>();
                self.format_bl_hang_block(items, is_first_block, width, offset, compact)
            }
        };

        content = "\n".to_string() + &content + "\n";

        remove_empty_lines(&content, 2)
    }

    fn format_bl_blocks(
        &mut self,
        macro_node: MacroNode,
    ) -> String {
        let content = split_nested_bl(macro_node)
            .into_iter()
            .map(|element|{
                let Element::Macro(ref macro_node) = element else{
                    return self.format_node(element);
                };
                let MacroNode { mdoc_macro, .. } = macro_node.clone();
                let Macro::Bl { 
                    list_type, 
                    width,
                    offset, 
                    compact, 
                    columns 
                } = mdoc_macro.clone() else {
                    return self.format_node(element);
                };
                self.format_bl_block(list_type, width, offset, compact, columns, macro_node.clone())
            })
            .collect::<Vec<_>>()
            .join("");

        remove_empty_lines(&content, 2)
    }
}

// Formatting block full-implicit.
impl MdocFormatter {
    fn format_it_block(&mut self, _head: Vec<Element>, _macro_node: MacroNode) -> String {
        String::new()
    }

    fn format_nd(&mut self, macro_node: MacroNode) -> String {
        let content = macro_node
            .nodes
            .into_iter()
            .map(|node| {
                let mut content = self.format_node(node);
                if !content.ends_with('\n') && !content.is_empty() {
                    content.push_str(&self.formatting_state.spacing);
                }
                content
            })
            .filter(|s| !s.is_empty())
            .collect::<Vec<String>>()
            .join("");

        format!("– {}", content)
    }

    fn format_nm(&mut self, macro_node: MacroNode) -> String {
        // println!("Nm nodes: {:?}\n-----------", macro_node.nodes.clone());

        self.format_inline_macro(macro_node)
    }

    fn format_nm_synopsis(&mut self, macro_node: MacroNode) -> String {
        let content = macro_node
            .nodes
            .into_iter()
            .map(|node| {
                let mut content = self.format_node(node);
                if !content.ends_with('\n') && !content.is_empty() {
                    content.push_str(&self.formatting_state.spacing);
                }
                content
            })
            .filter(|s| !s.is_empty())
            .collect::<Vec<String>>()
            .join("");
        
        if !content.is_empty() {
            self.formatting_state.first_name = Some(content.clone());
        }

        format!("\n{}", content)
    }

    /// If line don't have enought indentation according 
    /// to [`self.formatting_settings.indent`], then 
    /// indent is added to this line
    fn add_missing_indent(&self, content: &mut String){
        *content = content.split("\n")
            .map(|line|{
                let indent_is_small = line.chars()
                    .take_while(|ch| ch.is_whitespace())
                    .count() < self.formatting_settings.indent;

                let is_not_empty = !(line.chars().all(|ch| ch.is_whitespace()) || line.is_empty()); 
                let line = if indent_is_small && is_not_empty{
                    " ".repeat(self.formatting_settings.indent) + line.trim_start()
                }else{
                    line.to_string()
                };

                line
            })
            .collect::<Vec<_>>()
            .join("\n");
    }

    fn format_sh_block(&mut self, title: String, macro_node: MacroNode) -> String {
        let mut ss_lines_positions = vec![];
        let mut current_lines_count = 0;
        let mut prev_node = Macro::Soi;

        self.formatting_state.current_indent += self.formatting_settings.indent;
        
        let mut content = macro_node
            .nodes
            .into_iter()
            .map(|node| {
                let mut content = match node {
                    Element::Macro(ref macro_node) => {

                        // println!("Sh block node:\n{:#?}\n----------------", macro_node.nodes.clone());

                        if title.eq_ignore_ascii_case("SYNOPSIS") {
                            let formatted = match &macro_node.mdoc_macro {
                                Macro::In { 
                                    ref filename 
                                } => self.format_in_synopsis(filename.as_str(), macro_node.clone(), &prev_node),
                                Macro::Vt => self.format_vt_synopsis(macro_node.clone()),
                                Macro::Nm => self.format_nm_synopsis(macro_node.clone()),
                                Macro::Ft => self.format_ft_synopsis(macro_node.clone()),
                                Macro::Fn { funcname } => self.format_fn_synopsis(&funcname, macro_node.clone()),
                                _ => self.format_macro_node(macro_node.clone())
                            };

                            prev_node = macro_node.mdoc_macro.clone();
                            return formatted;
                        } else if title.eq_ignore_ascii_case("AUTHORS") {
                            self.format_an(AnType::Split, macro_node.clone());

                            match &macro_node.mdoc_macro {
                                Macro::An { author_name_type } => {
                                    self.format_an_authors(author_name_type.clone(), macro_node.clone())
                                },
                                _ => self.format_macro_node(macro_node.clone())
                            }
                        } else {
                            self.format_macro_node(macro_node.clone())
                        }
                    },
                    Element::Text(ref text) => self.format_text_node(&text),
                    Element::Eoi => String::new()
                };

                if matches!(node, Element::Macro(MacroNode { mdoc_macro: Macro::Ss{ .. }, .. })){
                    ss_lines_positions.push(current_lines_count);
                }

                if !content.ends_with('\n') && !content.is_empty() {
                    content.push_str(&self.formatting_state.spacing);
                }

                current_lines_count += content.lines().count();

                // println!("Content: {}\n------------", content.replace(" ", "SPACE").replace("\n", "NEWLINE"));

                content
            })
            .filter(|s| !s.is_empty())
            .collect::<Vec<_>>()
            .join("");

        self.add_missing_indent(&mut content);

        ss_lines_positions.reverse();

        content = content.split("\n")
            .enumerate()
            .map(|(i, line)|{
                if Some(&i) == ss_lines_positions.last(){
                    ss_lines_positions.pop();
                    return "   ".to_string() + line.trim_start()
                }
                line.to_string()
            })
            .collect::<Vec<_>>()
            .join("\n");

        self.formatting_state.current_indent = 0;

        format!(
            "\n{}\n{}", 
            title.to_uppercase(), 
            content
        )
    }

    fn format_ss_block(&mut self, title: String, macro_node: MacroNode) -> String {        
        if self.formatting_state.current_indent == 0{
            self.formatting_state.current_indent += self.formatting_settings.indent;
        }
        let mut content = macro_node
            .nodes
            .into_iter()
            .map(|node| {
                let mut content = self.format_node(node);
                if content.chars().last() != Some('\n') && !content.is_empty() {
                    content.push_str(&self.formatting_state.spacing);
                }
                content
            })
            .filter(|s| !s.is_empty())
            .collect::<Vec<_>>()
            .join("");

        self.add_missing_indent(&mut content);
        self.formatting_state.current_indent = 0;

        let mut title_ident = self.formatting_settings.indent.saturating_sub(2);
        if title_ident == 0 {
            title_ident = 1;
        }
        
        format!(
            "{}{title}\n{content}",
            " ".repeat(title_ident),
        )
    }
}

// Formatting block partial-explicit.
impl MdocFormatter {
    fn format_partial_explicit_block(&mut self, macro_node: MacroNode) -> String {
        macro_node
            .nodes
            .into_iter()
            .map(|node| {

                // println!("Node in f block: {:#?}", node.clone());

                let mut content = self.format_node(node);
                if !content.ends_with('\n') && !content.is_empty() {
                    content.push_str(&self.formatting_state.spacing);
                }
                content
            })
            .filter(|s| !s.is_empty())
            .collect::<Vec<_>>()
            .join("")
    }

    fn format_a_block(&mut self, macro_node: MacroNode) -> String {
        let formatted_block = self.format_partial_explicit_block(macro_node);

        format!("⟨{}⟩ ", formatted_block.trim())
    }

    fn format_b_block(&mut self, macro_node: MacroNode) -> String {
        let formatted_block = self.format_partial_explicit_block(macro_node);

        format!("[{}] ", formatted_block)
    }

    fn format_br_block(&mut self, macro_node: MacroNode) -> String {
        let formatted_block = self.format_partial_explicit_block(macro_node);

        format!("{{{}}} ", formatted_block)
    }

    fn format_d_block(&mut self, macro_node: MacroNode) -> String {
        let formatted_block = self.format_partial_explicit_block(macro_node);

        format!("“{}” ", formatted_block)
    }

    fn format_e_block(
        &mut self,
        opening_delimiter: Option<char>,
        closing_delimiter: Option<char>,
        macro_node: MacroNode,
    ) -> String {
        let formatted_block = self.format_partial_explicit_block(macro_node);

        match (opening_delimiter, closing_delimiter) {
            (Some(open), Some(close)) => {
                format!("{}{}{} ", open, formatted_block, close)
            }
            (Some(open), None) => {
                format!("{}{} ", open, formatted_block)
            }
            (None, Some(close)) => {
                format!("{}{} ", formatted_block, close)
            }
            (None, None) => formatted_block,
        }
    }

    fn format_f_block(&mut self, funcname: String, macro_node: MacroNode) -> String {
        let mut content = macro_node
            .nodes
            .into_iter()
            .map(|node| {
                let mut content = self.format_node(node);
                if !content.ends_with('\n') && !content.is_empty() {
                    content.push_str(&format!(",{}", self.formatting_state.spacing));
                }
                content
            })
            .filter(|s| !s.is_empty())
            .collect::<Vec<_>>()
            .join("");
        
        content.pop();
        content.pop();
        
        format!("{}({}) ", funcname, content)
    }

    fn format_o_block(&mut self, macro_node: MacroNode) -> String {
        let formatted_block = self.format_partial_explicit_block(macro_node);

        format!("[{}] ", formatted_block)
    }

    fn format_p_block(&mut self, macro_node: MacroNode) -> String {
        let formatted_block = self.format_partial_explicit_block(macro_node);

        format!("({}) ", formatted_block)
    }

    fn format_q_block(&mut self, macro_node: MacroNode) -> String {
        let formatted_block = self.format_partial_explicit_block(macro_node);

        format!("\"{}\" ", formatted_block)
    }

    fn format_s_block(&mut self, macro_node: MacroNode) -> String {
        let formatted_block = self.format_partial_explicit_block(macro_node);

        format!("'{}' ", formatted_block)
    }

    fn format_x_block(&mut self, macro_node: MacroNode) -> String {
        self.format_partial_explicit_block(macro_node)
    }
}

// Formatting Rs-Re bloock. Can contain only %* macros
impl MdocFormatter {
    fn format_rs_block(&self, macro_node: MacroNode) -> String {
        let mut iter = macro_node.nodes.into_iter().peekable();

        let mut items = Vec::new();
        while let Some(el) = iter.peek() {
            if let Element::Macro(node) = el {
                if node.mdoc_macro == Macro::A {
                    let el = iter.next().unwrap();
                    if let Element::Macro(node) = el {
                        items.push(self.format_a(node));
                    }
                } else {
                    break;
                }
            } else {
                unreachable!("Unexpected rule!");
            }
        }

        let formatted_a = match items.len() {
            0 => "".to_string(),
            1 => items[0].clone(),
            2 => format!("{} and {}", items[0], items[1]),
            _ => {
                let last = items.last().unwrap();
                let all_but_last = &items[..items.len() - 1];
                format!("{}, and {}", all_but_last.join(", "), last)
            }
        };

        let formatted_all = iter
            .map(|el| match el {
                Element::Macro(node) => match node.mdoc_macro {
                    Macro::B => self.format_b(node),
                    Macro::C => self.format_c(node),
                    Macro::D => self.format_d(node),
                    Macro::I => self.format_i(node),
                    Macro::J => self.format_j(node),
                    Macro::N => self.format_n(node),
                    Macro::O => self.format_o(node),
                    Macro::P => self.format_p(node),
                    Macro::Q => self.format_q(node),
                    Macro::R => self.format_r(node),
                    Macro::T => self.format_t(node),
                    Macro::U => self.format_u(node),
                    Macro::V => self.format_v(node),
                    _ => unreachable!("Rs can not contain macro: {:?}", node),
                },
                _ => unreachable!("Unexpected element type!"),
            })
            .collect::<Vec<_>>()
            .join(", ");

        match (formatted_a.is_empty(), formatted_all.is_empty()) {
            (true, true) => "".to_string(),
            (true, false) => format!("{}.", formatted_all),
            (false, true) => format!("{}.", formatted_a),
            (false, false) => format!("{}, {}.", formatted_a, formatted_all),
        }
    }

    fn format_a(&self, macro_node: MacroNode) -> String {
        self.format_inline_macro(macro_node)
    }

    fn format_b(&self, macro_node: MacroNode) -> String {
        self.format_inline_macro(macro_node)
    }

    fn format_c(&self, macro_node: MacroNode) -> String {
        self.format_inline_macro(macro_node)
    }

    fn format_d(&self, macro_node: MacroNode) -> String {
        self.format_inline_macro(macro_node)
    }

    fn format_i(&self, macro_node: MacroNode) -> String {
        self.format_inline_macro(macro_node)
    }

    fn format_j(&self, macro_node: MacroNode) -> String {
        self.format_inline_macro(macro_node)
    }

    fn format_n(&self, macro_node: MacroNode) -> String {
        self.format_inline_macro(macro_node)
    }

    fn format_o(&self, macro_node: MacroNode) -> String {
        self.format_inline_macro(macro_node)
    }

    fn format_p(&self, macro_node: MacroNode) -> String {
        self.format_inline_macro(macro_node)
    }

    fn format_q(&self, macro_node: MacroNode) -> String {
        self.format_inline_macro(macro_node)
    }

    fn format_r(&self, macro_node: MacroNode) -> String {
        self.format_inline_macro(macro_node)
    }

    fn format_t(&self, macro_node: MacroNode) -> String {
        self.format_inline_macro(macro_node)
    }

    fn format_u(&self, macro_node: MacroNode) -> String {
        self.format_inline_macro(macro_node)
    }

    fn format_v(&self, macro_node: MacroNode) -> String {
        self.format_inline_macro(macro_node)
    }
}

// Formatting block partial-implicit.
impl MdocFormatter {
    fn format_partial_implicit_block(
        &mut self,
        macro_node: MacroNode,
        open_char: &str,
        close_char: &str,
    ) -> String {
        let mut result = open_char.to_string();
        let mut trailing_punctuation = String::new();
        let mut prev_was_open = false;
        let mut is_first_node = true;
    
        for node in macro_node.nodes {
            let content = match node {
                Element::Text(text) => {
                    match text.as_str() {
                        "(" | "[" => {
                            prev_was_open = true;
                            text.clone()
                        }
                        ")" | "]" => {
                            prev_was_open = false;
                            text.clone()
                        }
                        "." | "," | ":" | ";" | "!" | "?" => {
                            prev_was_open = false;
                            trailing_punctuation.push_str(text.as_str());
                            String::new()
                        }
                        _ => {
                            let formatted_text = self.format_text_node(&text);
                            let offset = if is_first_node || prev_was_open {
                                ""
                            } else {
                                self.formatting_state.spacing.as_str()
                            };
                            prev_was_open = false;
                            format!("{}{}", offset, formatted_text)
                        }
                    }
                }
                other => {
                    let mut s = self.format_node(other);
                    if !s.is_empty() && !s.ends_with('\n') {
                        s.push_str(&self.formatting_state.spacing);
                    }
                    s
                }
            };
    
            if !content.is_empty() {
                result.push_str(&content);
            }
            if is_first_node {
                is_first_node = false;
            }
        }
    
        result = result.trim_end().to_string();
        result = result.replace("\n", "");
    
        if is_last_char_delimiter(&result) {
            trailing_punctuation = result.pop().unwrap().to_string();
        }
    
        format!(" {}{}{}", result, close_char, trailing_punctuation)
    }
    
    fn format_aq(&mut self, macro_node: MacroNode) -> String {
        self.format_partial_implicit_block(macro_node, "⟨", "⟩")
        // let formatted_block = self.format_partial_implicit_block(macro_node);

        // format!(" ⟨{}⟩", formatted_block.trim())
    }

    fn format_bq(&mut self, macro_node: MacroNode) -> String {
        // let formatted_block = self.format_partial_implicit_block(macro_node);

        // format!(" [{}]", formatted_block.trim())
        self.format_partial_implicit_block(macro_node, "[", "]")
    }

    fn format_brq(&mut self, macro_node: MacroNode) -> String {
        // let formatted_block = self.format_partial_implicit_block(macro_node);

        // format!(" {{{}}}", formatted_block.trim())
        self.format_partial_implicit_block(macro_node, "{{", "}}")
    }

    fn format_d1(&mut self, macro_node: MacroNode) -> String {
        // let formatted_block = self.format_partial_implicit_block(macro_node);

        let spaces = " ".repeat(self.formatting_settings.indent);

        // format!(" {}{}", spaces, formatted_block.trim())
        self.format_partial_implicit_block(macro_node, &spaces, "")
    }

    fn format_dl(&mut self, macro_node: MacroNode) -> String {
        // let formatted_block = self.format_partial_implicit_block(macro_node);

        let spaces = " ".repeat(self.formatting_settings.indent);

        // format!(" {}{}", spaces, formatted_block.trim())
        self.format_partial_implicit_block(macro_node, &spaces, "")
    }

    fn format_dq(&mut self, macro_node: MacroNode) -> String {
        // let formatted_block = self.format_partial_implicit_block(macro_node);

        // format!(" “{}”", formatted_block.trim())
        self.format_partial_implicit_block(macro_node, "“", "”")
    }

    fn format_en(&mut self, macro_node: MacroNode) -> String {
        self.format_partial_implicit_block(macro_node, "", "")
            .trim()
            .to_string()
    }

    fn format_op(&mut self, macro_node: MacroNode) -> String {
        // let formatted_block = self.format_partial_implicit_block(macro_node);

        // format!(" [{}]", formatted_block.trim())
        self.format_partial_implicit_block(macro_node, "[", "]")
    }

    fn format_pq(&mut self, macro_node: MacroNode) -> String {
        // let formatted_block = self.format_partial_implicit_block(macro_node);

        // format!(" ({})", formatted_block.trim())
        self.format_partial_implicit_block(macro_node, "(", ")")
    }

    fn format_ql(&mut self, macro_node: MacroNode) -> String {
        // let formatted_block = self.format_partial_implicit_block(macro_node);

        // format!(" ‘{}’", formatted_block.trim())
        self.format_partial_implicit_block(macro_node, "‘", "’")
    }

    fn format_qq(&mut self, macro_node: MacroNode) -> String {
        // let formatted_block = self.format_partial_implicit_block(macro_node);

        // format!(" \"{}\"", formatted_block.trim())
        self.format_partial_implicit_block(macro_node, "\"", "\"")
    }

    fn format_sq(&mut self, macro_node: MacroNode) -> String {
        // let formatted_block = self.format_partial_implicit_block(macro_node);

        // format!(" '{}'", formatted_block.trim())
        self.format_partial_implicit_block(macro_node, "\'", "\'")
    }

    fn format_vt(&mut self, macro_node: MacroNode) -> String {
        self.format_inline_macro(macro_node)
    }

    fn format_vt_synopsis(&mut self, macro_node: MacroNode) -> String {
        self.format_partial_implicit_block(macro_node, "", "")
            .trim()
            .to_string()
    }
}

// Format other in-line macros.
impl MdocFormatter {
    fn format_inline_macro(&self, macro_node: MacroNode) -> String {
        let mut result = String::new();
        let mut prev_was_open = false;
        let mut is_first_node = true;

        for node in macro_node.nodes {
            match node {
                Element::Text(text) => match text.as_str() {
                    "(" | "[" => {
                        result.push_str(&text);
                        prev_was_open = true;
                    }
                    ")" | "]" | "." | "," | ":" | ";" | "!" | "?" => {
                        result.push_str(&text);
                        prev_was_open = false;
                    }
                    _ => {
                        match prev_was_open {
                            true => result.push_str(&self.format_text_node(&text)),
                            false => {
                                let offset = if is_first_node { "" } else { self.formatting_state.spacing.as_str() };
                                let formatted_node =
                                    format!("{}{}", offset, self.format_text_node(&text));
                                result.push_str(&formatted_node);
                            }
                        }
                        prev_was_open = false;
                    }
                },
                _ => unreachable!("macro can't contain macro node or EOI!"),
            }

            if is_first_node {
                is_first_node = false;
            }
        }

        result
    }

    fn format_ad(&self, macro_node: MacroNode) -> String {
        self.format_inline_macro(macro_node)
    }

    fn format_ap(&self, macro_node: MacroNode) -> String {
        let content = self.format_inline_macro(macro_node);
        format!("'{}", content)
    }

    fn format_an(&mut self, an_type: AnType, macro_node: MacroNode) -> String {
        match an_type {
            AnType::NoSplit => {
                self.formatting_state.split_mod = false;
                String::new()
            }
            AnType::Split => {
                self.formatting_state.split_mod = true;
                String::new()
            }
            AnType::Name => {
                let content = self.format_inline_macro(macro_node);
                match self.formatting_state.split_mod {
                    true => format!("\\(nl){}", content),
                    false => content,
                }
            }
        }
    }

    fn format_an_authors(&mut self, an_type: AnType, macro_node: MacroNode) -> String {
        match an_type {
            AnType::NoSplit => {
                self.formatting_state.split_mod = false;
                String::new()
            }
            AnType::Split => {
                self.formatting_state.split_mod = true;
                String::new()
            }
            AnType::Name => {
                let content = self.format_inline_macro(macro_node);
                match self.formatting_state.split_mod {
                    true => format!("\\(nl){}{}", " ".repeat(self.formatting_settings.indent), content),
                    false => format!("{}{}", " ".repeat(self.formatting_settings.indent), content),
                }
            }
        }
    }

    fn format_ar(&self, macro_node: MacroNode) -> String {
        if macro_node.nodes.is_empty() {
            return "file ...".to_string();
        }

        format!("{} ", self.format_inline_macro(macro_node))

        // let c = self.format_inline_macro(macro_node);

        // println!("Fromatted Ar:\n{}\n----------", c.replace(" ", "SPACE").replace("\n", "NEWLINE"));

        // c
    }

    fn format_bt(&self) -> String {
        "is currently in beta test.".to_string()
    }

    fn format_cd(&self, macro_node: MacroNode) -> String {
        self.format_inline_macro(macro_node)
    }

    fn format_cm(&self, macro_node: MacroNode) -> String {
        self.format_inline_macro(macro_node)
    }

    fn format_db(&self) -> String {
        "".to_string()
    }

    fn format_dv(&self, macro_node: MacroNode) -> String {
        self.format_inline_macro(macro_node)
    }

    fn format_em(&self, macro_node: MacroNode) -> String {
        let line = self.format_inline_macro(macro_node);

        if self.supports_italic() {
            format!("\x1b[3m{line}\x1b[0m")
        } else if self.supports_underline() {
            format!("\x1b[4m{line}\x1b[0m")
        } else {
            line
        }
    }

    fn format_dt(&mut self, title: Option<String>, section: &str, arch: Option<String>) -> String {
        let title = match title {
            Some(name) => format!("{name}({section})"),
            None if section.is_empty() => "UNTITLED".to_string(),
            _ => format!("UNTITLED({section})"),
        };

        let section = match section {
            "1" => "General Commands Manual",
            "2" => "System Calls Manual",
            "3" => "Library Functions Manual",
            "4" => "Device Drivers Manual",
            "5" => "File Formats Manual",
            "6" => "Games Manual",
            "7" => "Miscellaneous Information Manual",
            "8" => "System Manager's Manual",
            "9" => "Kernel Developer's Manual",
            _ if section.is_empty() => "LOCAL",
            _ => section,
        };

        let section = if let Some(val) = arch {
            format!("{section} ({val})")
        } else {
            section.to_string()
        };

        let side_len = title.len();
        let center_len = section.len();

        let center_start = (self.formatting_settings.width / 2).saturating_sub(center_len / 2);

        let right_start = self.formatting_settings.width.saturating_sub(side_len);

        let mut line = String::with_capacity(self.formatting_settings.width);

        line.push_str(&title);

        if center_start > side_len {
            line.push_str(&" ".repeat(center_start - side_len));
        }
        line.push_str(&section);

        let current_len = line.len();
        if right_start > current_len {
            line.push_str(&" ".repeat(right_start - current_len));
        }
        line.push_str(&title);

        let final_len = line.len();
        if final_len < self.formatting_settings.width {
            line.push_str(&" ".repeat(self.formatting_settings.width - final_len));
        }

        self.formatting_state.header_text = Some(line + "\n");
        String::new()
    }

    fn format_dx(&self, macro_node: MacroNode) -> String {
        self.format_inline_macro(macro_node)
    }

    fn format_dd(&mut self, line: &str) -> String {
        fn parse_month_name(month: &str) -> Option<u32> {
            let mut months = HashMap::new();
            months.insert("january", 1);
            months.insert("february", 2);
            months.insert("march", 3);
            months.insert("april", 4);
            months.insert("may", 5);
            months.insert("june", 6);
            months.insert("july", 7);
            months.insert("august", 8);
            months.insert("september", 9);
            months.insert("october", 10);
            months.insert("november", 11);
            months.insert("december", 12);
        
            months.get(&month.to_lowercase()[..]).copied()
        }

        let trimmed = line.trim();

        if trimmed == "$Mdocdate$" {
            return chrono::Utc::now().format("%B %-d, %Y").to_string();
        }

        let prefix = "$Mdocdate: ";
        if let Some(remainder) = trimmed.strip_prefix(prefix) {
            let mut parts = remainder.split_whitespace();

            let Some(month_str) = parts.next() else {
                return line.to_string();
            };
            let Some(day_str) = parts.next() else {
                return line.to_string();
            };
            let Some(year_str) = parts.next() else {
                return line.to_string();
            };

            let Some(month_num) = parse_month_name(month_str) else {
                return line.to_string();
            };

            let Ok(day_num) = day_str.parse::<u32>() else {
                return line.to_string();
            };
            let Ok(year_num) = year_str.parse::<i32>() else {
                return line.to_string();
            };

            let Some(date) = chrono::NaiveDate::from_ymd_opt(year_num, month_num, day_num) else {
                return line.to_string();
            };

            return date.format("%B %-d, %Y").to_string();
        }

        line.to_string()
    }

    fn format_bx(&self, macro_node: MacroNode) -> String {
        self.format_inline_macro(macro_node)
    }

    fn format_bsx(&self, macro_node: MacroNode) -> String {
        self.format_inline_macro(macro_node)
    }

    fn format_at(&self, macro_node: MacroNode) -> String {
        self.format_inline_macro(macro_node)
    }

    fn format_er(&mut self, macro_node: MacroNode) -> String {
        self.format_inline_macro(macro_node)
    }

    fn format_es(&self, opening_delimiter: char, closing_delimiter: char, macro_node: MacroNode) -> String {
        let c = self.format_inline_macro(macro_node);

        format!("{}{} {}", opening_delimiter, closing_delimiter, c)
    }

    fn format_ev(&mut self, macro_node: MacroNode) -> String {
        self.format_inline_macro(macro_node)
    }

    fn format_ex(&mut self, macro_node: MacroNode) -> String {
        let mut content = macro_node
            .nodes
            .clone()
            .into_iter()
            .map(|node| self.format_node(node))
            .filter(|s| !s.is_empty())
            .collect::<Vec<String>>()
            .join(", ");

        if macro_node.nodes.is_empty() {
            content = self.formatting_state.first_name.clone().unwrap_or_default();
        }

        if let Some(pos) = content.rfind(",") {
            content.replace_range(pos..(pos + 1), " and");
        }

        let ending = if macro_node.nodes.len() <= 1 {
            "y"
        } else {
            "ies"
        };

        if !content.is_empty() {
            format!("The {content} utilit{ending} exits 0 on success, and >0 if an error occurs.")
        } else {
            String::new()
        }
    }

    fn format_fa(&mut self, macro_node: MacroNode) -> String {
        self.format_inline_macro(macro_node)
    }

    fn format_fd(&self, directive: &str, arguments: &[String]) -> String {
        format!(
            "{directive} {}",
            arguments.join(&self.formatting_state.spacing)
        )
    }

    fn format_fl(&mut self, macro_node: MacroNode) -> String {
        let mut result = String::new();
        let mut prev_was_open = false;
        let mut is_first_node = true;

        for node in macro_node.nodes {
            match node {
                Element::Text(text) => match text.as_str() {
                    "(" | "[" => {
                        result.push_str(&text);
                        prev_was_open = true;
                    }
                    ")" | "]" | "." | "," | ":" | ";" | "!" | "?" => {
                        result.push_str(&text);
                        prev_was_open = false;
                    }
                    _ => {
                        let fmtd = self.format_text_node(&text);
                        let fmtd = match is_first_char_alnum(&fmtd) {
                            true  => format!("-{}", fmtd),
                            false => fmtd
                        };

                        match prev_was_open {
                            true => result.push_str(&fmtd),
                            false => {
                                let offset = if is_first_node { "" } else { self.formatting_state.spacing.as_str() };
                                result.push_str(&format!("{}{}", offset, fmtd));
                            }
                        }
                        prev_was_open = false;
                    }
                },
                _ => unreachable!("macro can't contain macro node or EOI!"),
            }

            if is_first_node {
                is_first_node = false;
            }
        }

        result
    }

    fn format_fn(&mut self, funcname: &str, macro_node: MacroNode) -> String {        
        let mut result = format!("{funcname}(");
        let mut iter = macro_node.nodes.iter();

        if let Some(node) = iter.next() {
            match node {
                Element::Text(arg) => match arg.as_str() {
                    "(" | "[" | ")" | "]" | "." | "," | ":" | ";" | "!" | "?" => {
                        let c = iter.map(|n| self.format_node(n.clone())).collect::<String>();
                        return format!("{}){} {}", result, arg, c);
                    },
                    _ => {
                        let mut prev_was_open = false;
                        let mut is_first_node = true;
                
                        for node in macro_node.nodes {
                            match node {
                                Element::Text(text) => match text.as_str() {
                                    "(" | "[" => {
                                        result.push_str(&text);
                                        prev_was_open = true;
                                    }
                                    ")" | "]" | "." | "," | ":" | ";" | "!" | "?" => {
                                        result.push_str(&text);
                                        prev_was_open = false;
                                    }
                                    _ => {
                                        match prev_was_open {
                                            true => result.push_str(&self.format_text_node(&text)),
                                            false => {
                                                let offset = if is_first_node { "" } else { self.formatting_state.spacing.as_str() };
                                                let formatted_node = format!("{}{},", offset, self.format_text_node(&text));
                                                result.push_str(&formatted_node);
                                            }
                                        }
                                        prev_was_open = false;
                                    }
                                },
                                _ => unreachable!("macro can't contain macro node or EOI!"),
                            }
                
                            if is_first_node {
                                is_first_node = false;
                            }
                        }
                
                        if result.ends_with(",") {
                            result.pop();
                        }
                
                        result.push(')');
                
                        return result;
                    }
                },
                _ => unreachable!()
            }
        };

        let c = iter.map(|n| self.format_node(n.clone())).collect::<String>();
        format!("{}) {}", result, c)
    }

    fn format_fn_synopsis(&mut self, funcname: &str, macro_node: MacroNode) -> String {
        format!("{};\n", &self.format_fn(funcname, macro_node))
    }

    fn format_fr(&mut self, macro_node: MacroNode) -> String {
        self.format_inline_macro(macro_node)
    }

    fn format_ft(&mut self, macro_node: MacroNode) -> String {
        self.format_inline_macro(macro_node)
    }

    fn format_ft_synopsis(&mut self, macro_node: MacroNode) -> String {
        let content = self.format_inline_macro(macro_node);
        
        format!("\n{}\n", content)
    }

    fn format_fx(&self, macro_node: MacroNode) -> String {
        self.format_inline_macro(macro_node)
    }

    fn format_hf(&mut self, macro_node: MacroNode) -> String {
        self.format_inline_macro(macro_node)
    }

    fn format_ic(&mut self, macro_node: MacroNode) -> String {
        self.format_inline_macro(macro_node)
    }

    fn format_in(&self, filename: &str, macro_node: MacroNode) -> String {
<<<<<<< HEAD
        let mut result = String::new();
        let mut iter = macro_node.nodes.into_iter();
        
        if let Some(node) = iter.next() {
            match node {
                Element::Text(open_del) => result.push_str(open_del.as_str()),
                _=> unreachable!()
            }
        }

        result.push_str(&format!("<{filename}>"));
=======
        let mut result = if is_first_char_delimiter(&filename) {
            let mut filename = filename.to_string();
            let del = filename.remove(0);
            format!("{}<{}>", del, filename)
        } else {
            format!("<{}>", filename)
        };
>>>>>>> cfd9befd

        if let Some(node) = macro_node.nodes.into_iter().next() {
            match node {
                Element::Text(close_del) => result.push_str(close_del.as_str()),
                _ => unreachable!()
            }
        }

        result
    }

    fn format_in_synopsis(&self, filename: &str, macro_node: MacroNode, prev_node: &Macro) -> String {
        let in_formatted = self.format_in(filename, macro_node);
        let start = match prev_node {
            Macro::Fn { .. } => "\n#include".to_string(),
            _ => "#include".to_string()
        };
    
        format!("{} {}\n", start, in_formatted)
    }

    fn format_lb(&self, lib_name: &str, macro_node: MacroNode) -> String {
        let mut result = String::new();
        let mut iter = macro_node.nodes.into_iter();
        
        if let Some(node) = iter.next() {
            match node {
                Element::Text(open_del) => result.push_str(open_del.as_str()),
                _=> unreachable!()
            }
        }

        result.push_str(&format!("library “{lib_name}”"));

        if let Some(node) = iter.next() {
            match node {
                Element::Text(close_del) => result.push_str(close_del.as_str()),
                _ => unreachable!()
            }
        }

        result
    }

    fn format_li(&mut self, macro_node: MacroNode) -> String {
        self.format_inline_macro(macro_node)

    }

    fn format_lk(&mut self, uri: &str, macro_node: MacroNode) -> String {
        let content = macro_node
            .nodes
            .clone()
            .into_iter()
            .map(|node| self.format_node(node))
            .collect::<Vec<String>>()
            .join(&self.formatting_state.spacing);

        format!("{content}: {uri}")
    }

    fn format_lp(&self) -> String {
        "\n\n".to_string()
    }

    fn format_ms(&mut self, macro_node: MacroNode) -> String {
        self.format_inline_macro(macro_node)
    }

    fn format_mt(&mut self, macro_node: MacroNode) -> String {
        self.format_inline_macro(macro_node)
    }

    fn format_no(&mut self, macro_node: MacroNode) -> String {
        self.formatting_state.suppress_space = false;
        self.format_inline_macro(macro_node)
    }

    fn format_ns(&mut self, macro_node: MacroNode) -> String {
        self.formatting_state.suppress_space = true;
        "\x08".to_string() + &self.format_inline_macro(macro_node)
    }

    fn format_nx(&self, macro_node: MacroNode) -> String {
        self.format_inline_macro(macro_node)
    }

    fn format_os(&mut self, macro_node: MacroNode) -> String {
        let content = macro_node
            .nodes
            .into_iter()
            .map(|node| self.format_node(node))
            .collect::<Vec<String>>()
            .join(&self.formatting_state.spacing);

        if !content.is_empty() {
            self.formatting_state.footer_text = Some(content);
        }
        String::new()
    }

    fn format_ox(&self, macro_node: MacroNode) -> String {
        self.format_inline_macro(macro_node)
    }

    fn format_pa(&mut self, macro_node: MacroNode) -> String {
        self.format_inline_macro(macro_node)
    }

    fn format_pf(&mut self, prefix: &str, macro_node: MacroNode) -> String {
<<<<<<< HEAD
        let c = self.format_inline_macro(macro_node);
        format!("{}{}", prefix, c)
        
=======
        format!("{}\\(rs){}", prefix, &self.format_inline_macro(macro_node))
>>>>>>> cfd9befd
    }

    fn format_pp(&self, _macro_node: MacroNode) -> String {
        "\n\n".to_string()
    }

    fn format_rv(&mut self, macro_node: MacroNode) -> String {
        let mut content = macro_node
            .nodes
            .clone()
            .into_iter()
            .take(macro_node.nodes.len().saturating_sub(1))
            .map(|node| self.format_node(node))
            .filter(|s| !s.is_empty())
            .collect::<Vec<String>>()
            .join("(), ");

        if macro_node.nodes.is_empty() {
            content = self.formatting_state.first_name.clone().unwrap_or_default();
        } else if let Some(formatted_node) = macro_node.nodes.iter().last() {
            let formatted_node = self.format_node(formatted_node.clone());
            if macro_node.nodes.len() == 1 {
                content = format!("{formatted_node}()");
            } else {
                content.push_str(&format!("(), and {formatted_node}()"));
            }
        }

        let ending_1 = if macro_node.nodes.len() <= 1 { "" } else { "s" };

        let ending_2 = if macro_node.nodes.len() <= 1 { "s" } else { "" };

        format!("The {content} function{ending_1} return{ending_2} the value 0 if successful; otherwise the value -1 is returned and the global variable errno is set to indicate the error.")
    }

    fn format_sm(&mut self, sm_mode: Option<SmMode>, macro_node: MacroNode) -> String {
        // println!("Split mode: {:?}", sm_mode.clone());
        // println!("Nodes: {:?}", macro_node.clone());

        self.formatting_state.spacing = match sm_mode {
            Some(SmMode::On) => " ".to_string(),
            Some(SmMode::Off) => "".to_string(),
            None => match self.formatting_state.spacing.as_str() {
                "" => "".to_string(),
                " " => "".to_string(),
                _ => " ".to_string(),
            },
        };

        let c= self.format_inline_macro(macro_node);

        format!("{}{}", c, self.formatting_state.spacing)
    }

    fn format_st(&self, st_type: StType, macro_node: MacroNode) -> String {
        let content = self.format_inline_macro(macro_node);

        if is_first_char_delimiter(&content) {
            return format!("{}{}", st_type, content);
        }

        format!("{} {}", st_type, content)
    }

    fn format_sx(&mut self, macro_node: MacroNode) -> String {
        self.format_inline_macro(macro_node)
    }

    fn format_sy(&mut self, macro_node: MacroNode) -> String {
        let line = self.format_inline_macro(macro_node);

        if self.supports_bold() {
            format!("\x1b[1m{line}\x1b[0m")
        } else {
            line
        }
    }

    fn format_tg(&self, _term: Option<String>) -> String {
        String::new()
    }

    fn format_tn(&mut self, macro_node: MacroNode) -> String {
        self.format_inline_macro(macro_node)
    }

    fn format_ud(&self) -> String {
        "currently under development.".to_string()
    }

    fn format_ux(&self, macro_node: MacroNode) -> String {
        let content = self.format_inline_macro(macro_node);

        format!("UNIX {content}")
    }

    fn format_va(&mut self, macro_node: MacroNode) -> String {
        self.format_inline_macro(macro_node)
    }

    fn format_xr(&self, name: &str, section: &str, macro_node: MacroNode) -> String {
        let content = self.format_inline_macro(macro_node);

        if is_first_char_delimiter(&content) {
            return format!("{name}({section}){content}");
        }
        
        format!("{name}({section}) {content}")
    }
}

/// Check if first char of [`s`] string is ASCII digit or letter
fn is_first_char_alnum(s: &str) -> bool {
    s.chars().next().map(|c| c.is_ascii_alphanumeric()).unwrap_or(false)
}

fn is_first_char_delimiter(s: &str) -> bool {
    s.chars().next().map(|c| match c {
        '(' | '[' | ')' | ']' | '.' | ',' | ':' | ';' | '!' | '?' => true,
        _ => false
    }).unwrap_or(false)
}

fn is_last_char_delimiter(s: &str) -> bool {
    s.chars().last().map(|c| match c {
        '(' | '[' | ')' | ']' | '.' | ',' | ':' | ';' | '!' | '?' => true,
        _ => false
    }).unwrap_or(false)
}

#[cfg(test)]
mod tests {
    use crate::{man_util::formatter::MdocDocument, FormattingSettings, MdocFormatter, MdocParser};

    /// Test settings
    const FORMATTING_SETTINGS: FormattingSettings = FormattingSettings {
        width: 78,
        indent: 5,
    };

    /// Parse [`input`] into AST
    fn get_ast(input: &str) -> MdocDocument {
        MdocParser::parse_mdoc(input).unwrap()
    }

    /// Universal function for all tests
    fn test_formatting(input: &str, output: &str) {
        let ast = get_ast(input);
        //println!("{:#?}", ast);

        let mut formatter = MdocFormatter::new(FORMATTING_SETTINGS);
        //println!("{:?}", formatter);
        let result = String::from_utf8(formatter.format_mdoc(ast)).unwrap();
        println!("Formatted document:\nTarget:\n{}\n{}\nReal:\n{}\n", 
            output, 
            vec!['-';formatter.formatting_settings.width].iter().collect::<String>(), 
            result
        );
        assert_eq!(output, result)
    }

    mod special_chars {
        use crate::man_util::formatter::tests::test_formatting;

        #[test]
        fn spaces() {
            let input = r".Dd January 1, 1970
.Os footer text
\ \~\0\|\^\&\)\%\:";
            let output = 
r"UNTITLED                             LOCAL                            UNTITLED


footer text                     January 1, 1970                    footer text";
            test_formatting(input, output);
        }

        #[test]
        fn lines() {
            let input = r".Dd January 1, 1970
.Os footer text
\(ba \(br \(ul \(ru \(rn \(bb \(sl \(rs";
            let output = r"UNTITLED                             LOCAL                            UNTITLED

| │ _ _ ‾ ¦ / \

footer text                     January 1, 1970                    footer text";
            test_formatting(input, output);
        }

        #[test]
        fn text_markers() {
            let input = r".Dd January 1, 1970
.Os footer text
\(ci \(bu \(dd \(dg \(lz \(sq \(ps \(sc \(lh \(rh \(at \(sh \(CR \(OK \(CL \(SP \(HE \(DI";
            let output = r"UNTITLED                             LOCAL                            UNTITLED

○ • ‡ † ◊ □ ¶ § ☜ ☞ @ # ↵ ✓ ♣ ♠ ♥ ♦

footer text                     January 1, 1970                    footer text";
            test_formatting(input, output);
        }

        #[test]
        fn legal_symbols() {
            let input = r".Dd January 1, 1970
.Os footer text
\(co \(rg \(tm";
            let output = r"UNTITLED                             LOCAL                            UNTITLED

© ® ™

footer text                     January 1, 1970                    footer text";
            test_formatting(input, output);
        }

        #[test]
        fn punctuation() {
            let input = r".Dd January 1, 1970
.Os footer text
\(em \(en \(hy \e \(r! \(r?";
            let output = r"UNTITLED                             LOCAL                            UNTITLED

— – ‐ \\ ¡ ¿

footer text                     January 1, 1970                    footer text";
            test_formatting(input, output);
        }

        #[test]
        fn quotes() {
            let input = r".Dd January 1, 1970
.Os footer text
\(Bq \(bq \(lq \(rq \(oq \(cq \(aq \(dq \(Fo \(Fc \(fo \(fc";
            let output = "UNTITLED                             LOCAL                            UNTITLED

„ ‚ “ ” ‘ ’ ' \" « » ‹ ›

footer text                     January 1, 1970                    footer text";
            test_formatting(input, output);
        }

        #[test]
        fn brackets() {
            let input = r".Dd January 1, 1970
.Os footer text
\(lB \(rB \(lC \(rC \(la \(ra \(bv \[braceex] \[bracketlefttp] \[bracketleftbt]
\[bracketleftex] \[bracketrighttp] \[bracketrightbt] \[bracketrightex]
\(lt \[bracelefttp] \(lk \[braceleftmid] \(lb \[braceleftbt] \[braceleftex]
\(rt \[bracerighttp] \(rk \[bracerightmid] \(rb \[bracerightbt] \[bracerightex]
\[parenlefttp] \[parenleftbt] \[parenleftex] \[parenrighttp] \[parenrightbt] \[parenrightex]
";
            let output = r"UNTITLED                             LOCAL                            UNTITLED

[ ] { } ⟨ ⟩ ⎪ ⎪ ⎡ ⎣ ⎢ ⎤ ⎦ ⎥ ⎧ ⎧ ⎨ ⎨ ⎩ ⎩ ⎪ ⎫ ⎫ ⎬ ⎬ ⎭ ⎭ ⎪ ⎛ ⎝ ⎜ ⎞ ⎠ ⎟

footer text                     January 1, 1970                    footer text";
            test_formatting(input, output);
        }

        #[test]
        fn arrows() {
            let input = r".Dd January 1, 1970
.Os footer text
\(<- \(-> \(<> \(da \(ua \(va \(lA \(rA \(hA \(uA \(dA \(vA \(an";
            let output = r"UNTITLED                             LOCAL                            UNTITLED

← → ↔ ↓ ↑ ↕ ⇐ ⇒ ⇔ ⇑ ⇓ ⇕ ⎯

footer text                     January 1, 1970                    footer text";
            test_formatting(input, output);
        }

        #[test]
        fn logical() {
            let input = r".Dd January 1, 1970
.Os footer text
\(AN \(OR \[tno] \(no \(te \(fa \(st \(tf \(3d \(or";
            let output = r"UNTITLED                             LOCAL                            UNTITLED

∧ ∨ ¬ ¬ ∃ ∀ ∋ ∴ ∴ |

footer text                     January 1, 1970                    footer text";
            test_formatting(input, output);
        }

        #[test]
        fn mathematical() {
            let input = r".Dd January 1, 1970
.Os footer text
\- \(mi \+ \(pl \(-+ \[t+-] \(+- \(pc \[tmu]
\(mu \(c* \(c+ \[tdi] \(di \(f/ \(** \(<= \(>= \(<< \(>> \(eq \(!= \(==
\(ne \(ap \(|= \(=~ \(~~ \(~= \(pt \(es \(mo \(nm \(sb \(nb \(sp
\(nc \(ib \(ip \(ca \(cu \(/_ \(pp \(is \[integral] \[sum] \[product]
\[coproduct] \(gr \(sr \[sqrt] \(lc \(rc \(lf \(rf \(if \(Ah \(Im \(Re
\(wp \(pd \(-h \[hbar] \(12 \(14 \(34 \(18 \(38 \(58 \(78 \(S1 \(S2 \(S3
";
            let output = r"UNTITLED                             LOCAL                            UNTITLED

- − + + ∓ ± ± · × × ⊗ ⊕ ÷ ÷ ⁄ ∗ ≤ ≥ ≪ ≫ = ≠ ≡ ≢ ∼ ≃ ≅ ≈ ≈ ∝ ∅ ∈ ∉ ⊂ ⊄ ⊃ ⊅ ⊆ ⊇
∩ ∪ ∠ ⊥ ∫ ∫ ∑ ∏ ∐ ∇ √ √ ⌈ ⌉ ⌊ ⌋ ∞ ℵ ℑ ℜ ℘ ∂ ℏ ℏ ½ ¼ ¾ ⅛ ⅜ ⅝ ⅞ ¹ ² ³

footer text                     January 1, 1970                    footer text";
            test_formatting(input, output);
        }

        #[test]
        fn ligatures() {
            let input = r".Dd January 1, 1970
.Os footer text
\(ff \(fi \(fl \(Fi \(Fl \(AE \(ae \(OE \(oe \(ss \(IJ \(ij";
            let output = r"UNTITLED                             LOCAL                            UNTITLED

ﬀ ﬁ ﬂ ﬃ ﬄ Æ æ Œ œ ß Ĳ ĳ

footer text                     January 1, 1970                    footer text";
            test_formatting(input, output);
        }

        #[test]
        fn accents() {
            let input = ".Dd January 1, 1970
.Os footer text
\\(a\" \\(a- \\(a. \\(a^ \\(aa \\\' \\(ga \\` \\(ab \\(ac \\(ad \\(ah \\(ao \\(a~ \\(ho \\(ha \\(ti";
            let output = r"UNTITLED                             LOCAL                            UNTITLED

˝ ¯ ˙ ^ ´ ´ ` ` ˘ ¸ ¨ ˇ ˚ ~ ˛ ^ ~

footer text                     January 1, 1970                    footer text";
            test_formatting(input, output);
        }

        #[test]
        fn accented_letters() {
            let input = r".Dd January 1, 1970
.Os footer text
\('A \('E \('I \('O \('U \('Y \('a \('e
\('i \('o \('u \('y \(`A \(`E \(`I \(`O \(`U \(`a \(`e \(`i \(`o \(`u
\(~A \(~N \(~O \(~a \(~n \(~o \(:A \(:E \(:I \(:O \(:U \(:a \(:e \(:i
\(:o \(:u \(:y \(^A \(^E \(^I \(^O \(^U \(^a \(^e \(^i \(^o \(^u \(,C
\(,c \(/L \(/l \(/O \(/o \(oA \(oa
";
            let output = r"UNTITLED                             LOCAL                            UNTITLED

Á É Í Ó Ú Ý á é í ó ú ý À È Ì Ò Ù à è ì ò ù Ã Ñ Õ ã ñ õ Ä Ë Ï Ö Ü ä ë ï ö ü ÿ
Â Ê Î Ô Û â ê î ô û Ç ç Ł ł Ø ø Å å

footer text                     January 1, 1970                    footer text";
            test_formatting(input, output);
        }

        #[test]
        fn special_letters() {
            let input = r".Dd January 1, 1970
.Os footer text
\(-D \(Sd \(TP \(Tp \(.i \(.j";
            let output = r"UNTITLED                             LOCAL                            UNTITLED

Ð ð Þ þ ı ȷ

footer text                     January 1, 1970                    footer text";
            test_formatting(input, output);
        }

        #[test]
        fn currency() {
            let input = r".Dd January 1, 1970
.Os footer text
\(Do \(ct \(Eu \(eu \(Ye \(Po \(Cs \(Fn";
            let output = r"UNTITLED                             LOCAL                            UNTITLED

$ ¢ € € ¥ £ ¤ ƒ

footer text                     January 1, 1970                    footer text";
            test_formatting(input, output);
        }

        #[test]
        fn units() {
            let input = r".Dd January 1, 1970
.Os footer text
\(de \(%0 \(fm \(sd \(mc \(Of \(Om";
            let output = r"UNTITLED                             LOCAL                            UNTITLED

° ‰ ′ ″ µ ª º

footer text                     January 1, 1970                    footer text";
            test_formatting(input, output);
        }

        #[test]
        fn greek_leters() {
            let input = r".Dd January 1, 1970
.Os footer text
\(*A \(*B \(*G \(*D \(*E \(*Z
\(*Y \(*H \(*I \(*K \(*L \(*M \(*N \(*C \(*O \(*P \(*R \(*S
\(*T \(*U \(*F \(*X \(*Q \(*W \(*a \(*b \(*g \(*d \(*e \(*z
\(*y \(*h \(*i \(*k \(*l \(*m \(*n \(*c \(*o \(*p \(*r \(*s
\(*t \(*u \(*f \(*x \(*q \(*w \(+h \(+f \(+p \(+e \(ts
";
            let output = r"UNTITLED                             LOCAL                            UNTITLED

Α Β Γ Δ Ε Ζ Η Θ Ι Κ Λ Μ Ν Ξ Ο Π Ρ Σ Τ Υ Φ Χ Ψ Ω α β γ δ ε ζ η θ ι κ λ μ ν ξ ο
π ρ σ τ υ ϕ χ ψ ω ϑ φ ϖ ϵ ς

footer text                     January 1, 1970                    footer text";
            test_formatting(input, output);
        }

        #[test]
        fn predefined_strings() {
            let input = r".Dd January 1, 1970
.Os footer text
\*(Ba \*(Ne \*(Ge \*(Le \*(Gt \*(Lt \*(Pm \*(If \*(Pi \*(Na \*(Am \*R \*(Tm \*q \*(Rq \*(Lq \*(lp \*(rp \*(lq \*(rq \*(ua \*(va \*(<= \*(>= \*(aa \*(ga \*(Px \*(Ai";
            let output = "UNTITLED                             LOCAL                            UNTITLED

| ≠ ≥ ≤ > < ± infinity pi NaN & ® (Tm) \" ” “ ( ) “ ” ↑ ↕ ≤ ≥ ´ ` POSIX ANSI

footer text                     January 1, 1970                    footer text";
            test_formatting(input, output);
        }

        #[test]
        fn unicode() {
            let input = r".Dd January 1, 1970
.Os footer text
\[u0100] \C'u01230' \[u025600]";
            let output = "UNTITLED                             LOCAL                            UNTITLED

Ā ሰ 𥘀

footer text                     January 1, 1970                    footer text";
            test_formatting(input, output);
        }

        #[test]
        fn numbered() {
            let input = r".Dd January 1, 1970
.Os footer text
\N'34' \[char43]";
            let output = "UNTITLED                             LOCAL                            UNTITLED

\" +

footer text                     January 1, 1970                    footer text";
            test_formatting(input, output);
        }
    }

    mod full_explicit {
        use crate::man_util::formatter::tests::test_formatting;

        mod bd{
            use crate::man_util::formatter::tests::test_formatting;

            #[test]
            fn bd_filled() {
                let input = ".Dd January 1, 1970
.Dt PROGNAME 1
.Os footer text
.Bd -filled -offset indent
Lorem ipsum dolor sit amet, consectetur adipiscing elit, sed do eiusmod tempor incididunt ut labore et dolore magna aliqua. 
Ut enim ad minim veniam, quis nostrud exercitation ullamco laboris nisi ut aliquip ex ea commodo consequat.
.Ed";
                let output = "PROGNAME(1)                 General Commands Manual                PROGNAME(1)

        Lorem ipsum dolor sit amet, consectetur adipiscing elit, sed do
        eiusmod tempor incididunt ut labore et dolore magna aliqua.
        eiusmod tempor incididunt ut labore et dolore magna aliqua. Ut enim ad
        minim veniam, quis nostrud exercitation ullamco laboris nisi ut
        aliquip ex ea commodo consequat.

footer text                     January 1, 1970                    footer text";
                test_formatting(input, output);
            }
        
            #[test]
            fn bd_unfilled() {
                let input = ".Dd January 1, 1970
.Dt PROGNAME 1
.Os footer text
.Bd -unfilled -offset indent
Lorem ipsum dolor sit amet, consectetur adipiscing elit, sed do eiusmod tempor incididunt ut labore et dolore magna aliqua. 
Ut enim ad minim veniam, quis nostrud exercitation ullamco laboris nisi ut aliquip ex ea commodo consequat.
.Ed";
                let output = "PROGNAME(1)                 General Commands Manual                PROGNAME(1)

        Lorem ipsum dolor sit amet, consectetur adipiscing elit, sed do
        eiusmod tempor incididunt ut labore et dolore magna aliqua.
        Ut enim ad minim veniam, quis nostrud exercitation ullamco laboris
        nisi ut aliquip ex ea commodo consequat.

footer text                     January 1, 1970                    footer text";
                test_formatting(input, output);
            }

            #[test]
            fn bd_centered() {
                let input = ".Dd January 1, 1970
.Dt PROGNAME 1
.Os footer text
.Bd -centered -offset indent
Lorem ipsum dolor sit amet, consectetur adipiscing elit, sed do eiusmod tempor incididunt ut labore et dolore magna aliqua. 
Ut enim ad minim veniam, quis nostrud exercitation ullamco laboris nisi ut aliquip ex ea commodo consequat.
.Ed";
                let output = "PROGNAME(1)                 General Commands Manual                PROGNAME(1)

           Lorem ipsum dolor sit amet, consectetur adipiscing elit, sed do
             eiusmod tempor incididunt ut labore et dolore magna aliqua.
        eiusmod tempor incididunt ut labore et dolore magna aliqua. Ut enim ad
           minim veniam, quis nostrud exercitation ullamco laboris nisi ut
                           aliquip ex ea commodo consequat.

footer text                     January 1, 1970                    footer text";
                test_formatting(input, output);
            }

            #[test]
            fn bd_offset_right() {
                let input = ".Dd January 1, 1970
.Dt PROGNAME 1
.Os footer text
.Bd -filled -offset right
Lorem ipsum dolor sit amet, consectetur adipiscing elit, sed do eiusmod tempor incididunt ut labore et dolore magna aliqua. 
Ut enim ad minim veniam, quis nostrud exercitation ullamco laboris nisi ut aliquip ex ea commodo consequat.
.Ed";
                let output = "PROGNAME(1)                 General Commands Manual                PROGNAME(1)

       Lorem ipsum dolor sit amet, consectetur adipiscing elit, sed do eiusmod
                           tempor incididunt ut labore et dolore magna aliqua.
          tempor incididunt ut labore et dolore magna aliqua. Ut enim ad minim
       veniam, quis nostrud exercitation ullamco laboris nisi ut aliquip ex ea
                                                            commodo consequat.

footer text                     January 1, 1970                    footer text";
                test_formatting(input, output);
            }

            #[test]
            fn bd_compact() {
                let input = ".Dd January 1, 1970
.Dt PROGNAME 1
.Os footer text
.Bd -literal -offset indent -compact
Lorem ipsum dolor sit amet, consectetur adipiscing elit, sed do eiusmod tempor incididunt ut labore et dolore magna aliqua. 
Ut enim ad minim veniam, quis nostrud exercitation ullamco laboris nisi ut aliquip ex ea commodo consequat.
.Ed";
                let output = "PROGNAME(1)                 General Commands Manual                PROGNAME(1)

        Lorem ipsum dolor sit amet, consectetur adipiscing elit, sed do
        eiusmod tempor incididunt ut labore et dolore magna aliqua.
        Ut enim ad minim veniam, quis nostrud exercitation ullamco laboris
        nisi ut aliquip ex ea commodo consequat.

footer text                     January 1, 1970                    footer text";
                test_formatting(input, output);
            }

            #[test]
            fn bd_nested_blocks() {
                let input = ".Dd January 1, 1970
.Dt PROGNAME 1
.Os footer text
Adssdf sdfmsdpf  sdfm sdfmsdpf
.Ms <alpha>
.Bd -unfilled -offset indent
Lorem ipsum dolor sit amet, consectetur adipiscing elit, sed do eiusmod tempor incididunt ut labore et dolore magna aliqua. 
Ut enim ad minim veniam, quis nostrud exercitation ullamco laboris nisi ut aliquip ex ea commodo consequat.
.Ed
Adssdf sdfmsdpf  sdfm sdfmsdpf sgsdgsdg sdfg sdfg sdfg fdsg d gdfg df gdfg dfg g wefwefwer werwe rwe r wer 
.Ms <alpha>
.Sh DESCRIPTION
.Ss SUBSECTION
Adssdf sdfmsdpf  sdfm sdfmsdpf
.Ms <alpha>
.Bd -unfilled -offset indent
Lorem ipsum dolor sit amet, consectetur adipiscing elit, sed do eiusmod tempor incididunt ut labore et dolore magna aliqua. 
Ut enim ad minim veniam, quis nostrud exercitation ullamco laboris nisi ut aliquip ex ea commodo consequat.
.Bd -unfilled -offset indent
Lorem ipsum dolor sit amet, consectetur adipiscing elit, sed do eiusmod tempor incididunt ut labore et dolore magna aliqua. 
Ut enim ad minim veniam, quis nostrud exercitation ullamco laboris nisi ut aliquip ex ea commodo consequat.
.Bd -unfilled -offset indent
Lorem ipsum dolor sit amet, consectetur adipiscing elit, sed do eiusmod tempor incididunt ut labore et dolore magna aliqua. 
Ut enim ad minim veniam, quis nostrud exercitation ullamco laboris nisi ut aliquip ex ea commodo consequat.
.Bd -unfilled -offset indent
Lorem ipsum dolor sit amet, consectetur adipiscing elit, sed do eiusmod tempor incididunt ut labore et dolore magna aliqua. 
Ut enim ad minim veniam, quis nostrud exercitation ullamco laboris nisi ut aliquip ex ea commodo consequat.
.Ed
.Ed
.Ed
.Ed
Adssdf sdfmsdpf sdfm sdfmsdpf sgsdgsdg sdfg sdfg sdfg fdsg d gdfg df gdfg dfg g wefwefwer werwe rwe r wer 
.Ms <alpha>";
                let output = "PROGNAME(1)                 General Commands Manual                PROGNAME(1)

Adssdf sdfmsdpf sdfm sdfmsdpf <alpha>

        Lorem ipsum dolor sit amet, consectetur adipiscing elit, sed do
        eiusmod tempor incididunt ut labore et dolore magna aliqua.
        Ut enim ad minim veniam, quis nostrud exercitation ullamco laboris
        nisi ut aliquip ex ea commodo consequat.

Adssdf sdfmsdpf sdfm sdfmsdpf sgsdgsdg sdfg sdfg sdfg fdsg d gdfg df gdfg dfg
g wefwefwer werwe rwe r wer <alpha>

DESCRIPTION
   SUBSECTION
     Adssdf sdfmsdpf  sdfm sdfmsdpf <alpha> 

             Lorem ipsum dolor sit amet, consectetur adipiscing elit, sed do
             eiusmod tempor incididunt ut labore et dolore magna aliqua.
             Ut enim ad minim veniam, quis nostrud exercitation ullamco
             laboris nisi ut aliquip ex ea commodo consequat.

                     Lorem ipsum dolor sit amet, consectetur adipiscing elit,
                     sed do eiusmod tempor incididunt ut labore et dolore
                     magna aliqua.
                     Ut enim ad minim veniam, quis nostrud exercitation
                     ullamco laboris nisi ut aliquip ex ea commodo consequat.

                             Lorem ipsum dolor sit amet, consectetur
                             adipiscing elit, sed do eiusmod tempor incididunt
                             ut labore et dolore magna aliqua.
                             Ut enim ad minim veniam, quis nostrud
                             exercitation ullamco laboris nisi ut aliquip ex
                             ea commodo consequat.

                                     Lorem ipsum dolor sit amet, consectetur
                                     adipiscing elit, sed do eiusmod tempor
                                     incididunt ut labore et dolore magna
                                     aliqua.
                                     Ut enim ad minim veniam, quis nostrud
                                     exercitation ullamco laboris nisi ut
                                     aliquip ex ea commodo consequat.

     Adssdf sdfmsdpf sdfm sdfmsdpf sgsdgsdg sdfg sdfg sdfg fdsg d gdfg df
     gdfg dfg g wefwefwer werwe rwe r wer <alpha>

footer text                     January 1, 1970                    footer text";
                test_formatting(input, output);
            }
        }

        #[test]
        fn bf() {
            let input = ".Dd January 1, 1970
.Dt PROGNAME 1
.Os footer text
.Bf -emphasis
Line 1
Line 2
.Ef";
            let output = "PROGNAME(1)                 General Commands Manual                PROGNAME(1)

\u{1b}[3mLine 1 Line 2 \u{1b}[0m

footer text                     January 1, 1970                    footer text";
            test_formatting(input, output);
        }

        #[test]
        fn bf_macro() {
            let input = ".Dd January 1, 1970
.Dt PROGNAME 1
.Os footer text
.Bf Em
Line 1
Line 2
.Ef";
            let output = "PROGNAME(1)                 General Commands Manual                PROGNAME(1)

\u{1b}[3mLine 1 Line 2 \u{1b}[0m

footer text                     January 1, 1970                    footer text";
            test_formatting(input, output);
        }

        #[test]
        fn bk() {
            let input = ".Dd January 1, 1970
.Dt PROGNAME 1
.Os footer text
.Bk -words
Line 1
Line 2
.Ek";
            let output = "PROGNAME(1)                 General Commands Manual                PROGNAME(1)

Line 1 Line 2

footer text                     January 1, 1970                    footer text";
            test_formatting(input, output);
        }

        mod bl{
            use crate::man_util::formatter::tests::test_formatting;

            #[test]
            fn bl_bullet() {
                let input = ".Dd January 1, 1970
.Dt PROGNAME 1
.Os footer text
.Bl -bullet -width 8 -compact
.It head1
Lorem ipsum dolor sit amet, consectetur adipiscing elit, sed do eiusmod tempor incididunt ut labore et dolore magna aliqua. 
.It head2
Ut enim ad minim veniam, quis nostrud exercitation ullamco laboris nisi ut aliquip ex ea commodo consequat. 
.It head3
Duis aute irure dolor in reprehenderit in voluptate velit esse cillum dolore eu fugiat nulla pariatur. 
.El";
                let output = "PROGNAME(1)                 General Commands Manual                PROGNAME(1)

•       Lorem ipsum dolor sit amet, consectetur adipiscing elit, sed do
        eiusmod tempor incididunt ut labore et dolore magna aliqua.
•       Ut enim ad minim veniam, quis nostrud exercitation ullamco laboris
        nisi ut aliquip ex ea commodo consequat.
•       Duis aute irure dolor in reprehenderit in voluptate velit esse cillum
        dolore eu fugiat nulla pariatur.

footer text                     January 1, 1970                    footer text";
                test_formatting(input, output);
            }

            #[test]
            fn bl_column() {
                let input = ".Dd January 1, 1970
.Dt PROGNAME 1  
.Os footer text
.Bl -column -width 8 -compact \"long  column1\" \"long  column2\" \"long  column3\"
.It Cell 1 Ta Cell 2 Ta Cell 3
Line 1
.It Cell 4 Ta Cell 5 Ta Cell 6
Line 2
.It Cell 7 Ta Cell 8 Ta Cell 9
Line 3
.El";
                let output = "PROGNAME(1)                 General Commands Manual                PROGNAME(1)

long column1   long column2   long column3
Cell 1         Cell 2         Cell 3 Line 1
Cell 4         Cell 5         Cell 6 Line 2
Cell 7         Cell 8         Cell 9 Line 3

footer text                     January 1, 1970                    footer text";
                test_formatting(input, output);
            }

            #[test]
            fn bl_column_long_content() {
                let input = ".Dd January 1, 1970
.Dt PROGNAME 1
.Os footer text
.Bl -column -width 8 -compact \"very big super long column1\" \"very big super long column2\" \"very big super long column3\"
.It AAAAAA AAAAAAAAAAAA AAAAA Ta BBBBBB BBBBBBBBB BBBBBB Ta CCCCCC CCCCCCCCCC CCCCCCC
Line 1
.It DDDDDD DDDDDDDDDDDD DDDDD Ta EEEEEE EEEEEEEEE EEEEEE Ta FFFFFF FFFFFFFFFF FFFFFFF
Line 2
.It RRRRRR RRRRRRRRRRRR RRRRR Ta VVVVVV VVVVVVVVV VVVVVV Ta WWWWWW WWWWWWWWWW WWWWWWW
Line 3
.El";
                let output = "PROGNAME(1)                 General Commands Manual                PROGNAME(1)

very big super long column1
        very big super long column2
                very big super long column3
AAAAAA AAAAAAAAAAAA AAAAA
        BBBBBB BBBBBBBBB BBBBBB
                CCCCCC CCCCCCCCCC CCCCCCC Line 1
DDDDDD DDDDDDDDDDDD DDDDD
        EEEEEE EEEEEEEEE EEEEEE
                FFFFFF FFFFFFFFFF FFFFFFF Line 2
RRRRRR RRRRRRRRRRRR RRRRR
        VVVVVV VVVVVVVVV VVVVVV
                WWWWWW WWWWWWWWWW WWWWWWW Line 3

footer text                     January 1, 1970                    footer text";
                test_formatting(input, output);
            }
    
            #[test]
            fn bl_dash() {
                let input = ".Dd January 1, 1970
.Dt PROGNAME 1
.Os footer text
.Bl -dash -width 8 -compact
.It head1
Lorem ipsum dolor sit amet, consectetur adipiscing elit, sed do eiusmod tempor incididunt ut labore et dolore magna aliqua. 
.It head2
Ut enim ad minim veniam, quis nostrud exercitation ullamco laboris nisi ut aliquip ex ea commodo consequat. 
.It head3
Duis aute irure dolor in reprehenderit in voluptate velit esse cillum dolore eu fugiat nulla pariatur. 
.El";
                let output = "PROGNAME(1)                 General Commands Manual                PROGNAME(1)

-       Lorem ipsum dolor sit amet, consectetur adipiscing elit, sed do
        eiusmod tempor incididunt ut labore et dolore magna aliqua.
-       Ut enim ad minim veniam, quis nostrud exercitation ullamco laboris
        nisi ut aliquip ex ea commodo consequat.
-       Duis aute irure dolor in reprehenderit in voluptate velit esse cillum
        dolore eu fugiat nulla pariatur.

footer text                     January 1, 1970                    footer text";
                test_formatting(input, output);
            }
    
            #[test]
            fn bl_diag() {
                let input = ".Dd January 1, 1970
.Dt PROGNAME 1
.Os footer text
.Bl -diag -width 8 -compact
.It head1
Lorem ipsum dolor sit amet, consectetur adipiscing elit, sed do eiusmod tempor incididunt ut labore et dolore magna aliqua. 
.It head2
Ut enim ad minim veniam, quis nostrud exercitation ullamco laboris nisi ut aliquip ex ea commodo consequat. 
.It head3
Duis aute irure dolor in reprehenderit in voluptate velit esse cillum dolore eu fugiat nulla pariatur. 
.El";
                let output = "PROGNAME(1)                 General Commands Manual                PROGNAME(1)

head1  Lorem ipsum dolor sit amet, consectetur adipiscing elit, sed do
eiusmod tempor incididunt ut labore et dolore magna aliqua.
head2  Ut enim ad minim veniam, quis nostrud exercitation ullamco laboris
nisi ut aliquip ex ea commodo consequat.
head3  Duis aute irure dolor in reprehenderit in voluptate velit esse cillum
dolore eu fugiat nulla pariatur.

footer text                     January 1, 1970                    footer text";
                test_formatting(input, output);
            }

            #[test]
            fn bl_enum() {
                let input = ".Dd January 1, 1970
.Dt PROGNAME 1
.Os footer text
.Bl -enum -width 8 -compact
.It head1
Lorem ipsum dolor sit amet, consectetur adipiscing elit, sed do eiusmod tempor incididunt ut labore et dolore magna aliqua. 
.It head2
Ut enim ad minim veniam, quis nostrud exercitation ullamco laboris nisi ut aliquip ex ea commodo consequat. 
.It head3
Duis aute irure dolor in reprehenderit in voluptate velit esse cillum dolore eu fugiat nulla pariatur. 
.El";
                let output = "PROGNAME(1)                 General Commands Manual                PROGNAME(1)

1.      Lorem ipsum dolor sit amet, consectetur adipiscing elit, sed do
        eiusmod tempor incididunt ut labore et dolore magna aliqua.
2.      Ut enim ad minim veniam, quis nostrud exercitation ullamco laboris
        nisi ut aliquip ex ea commodo consequat.
3.      Duis aute irure dolor in reprehenderit in voluptate velit esse cillum
        dolore eu fugiat nulla pariatur.

footer text                     January 1, 1970                    footer text";
                test_formatting(input, output);
            }

            #[test]
            fn bl_item() {
                let input = ".Dd January 1, 1970
.Dt PROGNAME 1
.Os footer text
.Bl -item -width 8 -compact
.It head1
Lorem ipsum dolor sit amet, consectetur adipiscing elit, sed do eiusmod tempor incididunt ut labore et dolore magna aliqua. 
.It head2
Ut enim ad minim veniam, quis nostrud exercitation ullamco laboris nisi ut aliquip ex ea commodo consequat. 
.It head3
Duis aute irure dolor in reprehenderit in voluptate velit esse cillum dolore eu fugiat nulla pariatur. 
.El";
                let output = "PROGNAME(1)                 General Commands Manual                PROGNAME(1)

Lorem ipsum dolor sit amet, consectetur adipiscing elit, sed do eiusmod tempor
incididunt ut labore et dolore magna aliqua.
Ut enim ad minim veniam, quis nostrud exercitation ullamco laboris nisi ut
aliquip ex ea commodo consequat.
Duis aute irure dolor in reprehenderit in voluptate velit esse cillum dolore
eu fugiat nulla pariatur.

footer text                     January 1, 1970                    footer text";
                test_formatting(input, output);
            }

            #[test]
            fn bl_hang() {
                let input = ".Dd January 1, 1970
.Dt PROGNAME 1
.Os footer text
.Bl -hang -width 8 -compact
.It head1
Lorem ipsum dolor sit amet, consectetur adipiscing elit, sed do eiusmod tempor incididunt ut labore et dolore magna aliqua. 
.It head2
Ut enim ad minim veniam, quis nostrud exercitation ullamco laboris nisi ut aliquip ex ea commodo consequat. 
.It head3
Duis aute irure dolor in reprehenderit in voluptate velit esse cillum dolore eu fugiat nulla pariatur. 
.El";
                let output = "PROGNAME(1)                 General Commands Manual                PROGNAME(1)

head1   Lorem ipsum dolor sit amet, consectetur adipiscing elit, sed do
        eiusmod tempor incididunt ut labore et dolore magna aliqua.
head2   Ut enim ad minim veniam, quis nostrud exercitation ullamco laboris
        nisi ut aliquip ex ea commodo consequat.
head3   Duis aute irure dolor in reprehenderit in voluptate velit esse cillum
        dolore eu fugiat nulla pariatur.

footer text                     January 1, 1970                    footer text";
                test_formatting(input, output);
            }
    
            #[test]
            fn bl_inset() {
                let input = ".Dd January 1, 1970
.Dt PROGNAME 1
.Os footer text
.Bl -inset -width 8 -compact
.It head1
Lorem ipsum dolor sit amet, consectetur adipiscing elit, sed do eiusmod tempor incididunt ut labore et dolore magna aliqua. 
.It head2
Ut enim ad minim veniam, quis nostrud exercitation ullamco laboris nisi ut aliquip ex ea commodo consequat. 
.It head3
Duis aute irure dolor in reprehenderit in voluptate velit esse cillum dolore eu fugiat nulla pariatur. 
.El";
                let output = "PROGNAME(1)                 General Commands Manual                PROGNAME(1)

head1 Lorem ipsum dolor sit amet, consectetur adipiscing elit, sed do eiusmod
tempor incididunt ut labore et dolore magna aliqua.
head2 Ut enim ad minim veniam, quis nostrud exercitation ullamco laboris nisi
ut aliquip ex ea commodo consequat.
head3 Duis aute irure dolor in reprehenderit in voluptate velit esse cillum
dolore eu fugiat nulla pariatur.

footer text                     January 1, 1970                    footer text";
                test_formatting(input, output);
            }
    
            #[test]
            fn bl_ohang() {
                let input = ".Dd January 1, 1970
.Dt PROGNAME 1
.Os footer text
.Bl -ohang -width 8 -compact
.It head1
Lorem ipsum dolor sit amet, consectetur adipiscing elit, sed do eiusmod tempor incididunt ut labore et dolore magna aliqua. 
.It head2
Ut enim ad minim veniam, quis nostrud exercitation ullamco laboris nisi ut aliquip ex ea commodo consequat. 
.It head3
Duis aute irure dolor in reprehenderit in voluptate velit esse cillum dolore eu fugiat nulla pariatur. 
.El";
                let output = "PROGNAME(1)                 General Commands Manual                PROGNAME(1)

head1
Lorem ipsum dolor sit amet, consectetur adipiscing elit, sed do eiusmod tempor
incididunt ut labore et dolore magna aliqua.
head2
Ut enim ad minim veniam, quis nostrud exercitation ullamco laboris nisi ut
aliquip ex ea commodo consequat.
head3
Duis aute irure dolor in reprehenderit in voluptate velit esse cillum dolore
eu fugiat nulla pariatur.

footer text                     January 1, 1970                    footer text";
                test_formatting(input, output);
            }
    
            #[test]
            fn bl_tag() {
                let input = ".Dd January 1, 1970
.Dt PROGNAME 1
.Os footer text
.Bl -tag -width 12 -compact
.It head1 
Lorem ipsum dolor sit amet, consectetur adipiscing elit, sed do eiusmod tempor incididunt ut labore et dolore magna aliqua. 
.It head2
Ut enim ad minim veniam, quis nostrud exercitation ullamco laboris nisi ut aliquip ex ea commodo consequat. 
.It head3
Duis aute irure dolor in reprehenderit in voluptate velit esse cillum dolore eu fugiat nulla pariatur. 
.El";
                let output = "PROGNAME(1)                 General Commands Manual                PROGNAME(1)

head1       Lorem ipsum dolor sit amet, consectetur adipiscing elit, sed do
            eiusmod tempor incididunt ut labore et dolore magna aliqua.
head2       Ut enim ad minim veniam, quis nostrud exercitation ullamco laboris
            nisi ut aliquip ex ea commodo consequat.
head3       Duis aute irure dolor in reprehenderit in voluptate velit esse
            cillum dolore eu fugiat nulla pariatur.

footer text                     January 1, 1970                    footer text";
                test_formatting(input, output);
            }

            #[test]
            fn bl_hang_long_head() {
                let input = ".Dd January 1, 1970
.Dt PROGNAME 1
.Os footer text
.Bl -hang -width 8 -compact
.It Item head title1 
Lorem ipsum dolor sit amet, consectetur adipiscing elit, sed do eiusmod tempor incididunt ut labore et dolore magna aliqua. 
.It Item head title2
Ut enim ad minim veniam, quis nostrud exercitation ullamco laboris nisi ut aliquip ex ea commodo consequat. 
.It Item head title3 
Duis aute irure dolor in reprehenderit in voluptate velit esse cillum dolore eu fugiat nulla pariatur. 
.El";
                let output = "PROGNAME(1)                 General Commands Manual                PROGNAME(1)

Item head title1 Lorem ipsum dolor sit amet, consectetur adipiscing elit, sed
        do eiusmod tempor incididunt ut labore et dolore magna aliqua.
Item head title2 Ut enim ad minim veniam, quis nostrud exercitation ullamco
        laboris nisi ut aliquip ex ea commodo consequat.
Item head title3 Duis aute irure dolor in reprehenderit in voluptate velit
        esse cillum dolore eu fugiat nulla pariatur.

footer text                     January 1, 1970                    footer text";
                test_formatting(input, output);
            }

            #[test]
            fn bl_inset_long_head() {
                let input = ".Dd January 1, 1970
.Dt PROGNAME 1
.Os footer text
.Bl -inset -width 8 -compact
.It Item head title1
Lorem ipsum dolor sit amet, consectetur adipiscing elit, sed do eiusmod tempor incididunt ut labore et dolore magna aliqua. 
.It Item head title2
Ut enim ad minim veniam, quis nostrud exercitation ullamco laboris nisi ut aliquip ex ea commodo consequat. 
.It Item head title3
Duis aute irure dolor in reprehenderit in voluptate velit esse cillum dolore eu fugiat nulla pariatur. 
.El";
                let output = "PROGNAME(1)                 General Commands Manual                PROGNAME(1)

Item head title1 Lorem ipsum dolor sit amet, consectetur adipiscing elit, sed
do eiusmod tempor incididunt ut labore et dolore magna aliqua.
Item head title2 Ut enim ad minim veniam, quis nostrud exercitation ullamco
laboris nisi ut aliquip ex ea commodo consequat.
Item head title3 Duis aute irure dolor in reprehenderit in voluptate velit
esse cillum dolore eu fugiat nulla pariatur.

footer text                     January 1, 1970                    footer text";
                test_formatting(input, output);
            }

            #[test]
            fn bl_ohang_long_head() {
                let input = ".Dd January 1, 1970
.Dt PROGNAME 1
.Os footer text
.Bl -ohang -width 8 -compact
.It Item head title1 
Lorem ipsum dolor sit amet, consectetur adipiscing elit, sed do eiusmod tempor incididunt ut labore et dolore magna aliqua. 
.It Item head title2
Ut enim ad minim veniam, quis nostrud exercitation ullamco laboris nisi ut aliquip ex ea commodo consequat. 
.It Item head title3 
Duis aute irure dolor in reprehenderit in voluptate velit esse cillum dolore eu fugiat nulla pariatur. 
.El";
                let output = "PROGNAME(1)                 General Commands Manual                PROGNAME(1)

Item head title1
Lorem ipsum dolor sit amet, consectetur adipiscing elit, sed do eiusmod tempor
incididunt ut labore et dolore magna aliqua.
Item head title2
Ut enim ad minim veniam, quis nostrud exercitation ullamco laboris nisi ut
aliquip ex ea commodo consequat.
Item head title3
Duis aute irure dolor in reprehenderit in voluptate velit esse cillum dolore
eu fugiat nulla pariatur.

footer text                     January 1, 1970                    footer text";
                test_formatting(input, output);
            }

            #[test]
            fn bl_tag_long_head() {
                let input = ".Dd January 1, 1970
.Dt PROGNAME 1
.Os footer text
.Bl -tag -width 8 -compact
.It Item head title1 
Lorem ipsum dolor sit amet, consectetur adipiscing elit, sed do eiusmod tempor incididunt ut labore et dolore magna aliqua. 
.It Item head title2
Ut enim ad minim veniam, quis nostrud exercitation ullamco laboris nisi ut aliquip ex ea commodo consequat. 
.It Item head title3 
Duis aute irure dolor in reprehenderit in voluptate velit esse cillum dolore eu fugiat nulla pariatur. 
.El";
                let output = "PROGNAME(1)                 General Commands Manual                PROGNAME(1)

Item head title1
        Lorem ipsum dolor sit amet, consectetur adipiscing elit, sed do
        eiusmod tempor incididunt ut labore et dolore magna aliqua.
Item head title2
        Ut enim ad minim veniam, quis nostrud exercitation ullamco laboris
        nisi ut aliquip ex ea commodo consequat.
Item head title3
        Duis aute irure dolor in reprehenderit in voluptate velit esse cillum
        dolore eu fugiat nulla pariatur.

footer text                     January 1, 1970                    footer text";
                test_formatting(input, output);
            }

            #[test]
            fn bl_symbol_nested_lists() {
                let input = ".Dd January 1, 1970
.Dt PROGNAME 1
.Os footer text
Adssdf sdfmsdpf  sdfm sdfmsdpf
.Ms <alpha>
.Bl -bullet -width 8 -compact
.It head1
Lorem ipsum dolor sit amet, consectetur adipiscing elit, sed do eiusmod tempor incididunt ut labore et dolore magna aliqua. 
.It head2
Ut enim ad minim veniam, quis nostrud exercitation ullamco laboris nisi ut aliquip ex ea commodo consequat. 
.It head3
Duis aute irure dolor in reprehenderit in voluptate velit esse cillum dolore eu fugiat nulla pariatur. 
.El
Adssdf sdfmsdpf  sdfm sdfmsdpf sgsdgsdg sdfg sdfg sdfg fdsg d gdfg df gdfg dfg g wefwefwer werwe rwe r wer 
.Ms <alpha>
.Sh DESCRIPTION
.Ss SUBSECTION
Adssdf sdfmsdpf  sdfm sdfmsdpf
.Ms <alpha>
.Bl -bullet -width 8 -compact
.It head1
Lorem ipsum dolor sit amet, consectetur adipiscing elit, sed do eiusmod tempor incididunt ut labore et dolore magna aliqua. 
.It head2
Ut enim ad minim veniam, quis nostrud exercitation ullamco laboris nisi ut aliquip ex ea commodo consequat. 
.It head3
Duis aute irure dolor in reprehenderit in voluptate velit esse cillum dolore eu fugiat nulla pariatur. 
.It head4
.Bl -bullet -width 8 -compact
.It head1
Lorem ipsum dolor sit amet, consectetur adipiscing elit, sed do eiusmod tempor incididunt ut labore et dolore magna aliqua. 
.It head2
Ut enim ad minim veniam, quis nostrud exercitation ullamco laboris nisi ut aliquip ex ea commodo consequat. 
.It head3
Duis aute irure dolor in reprehenderit in voluptate velit esse cillum dolore eu fugiat nulla pariatur. 
.It head4
.Bl -bullet -width 8 -compact
.It head1
Lorem ipsum dolor sit amet, consectetur adipiscing elit, sed do eiusmod tempor incididunt ut labore et dolore magna aliqua. 
.It head2
Ut enim ad minim veniam, quis nostrud exercitation ullamco laboris nisi ut aliquip ex ea commodo consequat. 
.It head3
Duis aute irure dolor in reprehenderit in voluptate velit esse cillum dolore eu fugiat nulla pariatur. 
.El
.El
.El
Adssdf sdfmsdpf  sdfm sdfmsdpf sgsdgsdg sdfg sdfg sdfg fdsg d gdfg df gdfg dfg g wefwefwer werwe rwe r wer 
.Ms <alpha>";
                let output = "PROGNAME(1)                 General Commands Manual                PROGNAME(1)

Adssdf sdfmsdpf sdfm sdfmsdpf <alpha>
•       Lorem ipsum dolor sit amet, consectetur adipiscing elit, sed do
        eiusmod tempor incididunt ut labore et dolore magna aliqua.
•       Ut enim ad minim veniam, quis nostrud exercitation ullamco laboris
        nisi ut aliquip ex ea commodo consequat.
•       Duis aute irure dolor in reprehenderit in voluptate velit esse cillum
        dolore eu fugiat nulla pariatur.
Adssdf sdfmsdpf sdfm sdfmsdpf sgsdgsdg sdfg sdfg sdfg fdsg d gdfg df gdfg dfg
g wefwefwer werwe rwe r wer <alpha>

DESCRIPTION
   SUBSECTION
     Adssdf sdfmsdpf  sdfm sdfmsdpf <alpha> 
     •       Lorem ipsum dolor sit amet, consectetur adipiscing elit, sed do
             eiusmod tempor incididunt ut labore et dolore magna aliqua.
     •       Ut enim ad minim veniam, quis nostrud exercitation ullamco
             laboris nisi ut aliquip ex ea commodo consequat.
     •       Duis aute irure dolor in reprehenderit in voluptate velit esse
             cillum dolore eu fugiat nulla pariatur.
     •       
             •       Lorem ipsum dolor sit amet, consectetur adipiscing elit,
                     sed do eiusmod tempor incididunt ut labore et dolore
                     magna aliqua.
             •       Ut enim ad minim veniam, quis nostrud exercitation
                     ullamco laboris nisi ut aliquip ex ea commodo consequat.
             •       Duis aute irure dolor in reprehenderit in voluptate velit
                     esse cillum dolore eu fugiat nulla pariatur.
             •       
                     •       Lorem ipsum dolor sit amet, consectetur
                             adipiscing elit, sed do eiusmod tempor incididunt
                             ut labore et dolore magna aliqua.
                     •       Ut enim ad minim veniam, quis nostrud
                             exercitation ullamco laboris nisi ut aliquip ex
                             ea commodo consequat.
                     •       Duis aute irure dolor in reprehenderit in
                             voluptate velit esse cillum dolore eu fugiat
                             nulla pariatur.

     Adssdf sdfmsdpf sdfm sdfmsdpf sgsdgsdg sdfg sdfg sdfg fdsg d gdfg df
     gdfg dfg g wefwefwer werwe rwe r wer <alpha>

footer text                     January 1, 1970                    footer text";
                test_formatting(input, output);
            }

            #[test]
            fn bl_item_nested_lists() {
                let input = ".Dd January 1, 1970
.Dt PROGNAME 1
.Os footer text
Adssdf sdfmsdpf  sdfm sdfmsdpf
.Ms <alpha>
.Bl -item -width 8 -compact
.It head1
Lorem ipsum dolor sit amet, consectetur adipiscing elit, sed do eiusmod tempor incididunt ut labore et dolore magna aliqua. 
.It head2
Ut enim ad minim veniam, quis nostrud exercitation ullamco laboris nisi ut aliquip ex ea commodo consequat. 
.It head3
Duis aute irure dolor in reprehenderit in voluptate velit esse cillum dolore eu fugiat nulla pariatur. 
.El
Adssdf sdfmsdpf  sdfm sdfmsdpf sgsdgsdg sdfg sdfg sdfg fdsg d gdfg df gdfg dfg g wefwefwer werwe rwe r wer 
.Ms <alpha>
.Sh DESCRIPTION
.Ss SUBSECTION
Adssdf sdfmsdpf  sdfm sdfmsdpf
.Ms <alpha>
.Bl -item -width 8 -compact
.It head1
Lorem ipsum dolor sit amet, consectetur adipiscing elit, sed do eiusmod tempor incididunt ut labore et dolore magna aliqua. 
.It head2
Ut enim ad minim veniam, quis nostrud exercitation ullamco laboris nisi ut aliquip ex ea commodo consequat. 
.It head3
Duis aute irure dolor in reprehenderit in voluptate velit esse cillum dolore eu fugiat nulla pariatur. 
.It head4
.Bl -item -width 8 -compact
.It head1
Lorem ipsum dolor sit amet, consectetur adipiscing elit, sed do eiusmod tempor incididunt ut labore et dolore magna aliqua. 
.It head2
Ut enim ad minim veniam, quis nostrud exercitation ullamco laboris nisi ut aliquip ex ea commodo consequat. 
.It head3
Duis aute irure dolor in reprehenderit in voluptate velit esse cillum dolore eu fugiat nulla pariatur. 
.It head4
.Bl -item -width 8 -compact
.It head1
Lorem ipsum dolor sit amet, consectetur adipiscing elit, sed do eiusmod tempor incididunt ut labore et dolore magna aliqua. 
.It head2
Ut enim ad minim veniam, quis nostrud exercitation ullamco laboris nisi ut aliquip ex ea commodo consequat. 
.It head3
Duis aute irure dolor in reprehenderit in voluptate velit esse cillum dolore eu fugiat nulla pariatur. 
.El
.El
.El
Adssdf sdfmsdpf  sdfm sdfmsdpf sgsdgsdg sdfg sdfg sdfg fdsg d gdfg df gdfg dfg g wefwefwer werwe rwe r wer 
.Ms <alpha>";
                let output = "PROGNAME(1)                 General Commands Manual                PROGNAME(1)

Adssdf sdfmsdpf sdfm sdfmsdpf <alpha>
Lorem ipsum dolor sit amet, consectetur adipiscing elit, sed do eiusmod tempor
incididunt ut labore et dolore magna aliqua.
Ut enim ad minim veniam, quis nostrud exercitation ullamco laboris nisi ut
aliquip ex ea commodo consequat.
Duis aute irure dolor in reprehenderit in voluptate velit esse cillum dolore
eu fugiat nulla pariatur.
Adssdf sdfmsdpf sdfm sdfmsdpf sgsdgsdg sdfg sdfg sdfg fdsg d gdfg df gdfg dfg
g wefwefwer werwe rwe r wer <alpha>

DESCRIPTION
   SUBSECTION
     Adssdf sdfmsdpf  sdfm sdfmsdpf <alpha> 
     Lorem ipsum dolor sit amet, consectetur adipiscing elit, sed do eiusmod
     tempor incididunt ut labore et dolore magna aliqua.
     Ut enim ad minim veniam, quis nostrud exercitation ullamco laboris nisi
     ut aliquip ex ea commodo consequat.
     Duis aute irure dolor in reprehenderit in voluptate velit esse cillum
     dolore eu fugiat nulla pariatur.

     Lorem ipsum dolor sit amet, consectetur adipiscing elit, sed do eiusmod
     tempor incididunt ut labore et dolore magna aliqua.
     Ut enim ad minim veniam, quis nostrud exercitation ullamco laboris nisi
     ut aliquip ex ea commodo consequat.
     Duis aute irure dolor in reprehenderit in voluptate velit esse cillum
     dolore eu fugiat nulla pariatur.

     Lorem ipsum dolor sit amet, consectetur adipiscing elit, sed do eiusmod
     tempor incididunt ut labore et dolore magna aliqua.
     Ut enim ad minim veniam, quis nostrud exercitation ullamco laboris nisi
     ut aliquip ex ea commodo consequat.
     Duis aute irure dolor in reprehenderit in voluptate velit esse cillum
     dolore eu fugiat nulla pariatur.

     Adssdf sdfmsdpf sdfm sdfmsdpf sgsdgsdg sdfg sdfg sdfg fdsg d gdfg df
     gdfg dfg g wefwefwer werwe rwe r wer <alpha>

footer text                     January 1, 1970                    footer text";
                test_formatting(input, output);
            }

            #[test]
            fn bl_ohang_nested_lists() {
                let input = ".Dd January 1, 1970
.Dt PROGNAME 1
.Os footer text
Adssdf sdfmsdpf  sdfm sdfmsdpf
.Ms <alpha>
.Bl -ohang -width 8 -compact
.It head1
Lorem ipsum dolor sit amet, consectetur adipiscing elit, sed do eiusmod tempor incididunt ut labore et dolore magna aliqua. 
.It head2
Ut enim ad minim veniam, quis nostrud exercitation ullamco laboris nisi ut aliquip ex ea commodo consequat. 
.It head3
Duis aute irure dolor in reprehenderit in voluptate velit esse cillum dolore eu fugiat nulla pariatur. 
.El
Adssdf sdfmsdpf  sdfm sdfmsdpf sgsdgsdg sdfg sdfg sdfg fdsg d gdfg df gdfg dfg g wefwefwer werwe rwe r wer 
.Ms <alpha>
.Sh DESCRIPTION
.Ss SUBSECTION
Adssdf sdfmsdpf  sdfm sdfmsdpf
.Ms <alpha>
.Bl -ohang -width 8 -compact
.It head1
Lorem ipsum dolor sit amet, consectetur adipiscing elit, sed do eiusmod tempor incididunt ut labore et dolore magna aliqua. 
.It head2
Ut enim ad minim veniam, quis nostrud exercitation ullamco laboris nisi ut aliquip ex ea commodo consequat. 
.It head3
Duis aute irure dolor in reprehenderit in voluptate velit esse cillum dolore eu fugiat nulla pariatur. 
.It head4
.Bl -ohang -width 8 -compact
.It head1
Lorem ipsum dolor sit amet, consectetur adipiscing elit, sed do eiusmod tempor incididunt ut labore et dolore magna aliqua. 
.It head2
Ut enim ad minim veniam, quis nostrud exercitation ullamco laboris nisi ut aliquip ex ea commodo consequat. 
.It head3
Duis aute irure dolor in reprehenderit in voluptate velit esse cillum dolore eu fugiat nulla pariatur. 
.It head4
.Bl -ohang -width 8 -compact
.It head1
Lorem ipsum dolor sit amet, consectetur adipiscing elit, sed do eiusmod tempor incididunt ut labore et dolore magna aliqua. 
.It head2
Ut enim ad minim veniam, quis nostrud exercitation ullamco laboris nisi ut aliquip ex ea commodo consequat. 
.It head3
Duis aute irure dolor in reprehenderit in voluptate velit esse cillum dolore eu fugiat nulla pariatur. 
.El
.El
.El
Adssdf sdfmsdpf  sdfm sdfmsdpf sgsdgsdg sdfg sdfg sdfg fdsg d gdfg df gdfg dfg g wefwefwer werwe rwe r wer 
.Ms <alpha>";
                let output = "PROGNAME(1)                 General Commands Manual                PROGNAME(1)

Adssdf sdfmsdpf sdfm sdfmsdpf <alpha>
head1
Lorem ipsum dolor sit amet, consectetur adipiscing elit, sed do eiusmod tempor
incididunt ut labore et dolore magna aliqua.
head2
Ut enim ad minim veniam, quis nostrud exercitation ullamco laboris nisi ut
aliquip ex ea commodo consequat.
head3
Duis aute irure dolor in reprehenderit in voluptate velit esse cillum dolore
eu fugiat nulla pariatur.
Adssdf sdfmsdpf sdfm sdfmsdpf sgsdgsdg sdfg sdfg sdfg fdsg d gdfg df gdfg dfg
g wefwefwer werwe rwe r wer <alpha>

DESCRIPTION
   SUBSECTION
     Adssdf sdfmsdpf  sdfm sdfmsdpf <alpha> 
     head1
     Lorem ipsum dolor sit amet, consectetur adipiscing elit, sed do eiusmod
     tempor incididunt ut labore et dolore magna aliqua.
     head2
     Ut enim ad minim veniam, quis nostrud exercitation ullamco laboris nisi
     ut aliquip ex ea commodo consequat.
     head3
     Duis aute irure dolor in reprehenderit in voluptate velit esse cillum
     dolore eu fugiat nulla pariatur.
     head4

     head1
     Lorem ipsum dolor sit amet, consectetur adipiscing elit, sed do eiusmod
     tempor incididunt ut labore et dolore magna aliqua.
     head2
     Ut enim ad minim veniam, quis nostrud exercitation ullamco laboris nisi
     ut aliquip ex ea commodo consequat.
     head3
     Duis aute irure dolor in reprehenderit in voluptate velit esse cillum
     dolore eu fugiat nulla pariatur.
     head4

     head1
     Lorem ipsum dolor sit amet, consectetur adipiscing elit, sed do eiusmod
     tempor incididunt ut labore et dolore magna aliqua.
     head2
     Ut enim ad minim veniam, quis nostrud exercitation ullamco laboris nisi
     ut aliquip ex ea commodo consequat.
     head3
     Duis aute irure dolor in reprehenderit in voluptate velit esse cillum
     dolore eu fugiat nulla pariatur.

     Adssdf sdfmsdpf sdfm sdfmsdpf sgsdgsdg sdfg sdfg sdfg fdsg d gdfg df
     gdfg dfg g wefwefwer werwe rwe r wer <alpha>

footer text                     January 1, 1970                    footer text";
                test_formatting(input, output);
            }

            #[test]
            fn bl_inset_nested_lists() {
                let input = ".Dd January 1, 1970
.Dt PROGNAME 1
.Os footer text
Adssdf sdfmsdpf  sdfm sdfmsdpf
.Ms <alpha>
.Bl -inset -width 8 -compact
.It head1
Lorem ipsum dolor sit amet, consectetur adipiscing elit, sed do eiusmod tempor incididunt ut labore et dolore magna aliqua. 
.It head2
Ut enim ad minim veniam, quis nostrud exercitation ullamco laboris nisi ut aliquip ex ea commodo consequat. 
.It head3
Duis aute irure dolor in reprehenderit in voluptate velit esse cillum dolore eu fugiat nulla pariatur. 
.El
Adssdf sdfmsdpf  sdfm sdfmsdpf sgsdgsdg sdfg sdfg sdfg fdsg d gdfg df gdfg dfg g wefwefwer werwe rwe r wer 
.Ms <alpha>
.Sh DESCRIPTION
.Ss SUBSECTION
Adssdf sdfmsdpf  sdfm sdfmsdpf
.Ms <alpha>
.Bl -inset -width 8 -compact
.It head1
Lorem ipsum dolor sit amet, consectetur adipiscing elit, sed do eiusmod tempor incididunt ut labore et dolore magna aliqua. 
.It head2
Ut enim ad minim veniam, quis nostrud exercitation ullamco laboris nisi ut aliquip ex ea commodo consequat. 
.It head3
Duis aute irure dolor in reprehenderit in voluptate velit esse cillum dolore eu fugiat nulla pariatur. 
.It head4
.Bl -inset -width 8 -compact
.It head1
Lorem ipsum dolor sit amet, consectetur adipiscing elit, sed do eiusmod tempor incididunt ut labore et dolore magna aliqua. 
.It head2
Ut enim ad minim veniam, quis nostrud exercitation ullamco laboris nisi ut aliquip ex ea commodo consequat. 
.It head3
Duis aute irure dolor in reprehenderit in voluptate velit esse cillum dolore eu fugiat nulla pariatur. 
.It head4
.Bl -inset -width 8 -compact
.It head1
Lorem ipsum dolor sit amet, consectetur adipiscing elit, sed do eiusmod tempor incididunt ut labore et dolore magna aliqua. 
.It head2
Ut enim ad minim veniam, quis nostrud exercitation ullamco laboris nisi ut aliquip ex ea commodo consequat. 
.It head3
Duis aute irure dolor in reprehenderit in voluptate velit esse cillum dolore eu fugiat nulla pariatur. 
.El
.El
.El
Adssdf sdfmsdpf  sdfm sdfmsdpf sgsdgsdg sdfg sdfg sdfg fdsg d gdfg df gdfg dfg g wefwefwer werwe rwe r wer 
.Ms <alpha>";
                let output = "PROGNAME(1)                 General Commands Manual                PROGNAME(1)

Adssdf sdfmsdpf sdfm sdfmsdpf <alpha>
head1 Lorem ipsum dolor sit amet, consectetur adipiscing elit, sed do eiusmod
tempor incididunt ut labore et dolore magna aliqua.
head2 Ut enim ad minim veniam, quis nostrud exercitation ullamco laboris nisi
ut aliquip ex ea commodo consequat.
head3 Duis aute irure dolor in reprehenderit in voluptate velit esse cillum
dolore eu fugiat nulla pariatur.
Adssdf sdfmsdpf sdfm sdfmsdpf sgsdgsdg sdfg sdfg sdfg fdsg d gdfg df gdfg dfg
g wefwefwer werwe rwe r wer <alpha>

DESCRIPTION
   SUBSECTION
     Adssdf sdfmsdpf  sdfm sdfmsdpf <alpha> 
     head1 Lorem ipsum dolor sit amet, consectetur adipiscing elit, sed do
     eiusmod tempor incididunt ut labore et dolore magna aliqua.
     head2 Ut enim ad minim veniam, quis nostrud exercitation ullamco laboris
     nisi ut aliquip ex ea commodo consequat.
     head3 Duis aute irure dolor in reprehenderit in voluptate velit esse
     cillum dolore eu fugiat nulla pariatur.
     head4 

     head1 Lorem ipsum dolor sit amet, consectetur adipiscing elit, sed do
     eiusmod tempor incididunt ut labore et dolore magna aliqua.
     head2 Ut enim ad minim veniam, quis nostrud exercitation ullamco laboris
     nisi ut aliquip ex ea commodo consequat.
     head3 Duis aute irure dolor in reprehenderit in voluptate velit esse
     cillum dolore eu fugiat nulla pariatur.
     head4 

     head1 Lorem ipsum dolor sit amet, consectetur adipiscing elit, sed do
     eiusmod tempor incididunt ut labore et dolore magna aliqua.
     head2 Ut enim ad minim veniam, quis nostrud exercitation ullamco laboris
     nisi ut aliquip ex ea commodo consequat.
     head3 Duis aute irure dolor in reprehenderit in voluptate velit esse
     cillum dolore eu fugiat nulla pariatur.

     Adssdf sdfmsdpf sdfm sdfmsdpf sgsdgsdg sdfg sdfg sdfg fdsg d gdfg df
     gdfg dfg g wefwefwer werwe rwe r wer <alpha>

footer text                     January 1, 1970                    footer text";
                test_formatting(input, output);
            }

            #[test]
            fn bl_column_nested_lists() {
                let input = ".Dd January 1, 1970
.Dt PROGNAME 1
.Os footer text
Adssdf sdfmsdpf  sdfm sdfmsdpf
.Ms <alpha>
.Bl -column -width 8 -compact \"col1_ _ _ _ _ _ col1\" \"col2_ _ _ _ _ _ col2\" \"col3_ _ _ _ _ _ col3\" \"col4_ _ _ _ _ _ col4\"
.It head1 Ta Lorem ipsum dolor sit amet, Ta consectetur adipiscing elit, Ta sed do eiusmod tempor incididunt ut Ta labore et dolore magna aliqua. 
.It head2 Ta Ut enim ad minim veniam, Ta quis nostrud exercitation ullamco Ta laboris nisi ut aliquip ex Ta ea commodo consequat. 
.It head3 Ta Duis aute irure dolor in Ta reprehenderit in voluptate velit Ta esse cillum dolore eu Ta fugiat nulla pariatur. 
.El
Adssdf sdfmsdpf  sdfm sdfmsdpf sgsdgsdg sdfg sdfg sdfg fdsg d gdfg df gdfg dfg g wefwefwer werwe rwe r wer 
.Ms <alpha>
.Sh DESCRIPTION
.Ss SUBSECTION
Adssdf sdfmsdpf  sdfm sdfmsdpf
.Ms <alpha>
.Bl -column -width 8 -compact col1 col2 col3 col4
.It head1 Ta Lorem ipsum dolor sit amet, Ta consectetur adipiscing elit, Ta sed do eiusmod tempor incididunt ut Ta labore et dolore magna aliqua. 
.It head2 Ta Ut enim ad minim veniam, Ta quis nostrud exercitation ullamco Ta laboris nisi ut aliquip ex Ta ea commodo consequat. 
.It head3 Ta Duis aute irure dolor in Ta reprehenderit in voluptate velit Ta esse cillum dolore eu Ta fugiat nulla pariatur. 
.It head4
.Bl -column -width 8 -compact \"col1_ _ _ _ _ _ col1\" \"col2_ _ _ _ _ _ col2\" \"col3_ _ _ _ _ _ col3\" \"col4_ _ _ _ _ _ col4\"
.It head1 Ta Lorem ipsum dolor sit amet, Ta consectetur adipiscing elit, Ta sed do eiusmod tempor incididunt ut Ta labore et dolore magna aliqua. 
.It head2 Ta Ut enim ad minim veniam, Ta quis nostrud exercitation ullamco Ta laboris nisi ut aliquip ex Ta ea commodo consequat. 
.It head3 Ta Duis aute irure dolor in Ta reprehenderit in voluptate velit Ta esse cillum dolore eu Ta fugiat nulla pariatur. 
.It head4
.Bl -column -width 8 -compact col1 col2 col3 col4
.It head1 Ta Lorem ipsum dolor sit amet, Ta consectetur adipiscing elit, Ta sed do eiusmod tempor incididunt ut Ta labore et dolore magna aliqua. 
.It head2 Ta Ut enim ad minim veniam, Ta quis nostrud exercitation ullamco Ta laboris nisi ut aliquip ex Ta ea commodo consequat. 
.It head3 Ta Duis aute irure dolor in Ta reprehenderit in voluptate velit Ta esse cillum dolore eu Ta fugiat nulla pariatur. 
.El
.El
.El
Adssdf sdfmsdpf  sdfm sdfmsdpf sgsdgsdg sdfg sdfg sdfg fdsg d gdfg df gdfg dfg g wefwefwer werwe rwe r wer 
.Ms <alpha>";
                let output = "PROGNAME(1)                 General Commands Manual                PROGNAME(1)

Adssdf sdfmsdpf sdfm sdfmsdpf <alpha>
col1_ _ _ _ _ _ col1
        col2_ _ _ _ _ _ col2
                col3_ _ _ _ _ _ col3
                        col4_ _ _ _ _ _ col4
head1
        Lorem ipsum dolor sit amet,
                consectetur adipiscing elit,
                        sed do eiusmod tempor incididunt ut
head2
        Ut enim ad minim veniam,
                quis nostrud exercitation ullamco
                        laboris nisi ut aliquip ex
head3
        Duis aute irure dolor in
                reprehenderit in voluptate velit
                        esse cillum dolore eu
Adssdf sdfmsdpf sdfm sdfmsdpf sgsdgsdg sdfg sdfg sdfg fdsg d gdfg df gdfg dfg
g wefwefwer werwe rwe r wer <alpha>

DESCRIPTION
   SUBSECTION
     Adssdf sdfmsdpf  sdfm sdfmsdpf <alpha> 
     col1  col2  col3  col4
     head  Lore  cons  sed
     1     ipsu  ecte  eius
           dolo  adip  temp
           r     isci  inci
           amet  elit  didu
           ,     ,     nt
                       ut
     head  Ut    nost  labo
     2     enim  exer  ris
           mini  cita  nisi
           veni  ulla  aliq
           am,   mco   uip
                       ex
     head  Duis  repr  cill
     3     irur  ehen  dolo
           dolo  deri  re
           r in  volu  eu
                 ptat
                 veli
                 t
     head
     4

     col1_ _ _ _ _ _ col1
             col2_ _ _ _ _ _ col2
                     col3_ _ _ _ _ _ col3
                             col4_ _ _ _ _ _ col4
     head1
             Lorem ipsum dolor sit amet,
                     consectetur adipiscing elit,
                             sed do eiusmod tempor incididunt ut
     head2
             Ut enim ad minim veniam,
                     quis nostrud exercitation ullamco
                             laboris nisi ut aliquip ex
     head3
             Duis aute irure dolor in
                     reprehenderit in voluptate velit
                             esse cillum dolore eu
     head4

     col1  col2  col3  col4
     head  Lore  cons  sed
     1     ipsu  ecte  eius
           dolo  adip  temp
           r     isci  inci
           amet  elit  didu
           ,     ,     nt
                       ut
     head  Ut    nost  labo
     2     enim  exer  ris
           mini  cita  nisi
           veni  ulla  aliq
           am,   mco   uip
                       ex
     head  Duis  repr  cill
     3     irur  ehen  dolo
           dolo  deri  re
           r in  volu  eu
                 ptat
                 veli
                 t

     Adssdf sdfmsdpf sdfm sdfmsdpf sgsdgsdg sdfg sdfg sdfg fdsg d gdfg df
     gdfg dfg g wefwefwer werwe rwe r wer <alpha>

footer text                     January 1, 1970                    footer text";
                test_formatting(input, output);
            }

            #[test]
            fn bl_tag_nested_lists() {
                let input = ".Dd January 1, 1970
.Dt PROGNAME 1
.Os footer text
Adssdf sdfmsdpf  sdfm sdfmsdpf
.Ms <alpha>
.Bl -tag -width 8 -compact
.It head1
Lorem ipsum dolor sit amet, consectetur adipiscing elit, sed do eiusmod tempor incididunt ut labore et dolore magna aliqua. 
.It head2
Ut enim ad minim veniam, quis nostrud exercitation ullamco laboris nisi ut aliquip ex ea commodo consequat. 
.It head3
Duis aute irure dolor in reprehenderit in voluptate velit esse cillum dolore eu fugiat nulla pariatur. 
.El
Adssdf sdfmsdpf  sdfm sdfmsdpf sgsdgsdg sdfg sdfg sdfg fdsg d gdfg df gdfg dfg g wefwefwer werwe rwe r wer 
.Ms <alpha>
.Sh DESCRIPTION
.Ss SUBSECTION
Adssdf sdfmsdpf  sdfm sdfmsdpf
.Ms <alpha>
.Bl -tag -width 8 -compact
.It head1
Lorem ipsum dolor sit amet, consectetur adipiscing elit, sed do eiusmod tempor incididunt ut labore et dolore magna aliqua. 
.It head2
Ut enim ad minim veniam, quis nostrud exercitation ullamco laboris nisi ut aliquip ex ea commodo consequat. 
.It head3
Duis aute irure dolor in reprehenderit in voluptate velit esse cillum dolore eu fugiat nulla pariatur. 
.It head4
.Bl -tag -width 8 -compact
.It head1
Lorem ipsum dolor sit amet, consectetur adipiscing elit, sed do eiusmod tempor incididunt ut labore et dolore magna aliqua. 
.It head2
Ut enim ad minim veniam, quis nostrud exercitation ullamco laboris nisi ut aliquip ex ea commodo consequat. 
.It head3
Duis aute irure dolor in reprehenderit in voluptate velit esse cillum dolore eu fugiat nulla pariatur. 
.It head4
.Bl -tag -width 8 -compact
.It head1
Lorem ipsum dolor sit amet, consectetur adipiscing elit, sed do eiusmod tempor incididunt ut labore et dolore magna aliqua. 
.It head2
Ut enim ad minim veniam, quis nostrud exercitation ullamco laboris nisi ut aliquip ex ea commodo consequat. 
.It head3
Duis aute irure dolor in reprehenderit in voluptate velit esse cillum dolore eu fugiat nulla pariatur. 
.El
.El
.El
Adssdf sdfmsdpf  sdfm sdfmsdpf sgsdgsdg sdfg sdfg sdfg fdsg d gdfg df gdfg dfg g wefwefwer werwe rwe r wer 
.Ms <alpha>";
                let output = "PROGNAME(1)                 General Commands Manual                PROGNAME(1)

Adssdf sdfmsdpf sdfm sdfmsdpf <alpha>
head1   Lorem ipsum dolor sit amet, consectetur adipiscing elit, sed do
        eiusmod tempor incididunt ut labore et dolore magna aliqua.
head2   Ut enim ad minim veniam, quis nostrud exercitation ullamco laboris
        nisi ut aliquip ex ea commodo consequat.
head3   Duis aute irure dolor in reprehenderit in voluptate velit esse cillum
        dolore eu fugiat nulla pariatur.
Adssdf sdfmsdpf sdfm sdfmsdpf sgsdgsdg sdfg sdfg sdfg fdsg d gdfg df gdfg dfg
g wefwefwer werwe rwe r wer <alpha>

DESCRIPTION
   SUBSECTION
     Adssdf sdfmsdpf  sdfm sdfmsdpf <alpha> 
     head1   Lorem ipsum dolor sit amet, consectetur adipiscing elit, sed do
             eiusmod tempor incididunt ut labore et dolore magna aliqua.
     head2   Ut enim ad minim veniam, quis nostrud exercitation ullamco
             laboris nisi ut aliquip ex ea commodo consequat.
     head3   Duis aute irure dolor in reprehenderit in voluptate velit esse
             cillum dolore eu fugiat nulla pariatur.
     head4   
             head1   Lorem ipsum dolor sit amet, consectetur adipiscing elit,
                     sed do eiusmod tempor incididunt ut labore et dolore
                     magna aliqua.
             head2   Ut enim ad minim veniam, quis nostrud exercitation
                     ullamco laboris nisi ut aliquip ex ea commodo consequat.
             head3   Duis aute irure dolor in reprehenderit in voluptate velit
                     esse cillum dolore eu fugiat nulla pariatur.
             head4   
                     head1   Lorem ipsum dolor sit amet, consectetur
                             adipiscing elit, sed do eiusmod tempor incididunt
                             ut labore et dolore magna aliqua.
                     head2   Ut enim ad minim veniam, quis nostrud
                             exercitation ullamco laboris nisi ut aliquip ex
                             ea commodo consequat.
                     head3   Duis aute irure dolor in reprehenderit in
                             voluptate velit esse cillum dolore eu fugiat
                             nulla pariatur.

     Adssdf sdfmsdpf sdfm sdfmsdpf sgsdgsdg sdfg sdfg sdfg fdsg d gdfg df
     gdfg dfg g wefwefwer werwe rwe r wer <alpha>

footer text                     January 1, 1970                    footer text";
                test_formatting(input, output);
            }

            #[test]
            fn bl_hang_nested_lists() {
                let input = ".Dd January 1, 1970
.Dt PROGNAME 1
.Os footer text
Adssdf sdfmsdpf  sdfm sdfmsdpf
.Ms <alpha>
.Bl -hang -width 8 -compact
.It Item head title1
Lorem ipsum dolor sit amet, consectetur adipiscing elit, sed do eiusmod tempor incididunt ut labore et dolore magna aliqua. 
.It Item head title2
Ut enim ad minim veniam, quis nostrud exercitation ullamco laboris nisi ut aliquip ex ea commodo consequat. 
.It Item head title3
Duis aute irure dolor in reprehenderit in voluptate velit esse cillum dolore eu fugiat nulla pariatur. 
.El
Adssdf sdfmsdpf  sdfm sdfmsdpf sgsdgsdg sdfg sdfg sdfg fdsg d gdfg df gdfg dfg g wefwefwer werwe rwe r wer 
.Ms <alpha>
.Sh DESCRIPTION
.Ss SUBSECTION
Adssdf sdfmsdpf  sdfm sdfmsdpf
.Ms <alpha>
.Bl -hang -width 8 -compact
.It Item head title1
Lorem ipsum dolor sit amet, consectetur adipiscing elit, sed do eiusmod tempor incididunt ut labore et dolore magna aliqua. 
.It Item head title2
Ut enim ad minim veniam, quis nostrud exercitation ullamco laboris nisi ut aliquip ex ea commodo consequat. 
.It Item head title3
Duis aute irure dolor in reprehenderit in voluptate velit esse cillum dolore eu fugiat nulla pariatur. 
.It Item head title4
.Bl -hang -width 8 -compact
.It Item head title1
Lorem ipsum dolor sit amet, consectetur adipiscing elit, sed do eiusmod tempor incididunt ut labore et dolore magna aliqua. 
.It Item head title2
Ut enim ad minim veniam, quis nostrud exercitation ullamco laboris nisi ut aliquip ex ea commodo consequat. 
.It Item head title3
Duis aute irure dolor in reprehenderit in voluptate velit esse cillum dolore eu fugiat nulla pariatur. 
.It Item head title4
.Bl -hang -width 8 -compact
.It Item head title1
Lorem ipsum dolor sit amet, consectetur adipiscing elit, sed do eiusmod tempor incididunt ut labore et dolore magna aliqua. 
.It Item head title2
Ut enim ad minim veniam, quis nostrud exercitation ullamco laboris nisi ut aliquip ex ea commodo consequat. 
.It Item head title3
Duis aute irure dolor in reprehenderit in voluptate velit esse cillum dolore eu fugiat nulla pariatur. 
.El
.El
.El
Adssdf sdfmsdpf  sdfm sdfmsdpf sgsdgsdg sdfg sdfg sdfg fdsg d gdfg df gdfg dfg g wefwefwer werwe rwe r wer 
.Ms <alpha>";
                let output = "PROGNAME(1)                 General Commands Manual                PROGNAME(1)

Adssdf sdfmsdpf sdfm sdfmsdpf <alpha>
Item head title1 Lorem ipsum dolor sit amet, consectetur adipiscing elit, sed
        do eiusmod tempor incididunt ut labore et dolore magna aliqua.
Item head title2 Ut enim ad minim veniam, quis nostrud exercitation ullamco
        laboris nisi ut aliquip ex ea commodo consequat.
Item head title3 Duis aute irure dolor in reprehenderit in voluptate velit
        esse cillum dolore eu fugiat nulla pariatur.
Adssdf sdfmsdpf sdfm sdfmsdpf sgsdgsdg sdfg sdfg sdfg fdsg d gdfg df gdfg dfg
g wefwefwer werwe rwe r wer <alpha>

DESCRIPTION
   SUBSECTION
     Adssdf sdfmsdpf  sdfm sdfmsdpf <alpha> 
     Item head title1 Lorem ipsum dolor sit amet, consectetur adipiscing elit,
             sed do eiusmod tempor incididunt ut labore et dolore magna
             aliqua.
     Item head title2 Ut enim ad minim veniam, quis nostrud exercitation
             ullamco laboris nisi ut aliquip ex ea commodo consequat.
     Item head title3 Duis aute irure dolor in reprehenderit in voluptate
             velit esse cillum dolore eu fugiat nulla pariatur.
     Item head title4
             Item head title1 Lorem ipsum dolor sit amet, consectetur
                     adipiscing elit, sed do eiusmod tempor incididunt ut
                     labore et dolore magna aliqua.
             Item head title2 Ut enim ad minim veniam, quis nostrud
                     exercitation ullamco laboris nisi ut aliquip ex ea
                     commodo consequat.
             Item head title3 Duis aute irure dolor in reprehenderit in
                     voluptate velit esse cillum dolore eu fugiat nulla
                     pariatur.
             Item head title4
                     Item head title1 Lorem ipsum dolor sit amet, consectetur
                             adipiscing elit, sed do eiusmod tempor incididunt
                             ut labore et dolore magna aliqua.
                     Item head title2 Ut enim ad minim veniam, quis nostrud
                             exercitation ullamco laboris nisi ut aliquip ex
                             ea commodo consequat.
                     Item head title3 Duis aute irure dolor in reprehenderit
                             in voluptate velit esse cillum dolore eu fugiat
                             nulla pariatur.

     Adssdf sdfmsdpf sdfm sdfmsdpf sgsdgsdg sdfg sdfg sdfg fdsg d gdfg df
     gdfg dfg g wefwefwer werwe rwe r wer <alpha>

footer text                     January 1, 1970                    footer text";
                test_formatting(input, output);
            }

            #[test]
            fn bl_mixed_nested_lists() {
                let input = ".Dd January 1, 1970
.Dt PROGNAME 1
.Os footer text
Adssdf sdfmsdpf  sdfm sdfmsdpf
.Ms <alpha>
.Bl -bullet -width 8 -compact
.It head1
Lorem ipsum dolor sit amet, consectetur adipiscing elit, sed do eiusmod tempor incididunt ut labore et dolore magna aliqua. 
.It head2
Ut enim ad minim veniam, quis nostrud exercitation ullamco laboris nisi ut aliquip ex ea commodo consequat. 
.It head3
Duis aute irure dolor in reprehenderit in voluptate velit esse cillum dolore eu fugiat nulla pariatur. 
.El
Adssdf sdfmsdpf  sdfm sdfmsdpf sgsdgsdg sdfg sdfg sdfg fdsg d gdfg df gdfg dfg g wefwefwer werwe rwe r wer 
.Ms <alpha>
.Sh DESCRIPTION
.Ss SUBSECTION
Adssdf sdfmsdpf  sdfm sdfmsdpf
.Ms <alpha>
.Bl -bullet -width 8 -compact
.It head1
Lorem ipsum dolor sit amet, consectetur adipiscing elit, sed do eiusmod tempor incididunt ut labore et dolore magna aliqua. 
.It head2
Ut enim ad minim veniam, quis nostrud exercitation ullamco laboris nisi ut aliquip ex ea commodo consequat. 
.It head3
Duis aute irure dolor in reprehenderit in voluptate velit esse cillum dolore eu fugiat nulla pariatur. 
.It head4
.Bl -hang -width 8 -compact
.It head1
Lorem ipsum dolor sit amet, consectetur adipiscing elit, sed do eiusmod tempor incididunt ut labore et dolore magna aliqua. 
.It head2
Ut enim ad minim veniam, quis nostrud exercitation ullamco laboris nisi ut aliquip ex ea commodo consequat. 
.It head3
Duis aute irure dolor in reprehenderit in voluptate velit esse cillum dolore eu fugiat nulla pariatur. 
.It head4
.Bl -tag -width 8 -compact
.It head1
Lorem ipsum dolor sit amet, consectetur adipiscing elit, sed do eiusmod tempor incididunt ut labore et dolore magna aliqua. 
.It head2
Ut enim ad minim veniam, quis nostrud exercitation ullamco laboris nisi ut aliquip ex ea commodo consequat. 
.It head3
Duis aute irure dolor in reprehenderit in voluptate velit esse cillum dolore eu fugiat nulla pariatur. 
.El
.El
.El
Adssdf sdfmsdpf  sdfm sdfmsdpf sgsdgsdg sdfg sdfg sdfg fdsg d gdfg df gdfg dfg g wefwefwer werwe rwe r wer 
.Ms <alpha>";
                let output = "PROGNAME(1)                 General Commands Manual                PROGNAME(1)

Adssdf sdfmsdpf sdfm sdfmsdpf <alpha>
•       Lorem ipsum dolor sit amet, consectetur adipiscing elit, sed do
        eiusmod tempor incididunt ut labore et dolore magna aliqua.
•       Ut enim ad minim veniam, quis nostrud exercitation ullamco laboris
        nisi ut aliquip ex ea commodo consequat.
•       Duis aute irure dolor in reprehenderit in voluptate velit esse cillum
        dolore eu fugiat nulla pariatur.
Adssdf sdfmsdpf sdfm sdfmsdpf sgsdgsdg sdfg sdfg sdfg fdsg d gdfg df gdfg dfg
g wefwefwer werwe rwe r wer <alpha>

DESCRIPTION
   SUBSECTION
     Adssdf sdfmsdpf  sdfm sdfmsdpf <alpha> 
     •       Lorem ipsum dolor sit amet, consectetur adipiscing elit, sed do
             eiusmod tempor incididunt ut labore et dolore magna aliqua.
     •       Ut enim ad minim veniam, quis nostrud exercitation ullamco
             laboris nisi ut aliquip ex ea commodo consequat.
     •       Duis aute irure dolor in reprehenderit in voluptate velit esse
             cillum dolore eu fugiat nulla pariatur.
     •       
             head1   Lorem ipsum dolor sit amet, consectetur adipiscing elit,
                     sed do eiusmod tempor incididunt ut labore et dolore
                     magna aliqua.
             head2   Ut enim ad minim veniam, quis nostrud exercitation
                     ullamco laboris nisi ut aliquip ex ea commodo consequat.
             head3   Duis aute irure dolor in reprehenderit in voluptate velit
                     esse cillum dolore eu fugiat nulla pariatur.
             head4
                     head1   Lorem ipsum dolor sit amet, consectetur
                             adipiscing elit, sed do eiusmod tempor incididunt
                             ut labore et dolore magna aliqua.
                     head2   Ut enim ad minim veniam, quis nostrud
                             exercitation ullamco laboris nisi ut aliquip ex
                             ea commodo consequat.
                     head3   Duis aute irure dolor in reprehenderit in
                             voluptate velit esse cillum dolore eu fugiat
                             nulla pariatur.

     Adssdf sdfmsdpf sdfm sdfmsdpf sgsdgsdg sdfg sdfg sdfg fdsg d gdfg df
     gdfg dfg g wefwefwer werwe rwe r wer <alpha>

footer text                     January 1, 1970                    footer text";
                test_formatting(input, output);
            }
        }
    }

    mod full_implicit {
        use crate::man_util::formatter::tests::test_formatting;

        #[test]
        fn it() {
            let input = ".Dd January 1, 1970
.Dt PROGNAME section
.Os footer text
.Bl -bullet
.It 
Line 1
.It 
Line 2
.El";
            let output =
                "PROGNAME(section)                   section                  PROGNAME(section)


footer text                     January 1, 1970                    footer text";
            test_formatting(input, output);
        }

        #[test]
        fn nd() {
            let input = ".Dd January 1, 1970
.Dt PROGNAME section
.Os footer text
.Nd short description of the manual";
            let output =
                "PROGNAME(section)                   section                  PROGNAME(section)

– short description of the manual

footer text                     January 1, 1970                    footer text";
            test_formatting(input, output);
        }

        #[test]
        fn nm() {
            let input = ".Dd January 1, 1970
.Dt PROGNAME section
.Os footer text
.Nm command_name";
            let output =
                "PROGNAME(section)                   section                  PROGNAME(section)

command_name

footer text                     January 1, 1970                    footer text";
            test_formatting(input, output);
        }

        #[test]
        fn sh() {
            let input = 
".Dd $Mdocdate: October 28 2016 $
.Dt REV 1
.Os
.Sh NAME
.Nm rev
.Nd reverse lines of a file
.Sh SYNOPSIS
.Nm rev
.Op Ar
.Sh DESCRIPTION
The
.Nm rev
utility copies the specified files to the standard output, reversing the
order of characters in every line.
If no files are specified, the standard input is read.";
            let output =
"REV(1)                      General Commands Manual                     REV(1)

NAME
     rev – reverse lines of a file  

SYNOPSIS
     rev [file ...]

DESCRIPTION
     The rev utility copies the specified files to the standard output,
     reversing the order of characters in every line. If no files are
     specified, the standard input is read.

                               October 28, 2016                               ";
            test_formatting(input, output);
        }

        #[test]
        fn ss() {
            let input = ".Dd January 1, 1970
.Dt PROGNAME section
.Os footer text
.Ss Options
These are the available options.";
            let output =
                "PROGNAME(section)                   section                  PROGNAME(section)

   Options
     These are the available options. 

footer text                     January 1, 1970                    footer text";
            test_formatting(input, output);
        }
    }

    #[test]
    fn ta() {
        let input = ".Dd January 1, 1970
.Dt PROGNAME section
.Os footer text
.Bl -column \"A col\" \"B col\"
.It item1 Ta item2
.It item1 Ta item2
.El";
        let output = "PROGNAME(section)                   section                  PROGNAME(section)

A col  B col
item1  item2
item1  item2

footer text                     January 1, 1970                    footer text";
        test_formatting(input, output);
    }

    mod inline {
        use crate::man_util::formatter::tests::test_formatting;

        mod rs_submacro {
            use super::*;

            #[test]
            fn a() {
                let input = r".Dd January 1, 1970
.Dt PROGNAME section
.Os footer text
.Rs
.%A author name
.Re
.Rs
.%A author name1
.%A author name2
.Re
.Rs
.%A author name1
.%A author name2
.%A author name3
.Re
.Rs
.%A ( author ) name1
.%A author , name2
.%A author name3 !
.Re";
                let output =
                    "PROGNAME(section)                   section                  PROGNAME(section)

author name. author name1 and author name2. author name1, author name2, and
author name3. (author) name1, author, name2, and author name3!.

footer text                     January 1, 1970                    footer text";
                test_formatting(input, output);
            }

            #[test]
            fn b() {
                let input = ".Dd January 1, 1970
.Dt PROGNAME section
.Os footer text
.Rs
.%B book title
.Re
.Rs
.%B book title
.%B book title
.Re
.Rs
.%B ( book ) title
.%B book , title
.%B book title !
.Re";
                let output =
                    "PROGNAME(section)                   section                  PROGNAME(section)

book title. book title, book title. (book) title, book, title, book title!.

footer text                     January 1, 1970                    footer text";
                test_formatting(input, output);
            }

            #[test]
            fn c() {
                let input = ".Dd January 1, 1970
.Dt PROGNAME section
.Os footer text
.Rs
.%C Publication city
.Re
.Rs
.%C Publication city
.%C Publication city
.Re
.Rs
.%C ( Publication ) city
.%C Publication , city
.%C Publication city !
.Re";
                let output =
                    "PROGNAME(section)                   section                  PROGNAME(section)

Publication city. Publication city, Publication city. (Publication) city,
Publication, city, Publication city!.

footer text                     January 1, 1970                    footer text";
                test_formatting(input, output);
            }

            #[test]
            fn d() {
                let input = ".Dd January 1, 1970
.Dt PROGNAME section
.Os footer text
.Rs
.%D January 1, 1970
.Re
.Rs
.%D January 1 1970
.%D first january 1970
.Re
.Rs
.%D ( March ) 1189
.%D 12 , 1900
.%D 12 of March, 1970 !
.Re";
                let output =
                    "PROGNAME(section)                   section                  PROGNAME(section)

January 1, 1970. January 1 1970, first january 1970. (March) 1189, 12, 1900,
12 of March, 1970!.

footer text                     January 1, 1970                    footer text";
                test_formatting(input, output);
            }

            #[test]
            fn i() {
                let input = ".Dd January 1, 1970
.Dt PROGNAME section
.Os footer text
.Rs
.%I issuer name
.Re
.Rs
.%I issuer name
.%I issuer name
.Re
.Rs
.%I ( issuer ) name
.%I issuer , name
.%I issuer name !
.Re";
                let output =
                    "PROGNAME(section)                   section                  PROGNAME(section)

issuer name. issuer name, issuer name. (issuer) name, issuer, name, issuer
name!.

footer text                     January 1, 1970                    footer text";
                test_formatting(input, output);
            }

            #[test]
            fn j() {
                let input = ".Dd January 1, 1970
.Dt PROGNAME section
.Os footer text
.Rs
.%J Journal name
.Re
.Rs
.%J Journal name
.%J Journal name
.Re
.Rs
.%J ( Journal ) name
.%J Journal , name
.%J Journal name !
.Re";
                let output =
                    "PROGNAME(section)                   section                  PROGNAME(section)

Journal name. Journal name, Journal name. (Journal) name, Journal, name,
Journal name!.

footer text                     January 1, 1970                    footer text";
                test_formatting(input, output);
            }

            #[test]
            fn n() {
                let input = ".Dd January 1, 1970
.Dt PROGNAME section
.Os footer text
.Rs
.%N Issue number
.Re
.Rs
.%N Issue number
.%N Issue number
.Re
.Rs
.%N ( Issue ) number
.%N Issue , number
.%N Issue number !
.Re";
                let output =
                    "PROGNAME(section)                   section                  PROGNAME(section)

Issue number. Issue number, Issue number. (Issue) number, Issue, number,
Issue number!.

footer text                     January 1, 1970                    footer text";
                test_formatting(input, output);
            }

            #[test]
            fn o() {
                let input = ".Dd January 1, 1970
.Dt PROGNAME section
.Os footer text
.Rs
.%O Optional information
.Re
.Rs
.%O Optional information
.%O Optional information
.Re
.Rs
.%O ( Optional ) information
.%O Optional , information
.%O Optional information !
.Re";
                let output =
                    "PROGNAME(section)                   section                  PROGNAME(section)

Optional information. Optional information, Optional information. (Optional)
information, Optional, information, Optional information!.

footer text                     January 1, 1970                    footer text";
                test_formatting(input, output);
            }

            #[test]
            fn p() {
                let input = r".Dd January 1, 1970
.Dt PROGNAME section
.Os footer text
.Rs
.%P pp. 42\(en47
.Re
.Rs
.%P pp. 42\(en47
.%P p. 42
.Re
.Rs
.%P ( p. 42 ) p. 43
.%P pp. 42 , 47
.%P pp. 42\(en47 !
.Re";
                let output =
                    "PROGNAME(section)                   section                  PROGNAME(section)

pp. 42–47. pp. 42–47, p. 42. (p. 42) p. 43, pp. 42, 47, pp. 42–47!.

footer text                     January 1, 1970                    footer text";
                test_formatting(input, output);
            }

            #[test]
            fn q() {
                let input = ".Dd January 1, 1970
.Dt PROGNAME section
.Os footer text
.Rs
.%Q Institutional author
.Re
.Rs
.%Q Institutional author
.%Q Institutional author
.Re
.Rs
.%Q ( Institutional ) author
.%Q Institutional , author
.%Q Institutional author !
.Re";
                let output =
                    "PROGNAME(section)                   section                  PROGNAME(section)

Institutional author. Institutional author, Institutional author.
(Institutional) author, Institutional, author, Institutional author!.

footer text                     January 1, 1970                    footer text";
                test_formatting(input, output);
            }

            #[test]
            fn r() {
                let input = ".Dd January 1, 1970
.Dt PROGNAME section
.Os footer text
.Rs
.%R Technical report
.Re
.Rs
.%R Technical report
.%R Technical report
.Re
.Rs
.%R ( Technical report ) Technical report
.%R Technical report , Technical report
.%R Technical report !
.Re";
                let output =
                    "PROGNAME(section)                   section                  PROGNAME(section)

Technical report. Technical report, Technical report. (Technical report)
Technical report, Technical report, Technical report, Technical report!.

footer text                     January 1, 1970                    footer text";
                test_formatting(input, output);
            }

            #[test]
            fn t() {
                let input = r".Dd January 1, 1970
.Dt PROGNAME section
.Os footer text
.Rs
.%T Article title
.Re
.Rs
.%T Article title
.%T Article title
.Re
.Rs
.%T ( Article title ) Article title
.%T Article title , Article title
.%T Article title !
.Re";
                let output =
                    "PROGNAME(section)                   section                  PROGNAME(section)

Article title. Article title, Article title. (Article title) Article title,
Article title, Article title, Article title!.

footer text                     January 1, 1970                    footer text";
                test_formatting(input, output);
            }

            #[test]
            fn u() {
                let input = r".Dd January 1, 1970
.Dt PROGNAME section
.Os footer text
.Rs
.%U Article title
.Re
.Rs
.%U Article title
.%U Article title
.Re
.Rs
.%U ( Article title ) Article title
.%U Article title , Article title
.%U Article title !
.Re";
                let output =
                    "PROGNAME(section)                   section                  PROGNAME(section)

Article title. Article title, Article title. (Article title) Article title,
Article title, Article title, Article title!.

footer text                     January 1, 1970                    footer text";
                test_formatting(input, output);
            }

            #[test]
            fn v() {
                let input = ".Dd January 1, 1970
.Dt PROGNAME section
.Os footer text
.Rs
.%V Volume number
.Re
.Rs
.%V Volume number
.%V Volume number
.Re
.Rs
.%V ( Volume number ) Volume number
.%V Volume number , Volume number
.%V Volume number !
.Re";
                let output =
                    "PROGNAME(section)                   section                  PROGNAME(section)

Volume number. Volume number, Volume number. (Volume number) Volume number,
Volume number, Volume number, Volume number!.

footer text                     January 1, 1970                    footer text";
                test_formatting(input, output);
            }
        }

        #[test]
        fn ad() {
            let input = ".Dd January 1, 1970
.Dt PROGNAME section
.Os footer text
.Ad [0,$]
.Ad 0x00000000
.Ad [ 0,$ ]";
            let output =
                "PROGNAME(section)                   section                  PROGNAME(section)

[0,$] 0x00000000 [0,$]

footer text                     January 1, 1970                    footer text";
            test_formatting(input, output);
        }

        #[test]
        fn an() {
            let input = ".Dd January 1, 1970
.Dt PROGNAME section
.Os Debian
.An Kristaps
.An Kristaps
.An Kristaps
.An -split
.An Kristaps
.An Kristaps
.An -nosplit
.An Kristaps
.An Kristaps";
            let output = "PROGNAME(section)                   section                  PROGNAME(section)

Kristaps Kristaps Kristaps
Kristaps
Kristaps Kristaps Kristaps

Debian                          January 1, 1970                         Debian";
            test_formatting(input, output);
        }

        #[test]
        fn ap() {
            let input = 
".Dd January 1, 1970
.Dt PROGNAME section
.Os footer text
.Ap Text Line Ns addr";
            let output =
"PROGNAME(section)                   section                  PROGNAME(section)

'Text Lineaddr

footer text                     January 1, 1970                    footer text";
            test_formatting(input, output);
        }

        #[test]
        fn ar() {
            let input = ".Dd January 1, 1970
.Dt PROGNAME section
.Os footer text
.Ar
.Ar arg1 , arg2 .";
            let output =
                "PROGNAME(section)                   section                  PROGNAME(section)

file ... arg1, arg2.

footer text                     January 1, 1970                    footer text";
            test_formatting(input, output);
        }

        #[test]
        fn at() {
            let input = 
".Dd January 1, 1970
.Dt PROGNAME section
.Os footer text
.At
.At III
.At V.1
.At ( V.1 )
.At ( V.1 ) subnode Ad ( addr )";
            let output =
"PROGNAME(section)                   section                  PROGNAME(section)

AT&T UNIX AT&T System III UNIX AT&T System V Release 1 UNIX (AT&T System V
Release 1 UNIX) (AT&T System V Release 1 UNIX) subnode (addr)

footer text                     January 1, 1970                    footer text";
            test_formatting(input, output);
        }

        #[test]
        fn bsx() {
            let input = ".Dd January 1, 1970
.Dt PROGNAME section
.Os footer text
.Bsx 1.0
.Bsx
.Bsx ( 1.0 )";
            let output =
                "PROGNAME(section)                   section                  PROGNAME(section)

BSD/OS 1.0 BSD/OS (BSD/OS 1.0)

footer text                     January 1, 1970                    footer text";
            test_formatting(input, output);
        }

        #[test]
        fn bt() {
            let input = ".Dd January 1, 1970
.Dt PROGNAME section
.Os footer text
.Bt";
            let output =
                "PROGNAME(section)                   section                  PROGNAME(section)

is currently in beta test.

footer text                     January 1, 1970                    footer text";
            test_formatting(input, output);
        }

        #[test]
        fn bx() {
            let input = ".Dd January 1, 1970
.Dt PROGNAME section
.Os footer text
.Bx 4.3 Tahoe
.Bx 4.4
.Bx
.Bx ( 4.3 Tahoe )";
            let output =
                "PROGNAME(section)                   section                  PROGNAME(section)

4.3BSD-Tahoe 4.4BSD BSD (4.3BSD-Tahoe)

footer text                     January 1, 1970                    footer text";
            test_formatting(input, output);
        }

        #[test]
        fn cd() {
            let input = ".Dd January 1, 1970
.Dt PROGNAME section
.Os footer text
.Cd device le0 at scode?";

            let output =
                "PROGNAME(section)                   section                  PROGNAME(section)

device le0 at scode?

footer text                     January 1, 1970                    footer text";
            test_formatting(input, output);
        }

        #[test]
        fn cm() {
            let input = ".Dd January 1, 1970
.Dt PROGNAME section
.Os footer text
.Cm file bind";
            let output =
                "PROGNAME(section)                   section                  PROGNAME(section)

file bind

footer text                     January 1, 1970                    footer text";
            test_formatting(input, output);
        }

        #[test]
        fn db() {
            let input = ".Dd January 1, 1970
.Dt PROGNAME section
.Os footer text
.Db
";
            let output =
                "PROGNAME(section)                   section                  PROGNAME(section)


footer text                     January 1, 1970                    footer text";
            test_formatting(input, output);
        }

        #[test]
        fn dd() {
            let input = ".Dd January 1, 1970
.Dt PROGNAME section
.Os footer text";
            let output =
                "PROGNAME(section)                   section                  PROGNAME(section)


footer text                     January 1, 1970                    footer text";
            test_formatting(input, output);
        }

        #[test]
        fn dt() {
            let input = ".Dd January 1, 1970
.Dt TITLE 7 arch
.Os footer text";
            let output =
                "TITLE(7)            Miscellaneous Information Manual (arch)           TITLE(7)


footer text                     January 1, 1970                    footer text";
            test_formatting(input, output);
        }

        #[test]
        fn dv() {
            let input = ".Dd January 1, 1970
.Dt TITLE 7 arch
.Os footer text
.Dv NULL
.Dv BUFSIZ
.Dv STDOUT_FILEnmo";
            let output =
                "TITLE(7)            Miscellaneous Information Manual (arch)           TITLE(7)

NULL BUFSIZ STDOUT_FILEnmo

footer text                     January 1, 1970                    footer text";
            test_formatting(input, output);
        }

        #[test]
        fn dx() {
            let input = ".Dd January 1, 1970
.Dt TITLE 7 arch
.Os footer text
.Dx 2.4.1
.Dx ( 2.4.1 )
";
            let output =
                "TITLE(7)            Miscellaneous Information Manual (arch)           TITLE(7)

DragonFly 2.4.1 (DragonFly 2.4.1)

footer text                     January 1, 1970                    footer text";
            test_formatting(input, output);
        }

        #[test]
        fn em() {
            let input = ".Dd January 1, 1970
.Dt TITLE 7 arch
.Os footer text
Selected lines are those
.Em not
matching any of the specified patterns.
Some of the functions use a
.Em hold space
to save the pattern space for subsequent retrieval.";
            let output =
                "TITLE(7)            Miscellaneous Information Manual (arch)           TITLE(7)

Selected lines are those \u{1b}[3mnot\u{1b}[0m matching any of the specified patterns.
Some of the functions use a \u{1b}[3mhold space\u{1b}[0m to save the pattern space for
subsequent retrieval.

footer text                     January 1, 1970                    footer text";
            test_formatting(input, output);
        }

        #[test]
        fn er() {
            let input = ".Dd January 1, 1970
.Dt PROGNAME section
.Os footer text
.Er ERROR ERROR2";
            let output =
                "PROGNAME(section)                   section                  PROGNAME(section)

ERROR ERROR2

footer text                     January 1, 1970                    footer text";
            test_formatting(input, output);
        }

        #[test]
        fn es() {
            let input = ".Dd January 1, 1970
.Dt PROGNAME section
.Os footer text
.Es ( )";
            let output =
                "PROGNAME(section)                   section                  PROGNAME(section)

()

footer text                     January 1, 1970                    footer text";
            test_formatting(input, output);
        }

        #[test]
        fn ev() {
            let input = ".Dd January 1, 1970
.Dt PROGNAME section
.Os footer text
.Ev DISPLAY";
            let output =
                "PROGNAME(section)                   section                  PROGNAME(section)

DISPLAY

footer text                     January 1, 1970                    footer text";
            test_formatting(input, output);
        }

        #[test]
        fn ex() {
            let input = ".Dd January 1, 1970
.Dt PROGNAME section
.Os footer text
.Ex -std grep";
            let output =
                "PROGNAME(section)                   section                  PROGNAME(section)

The grep utility exits 0 on success, and >0 if an error occurs.

footer text                     January 1, 1970                    footer text";
            test_formatting(input, output);
        }

        #[test]
        fn fa() {
            let input = ".Dd January 1, 1970
.Dt PROGNAME section
.Os footer text
.Fa funcname Ft const char *";
            let output =
                "PROGNAME(section)                   section                  PROGNAME(section)

funcname const char *

footer text                     January 1, 1970                    footer text";
            test_formatting(input, output);
        }

        #[test]
        fn fd() {
            let input = ".Dd January 1, 1970
.Dt PROGNAME section
.Os footer text
.Fd #define sa_handler __sigaction_u.__sa_handler";
            let output =
                "PROGNAME(section)                   section                  PROGNAME(section)

#define sa_handler __sigaction_u.__sa_handler

footer text                     January 1, 1970                    footer text";
            test_formatting(input, output);
        }

        #[test]
        fn fl() {
            let input = ".Dd January 1, 1970
.Dt PROGNAME section
.Os footer text
.Fl H | L | P inet";
            let output =
"PROGNAME(section)                   section                  PROGNAME(section)

-H | -L | -P -inet

footer text                     January 1, 1970                    footer text";
            test_formatting(input, output);
        }

        #[allow(non_snake_case)]
        #[test]
        fn Fn() {
            let input = ".Dd January 1, 1970
.Dt PROGNAME section
.Os footer text
.Fn funcname arg arg2 arg3";
            let output =
                "PROGNAME(section)                   section                  PROGNAME(section)

funcname(arg, arg2, arg3)

footer text                     January 1, 1970                    footer text";
            test_formatting(input, output);
        }

        #[test]
        fn fr() {
            let input = ".Dd January 1, 1970
.Dt PROGNAME section
.Os footer text
.Fr 32";
            let output =
                "PROGNAME(section)                   section                  PROGNAME(section)

32

footer text                     January 1, 1970                    footer text";
            test_formatting(input, output);
        }

        #[test]
        fn ft() {
            let input = ".Dd January 1, 1970
.Dt PROGNAME section
.Os footer text
.Ft int32 void";
            let output =
                "PROGNAME(section)                   section                  PROGNAME(section)

int32 void

footer text                     January 1, 1970                    footer text";
            test_formatting(input, output);
        }

        #[test]
        fn fx() {
            let input = ".Dd January 1, 1970
.Dt PROGNAME section
.Os footer text
.Fx 1.0";
            let output =
                "PROGNAME(section)                   section                  PROGNAME(section)

FreeBSD 1.0

footer text                     January 1, 1970                    footer text";
            test_formatting(input, output);
        }

        #[test]
        fn hf() {
            let input = ".Dd January 1, 1970
.Dt PROGNAME section
.Os footer text
.Hf file/path file2/path";
            let output =
                "PROGNAME(section)                   section                  PROGNAME(section)

file/path file2/path

footer text                     January 1, 1970                    footer text";
            test_formatting(input, output);
        }

        #[test]
        fn ic() {
            let input = ".Dd January 1, 1970
.Dt PROGNAME section
.Os footer text
.Ic :wq";
            let output =
                "PROGNAME(section)                   section                  PROGNAME(section)

:wq

footer text                     January 1, 1970                    footer text";
            test_formatting(input, output);
        }

        #[allow(non_snake_case)]
        #[test]
        fn In() {
            let input = ".Dd January 1, 1970
.Dt PROGNAME section
.Os footer text
.In stdatomic.h";
            let output =
                "PROGNAME(section)                   section                  PROGNAME(section)

<stdatomic.h>

footer text                     January 1, 1970                    footer text";
            test_formatting(input, output);
        }

        #[test]
        fn lb() {
            let input = ".Dd January 1, 1970
.Dt PROGNAME section
.Os footer text
.Lb libname";
            let output =
                "PROGNAME(section)                   section                  PROGNAME(section)

library “libname”

footer text                     January 1, 1970                    footer text";
            test_formatting(input, output);
        }

        #[test]
        fn li() {
            let input = ".Dd January 1, 1970
.Dt PROGNAME section
.Os footer text
.Li Book Antiqua";
            let output =
                "PROGNAME(section)                   section                  PROGNAME(section)

Book Antiqua

footer text                     January 1, 1970                    footer text";
            test_formatting(input, output);
        }

        #[test]
        fn lk() {
            let input = ".Dd January 1, 1970
.Dt PROGNAME section
.Os footer text
.Lk https://bsd.lv The BSD.lv Project";
            let output =
                "PROGNAME(section)                   section                  PROGNAME(section)

The BSD.lv Project: https://bsd.lv

footer text                     January 1, 1970                    footer text";
            test_formatting(input, output);
        }

        #[test]
        fn lp() {
            let input = 
".Dd January 1, 1970
.Dt PROGNAME section
.Os footer text
.Hf file/path file2/path
.Lp
.Lk https://bsd.lv The BSD.lv Project";
            let output =
"PROGNAME(section)                   section                  PROGNAME(section)

file/path file2/path

The BSD.lv Project: https://bsd.lv

footer text                     January 1, 1970                    footer text";
            test_formatting(input, output);
        }

        #[test]
        fn ms() {
            let input = ".Dd January 1, 1970
.Dt PROGNAME section
.Os footer text
.Ms alpha beta";
            let output =
                "PROGNAME(section)                   section                  PROGNAME(section)

alpha beta

footer text                     January 1, 1970                    footer text";
            test_formatting(input, output);
        }

        #[test]
        fn mt() {
            let input = ".Dd January 1, 1970
.Dt PROGNAME section
.Os footer text
.Mt abc@gmail.com abc@gmail.com";
            let output =
                "PROGNAME(section)                   section                  PROGNAME(section)

abc@gmail.com abc@gmail.com

footer text                     January 1, 1970                    footer text";
            test_formatting(input, output);
        }

        #[test]
        fn nm() {
            let input = ".Dd January 1, 1970
.Dt PROGNAME section
.Os footer text
.Nm command_name";
            let output =
                "PROGNAME(section)                   section                  PROGNAME(section)

command_name

footer text                     January 1, 1970                    footer text";
            test_formatting(input, output);
        }

        #[test]
        fn no() {
            let input = ".Dd January 1, 1970
.Dt PROGNAME section
.Os footer text
.No a b c";
            let output =
                "PROGNAME(section)                   section                  PROGNAME(section)

a b c

footer text                     January 1, 1970                    footer text";
            test_formatting(input, output);
        }

        #[test]
        fn ns() {
            let input = ".Dd January 1, 1970
.Dt PROGNAME section
.Os footer text
.Ar name Ns = Ns Ar value
.Cm :M Ns Ar pattern
.Fl o Ns Ar output
.No a b c
.Ns
.No a b c";
            let output =
                "PROGNAME(section)                   section                  PROGNAME(section)

name=value :Mpattern -ooutput a b ca b c

footer text                     January 1, 1970                    footer text";
            test_formatting(input, output);
        }

        #[test]
        fn nx() {
            let input = ".Dd January 1, 1970
.Dt PROGNAME section
.Os footer text
.Nx Version 1.0";
            let output =
                "PROGNAME(section)                   section                  PROGNAME(section)

NetBSD Version 1.0

footer text                     January 1, 1970                    footer text";
            test_formatting(input, output);
        }

        #[test]
        fn os() {
            let input = ".Dd January 1, 1970
.Dt PROGNAME section
.Os footer text";
            let output =
                "PROGNAME(section)                   section                  PROGNAME(section)


footer text                     January 1, 1970                    footer text";
            test_formatting(input, output);
        }

        #[test]
        fn ot() {
            let input = ".Dd January 1, 1970
.Dt PROGNAME section
.Os footer text
.Ot functype";
            let output =
                "PROGNAME(section)                   section                  PROGNAME(section)

functype

footer text                     January 1, 1970                    footer text";
            test_formatting(input, output);
        }

        #[test]
        fn ox() {
            let input = ".Dd January 1, 1970
.Dt PROGNAME section
.Os footer text
.Ox Version 1.0";
            let output =
                "PROGNAME(section)                   section                  PROGNAME(section)

OpenBSD Version 1.0

footer text                     January 1, 1970                    footer text";
            test_formatting(input, output);
        }

        #[test]
        fn pa() {
            let input = ".Dd January 1, 1970
.Dt PROGNAME section
.Os footer text
.Pa name1 name2";
            let output =
                "PROGNAME(section)                   section                  PROGNAME(section)

name1 name2

footer text                     January 1, 1970                    footer text";
            test_formatting(input, output);
        }

        #[test]
        fn pf() {
            let input = ".Dd January 1, 1970
.Dt PROGNAME section
.Os footer text
.Ar value Pf $ Ar variable_name";
            let output =
"PROGNAME(section)                   section                  PROGNAME(section)

value $variable_name

footer text                     January 1, 1970                    footer text";
            test_formatting(input, output);
        }

        #[test]
        fn pp() {
            let input = 
".Dd January 1, 1970
.Dt PROGNAME section
.Os footer text
.Hf file/path file2/path
.Pp
.Lk https://bsd.lv The BSD.lv Project";
            let output =
"PROGNAME(section)                   section                  PROGNAME(section)

file/path file2/path

The BSD.lv Project: https://bsd.lv

footer text                     January 1, 1970                    footer text";
            test_formatting(input, output);
        }

        #[test]
        fn rv() {
            let input = ".Dd January 1, 1970
.Dt PROGNAME section
.Os footer text
.Rv -std f1 f2 Ar value";
            let output =
"PROGNAME(section)                   section                  PROGNAME(section)

The f1(), f2(), Ar(), and value() functions return the value 0 if successful;
otherwise the value -1 is returned and the global variable errno is set to
indicate the error.

footer text                     January 1, 1970                    footer text";
            test_formatting(input, output);
        }

        #[test]
        fn rv_std() {
            let input = ".Dd January 1, 1970
.Dt PROGNAME section
.Os footer text
.Rv -std";
            let output =
"PROGNAME(section)                   section                  PROGNAME(section)

The function returns the value 0 if successful; otherwise the value -1 is
returned and the global variable errno is set to indicate the error.

footer text                     January 1, 1970                    footer text";
            test_formatting(input, output);
        }

        #[test]
        fn sm() {
            let input = 
".Dd January 1, 1970
.Dt PROGNAME section
.Os footer text
.Sm off A B C D
.Sm on A B C D";
            let output =
"PROGNAME(section)                   section                  PROGNAME(section)

ABCD A B C D

footer text                     January 1, 1970                    footer text";
            test_formatting(input, output);
        }

        #[test]
        fn st() {
            let input = ".Dd January 1, 1970
.Dt PROGNAME section
.Os footer text
.St -ansiC word
.St -iso9945-1-96";
            let output =
                "PROGNAME(section)                   section                  PROGNAME(section)

ANSI X3.159-1989 (“ANSI C89”) word ISO/IEC 9945-1:1996 (“POSIX.1”)

footer text                     January 1, 1970                    footer text";
            test_formatting(input, output);
        }

        #[test]
        fn sx() {
            let input = ".Dd January 1, 1970
.Dt PROGNAME section
.Os footer text
.Sx MANUAL STRUCTURE";
            let output =
                "PROGNAME(section)                   section                  PROGNAME(section)

MANUAL STRUCTURE

footer text                     January 1, 1970                    footer text";
            test_formatting(input, output);
        }

        #[test]
        fn sy() {
            let input = ".Dd January 1, 1970
.Dt PROGNAME section
.Os footer text
.Sy word1 word2";
            let output =
                "PROGNAME(section)                   section                  PROGNAME(section)

\u{1b}[1mword1 word2\u{1b}[0m

footer text                     January 1, 1970                    footer text";
            test_formatting(input, output);
        }

        #[test]
        fn tg() {
            let input = ".Dd January 1, 1970
.Dt PROGNAME section
.Os footer text
.Tg term";
            let output =
                "PROGNAME(section)                   section                  PROGNAME(section)


footer text                     January 1, 1970                    footer text";
            test_formatting(input, output);
        }

        #[test]
        fn tn() {
            let input = ".Dd January 1, 1970
.Dt PROGNAME section
.Os footer text
.Tn word1 word2";
            let output =
                "PROGNAME(section)                   section                  PROGNAME(section)

word1 word2

footer text                     January 1, 1970                    footer text";
            test_formatting(input, output);
        }

        #[test]
        fn ud() {
            let input = ".Dd January 1, 1970
.Dt PROGNAME section
.Os footer text
.Ud";
            let output =
                "PROGNAME(section)                   section                  PROGNAME(section)

currently under development.

footer text                     January 1, 1970                    footer text";
            test_formatting(input, output);
        }

        #[test]
        fn ux() {
            let input = ".Dd January 1, 1970
.Dt PROGNAME section
.Os footer text
.Ux";
            let output =
                "PROGNAME(section)                   section                  PROGNAME(section)

UNIX

footer text                     January 1, 1970                    footer text";
            test_formatting(input, output);
        }

        #[test]
        fn va() {
            let input = ".Dd January 1, 1970
.Dt PROGNAME section
.Os footer text
.Va const char *bar";
            let output =
                "PROGNAME(section)                   section                  PROGNAME(section)

const char *bar

footer text                     January 1, 1970                    footer text";
            test_formatting(input, output);
        }

        #[test]
        fn xr() {
            let input = ".Dd January 1, 1970
.Dt PROGNAME section
.Os footer text
.Xr mandoc 1";
            let output =
                "PROGNAME(section)                   section                  PROGNAME(section)

mandoc(1)

footer text                     January 1, 1970                    footer text";
            test_formatting(input, output);
        }
    }

    mod partial_implicit {
        use crate::man_util::formatter::tests::test_formatting;

        #[test]
        fn block_empty() {
            let input = r#".Dd January 1, 1970
.Os footer text
.Aq"#;
            let output = "UNTITLED                             LOCAL                            UNTITLED

⟨⟩

footer text                     January 1, 1970                    footer text";
            test_formatting(input, output);
        }

        #[test]
        fn block_single_line() {
            let input = r#".Dd January 1, 1970
.Os footer text
.Aq Ad addr addr Ad addr Ad addr"#;
            let output = "UNTITLED                             LOCAL                            UNTITLED

⟨addr addr addr addr⟩

footer text                     January 1, 1970                    footer text";
            test_formatting(input, output);
        }
    }

    mod partial_explicit {
        use crate::man_util::formatter::tests::test_formatting;

        #[test]
        fn block_empty() {
            let input = r#".Dd January 1, 1970
.Os footer text
.Ao
.Ac"#;
            let output = "UNTITLED                             LOCAL                            UNTITLED

⟨⟩

footer text                     January 1, 1970                    footer text";
            test_formatting(input, output);
        }

        #[test]
        fn block_single_line() {
            let input = r#".Dd January 1, 1970
.Os footer text
.Ao
.Ad addr addr
.Ad addr 
.Ad addr 
.Ac"#;
            let output = "UNTITLED                             LOCAL                            UNTITLED

⟨addr addr addr addr⟩

footer text                     January 1, 1970                    footer text";
            test_formatting(input, output);
        }

        #[test]
        fn multi_line() {
            let input = r#".Dd January 1, 1970
.Os footer text
.Ao
.Ad addr 
.Ad addr 
.Ad addr 
Text loooooooong line
Text loooooooong line
Text loooooooong line
Text loooooooong line
Text loooooooong line
Text loooooooong line
.Ac"#;
            let output = r#"UNTITLED                             LOCAL                            UNTITLED

⟨addr addr addr Text loooooooong line Text loooooooong line Text loooooooong
line Text loooooooong line Text loooooooong line Text loooooooong line⟩

footer text                     January 1, 1970                    footer text"#;
            test_formatting(input, output);
        }

        #[test]
        fn block_overlong_line() {
            let input = r#".Dd January 1, 1970
.Os Debian
.Aq Ad addr Ad addr Ad addr Text looooooooooooooooooooooooooooooooooooooooooooooooooooooooooooooooooooooooooooooooooooooooooooooooooooooooooooooooooong line"#;
            let output = r#"UNTITLED                             LOCAL                            UNTITLED

⟨addr addr addr Text
looooooooooooooooooooooooooooooooooooooooooooooooooooooooooooooooooooooooooooooooooooooooooooooooooooooooooooooooooong
line⟩

Debian                          January 1, 1970                         Debian"#;
            test_formatting(input, output);
        }

        #[test]
        fn rs_block() {
            let input = ".Dd January 1, 1970
.Dt TITLE 7 arch
.Os footer text
.Rs
.%A J. E. Hopcroft
.%A J. D. Ullman
.%B Introduction to Automata Theory, Languages, and Computation
.%I Addison-Wesley
.%C Reading, Massachusetts
.%D 1979
.Re";
            let output =
                "TITLE(7)            Miscellaneous Information Manual (arch)           TITLE(7)

J. E. Hopcroft and J. D. Ullman, Introduction to Automata Theory, Languages,
and Computation, Addison-Wesley, Reading, Massachusetts, 1979.

footer text                     January 1, 1970                    footer text";
            test_formatting(input, output);
        }
    }

    #[test]
    fn zero_width() {
        let input = r".Dd January 1, 1970
.Dt PROGNAME section
.Os footer text
.Xr mandoc 1 \&Ns \&( s \&) behaviour
Text Line \&Ns \&( s \&) behaviour";
        let output = 
"PROGNAME(section)                   section                  PROGNAME(section)

mandoc(1) Ns ( s ) behaviour Text Line Ns ( s ) behaviour

footer text                     January 1, 1970                    footer text";
        test_formatting(input, output);
    }

    mod delimiters {
        use super::*;

        #[test]
        fn delimiters_rs_submacros() {
            fn test(macro_str: &str) {
                let input = vec![
                    format!(".Dd January 1, 1970\n.Dt PROGNAME section\n.Os footer text"),
                    format!(".Rs\n{} {} text {}\n.Re", macro_str, "(", ")"),
                    format!(".Rs\n{} {} text {}\n.Re", macro_str, "[", "]"),
                    format!(".Rs\n{} text {}\n.Re",    macro_str, "."),
                    format!(".Rs\n{} text {}\n.Re",    macro_str, ","),
                    format!(".Rs\n{} text {}\n.Re",    macro_str, "?"),
                    format!(".Rs\n{} text {}\n.Re",    macro_str, "!"),
                    format!(".Rs\n{} text {}\n.Re",    macro_str, ":"),
                    format!(".Rs\n{} text {}\n.Re",    macro_str, ";")
                ].join("\n");
    
                let output = 
"PROGNAME(section)                   section                  PROGNAME(section)

(text). [text]. text.. text,. text?. text!. text:. text;.

footer text                     January 1, 1970                    footer text";
        
                test_formatting(&input, &output);
            }
            
            let macros = vec![
                "%A", "%B", "%C", "%D", "%I", "%J", "%N",
                "%O", "%P", "%Q", "%R", "%T", "%U", "%V",
            ];
    
            for macro_str in macros {
                test(macro_str);
            }
        }

        #[test]
        fn delimiters_inline_common() {
            fn test(macro_str: &str) {
                let input = vec![
                    format!(".Dd January 1, 1970\n.Dt PROGNAME section\n.Os footer text"),
                    format!(".{} {} text {}", macro_str, "(", ")"),
                    format!(".{} {} text {}", macro_str, "[", "]"),
                    format!(".{} text {}",    macro_str, "."),
                    format!(".{} text {}",    macro_str, ","),
                    format!(".{} text {}",    macro_str, "?"),
                    format!(".{} text {}",    macro_str, "!"),
                    format!(".{} text {}",    macro_str, ":"),
                    format!(".{} text {}",    macro_str, ";")
                ].join("\n");
    
                let output = 
"PROGNAME(section)                   section                  PROGNAME(section)

(text) [text] text. text, text? text! text: text;

footer text                     January 1, 1970                    footer text";
        
                test_formatting(&input, &output);
            }

            let inline_macros = vec![
                "Ad", "An", "Ar",
                "Cd", "Cm",
                "Dv",
                "Er", "Ev",
                "Fa", "Fr", "Ft",
                "Hf",
                "Ic",
                "Li",
                "Ms", "Mt",
                "No",
                "Ot",
                "Pa",
                "Sx",
                "Tn",
                "Va"
            ];
    
            for macro_str in inline_macros {
                println!("Macro: {macro_str}");

                test(macro_str);
            }
        }

        #[test]
        fn delimiters_text_production() {
            fn test(macro_str: &str) {
                let placeholder = match macro_str {
                    "At"  => "AT&T UNIX",
                    "Bsx" => "BSD/OS",
                    "Dx"  => "DragonFly",
                    "Fx"  => "FreeBSD",
                    "Nx"  => "NetBSD",
                    "Ox"  => "OpenBSD",
                    _ => unreachable!()
                };

                let input = vec![
                    format!(".Dd January 1, 1970\n.Dt PROGNAME section\n.Os footer text"),
                    format!(".{} {} text {}", macro_str, "(", ")"),
                    format!(".{} {} text {}", macro_str, "[", "]"),
                    format!(".{} text {}",    macro_str, ".")
                ].join("\n");

                let output = format!(
"PROGNAME(section)                   section                  PROGNAME(section)

({placeholder} text) [{placeholder} text] {placeholder} text.

footer text                     January 1, 1970                    footer text",
);
                test_formatting(&input, &output);
            }

            let macros = vec!["At", "Bsx", "Ox", "Dx", "Fx", "Nx"];

            for macro_str in macros {
                println!("Macro: {}", macro_str);

                test(macro_str)
            }

        }

        #[test]
        fn delimiters_bx() {
            let input = 
".Dd January 1, 1970
.Dt PROGNAME section
.Os footer text
.Bx ( random )
.Bx random !";
            let output = 
"PROGNAME(section)                   section                  PROGNAME(section)

(randomBSD) randomBSD!

footer text                     January 1, 1970                    footer text";
            test_formatting(input, output);
        }

        #[test]
        fn delimiters_em() {
            let input = 
".Dd January 1, 1970
.Dt PROGNAME section
.Os footer text
.Em ( random ) text !";
            let output = 
"PROGNAME(section)                   section                  PROGNAME(section)

\u{1b}[3m(random) text!\u{1b}[0m

footer text                     January 1, 1970                    footer text";
            test_formatting(input, output);
        }

        #[test]
        fn delimiters_fn() {
            let input = 
".Dd January 1, 1970
.Dt PROGNAME section
.Os footer text
.Fn ( random ) text !";
            let output = 
"PROGNAME(section)                   section                  PROGNAME(section)

(random()) text!

footer text                     January 1, 1970                    footer text";
            test_formatting(input, output);
        }

        #[test]
        fn delimiters_sy() {
            let input = 
".Dd January 1, 1970
.Dt PROGNAME section
.Os footer text
.Sy ( random ) text !";
            let output = 
"PROGNAME(section)                   section                  PROGNAME(section)

\u{1b}[1m( random ) text !\u{1b}[0m

footer text                     January 1, 1970                    footer text";
            test_formatting(input, output);
        }

        #[test]
        fn delimiters_fl() {
            let input = 
".Dd January 1, 1970
.Dt PROGNAME section
.Os footer text
.Fl ( random ) text !";
            let output = 
"PROGNAME(section)                   section                  PROGNAME(section)

(-random) -text!

footer text                     January 1, 1970                    footer text";
            test_formatting(input, output);
        }

        #[test]
        fn delimiters_in() {
            let input = 
".Dd January 1, 1970
.Dt PROGNAME section
.Os footer text
.In ( random )";
            let output = 
"PROGNAME(section)                   section                  PROGNAME(section)

(<random>)

footer text                     January 1, 1970                    footer text";
            test_formatting(input, output);
        }

        #[test]
        fn delimiters_lb() {
            let input = 
".Dd January 1, 1970
.Dt PROGNAME section
.Os footer text
.Lb ( random )";
            let output = 
"PROGNAME(section)                   section                  PROGNAME(section)

(library “random”)

footer text                     January 1, 1970                    footer text";
            test_formatting(input, output);
        }

        #[test]
        fn delimiters_vt() {
            let input = 
".Dd January 1, 1970
.Dt PROGNAME section
.Os footer text
.Vt ( random ) text !";
            let output = 
"PROGNAME(section)                   section                  PROGNAME(section)

(random) text!

footer text                     January 1, 1970                    footer text";
            test_formatting(input, output);
        }
    }

    
    mod mdoc {
        use crate::man_util::formatter::tests::test_formatting;
        use std::{
            //path::{Path, PathBuf}, str::FromStr
            process::Command
        };
        use rstest::rstest;

        // /// Recursively finds all file paths within a directory and its subdirectories.
        // ///
        // /// # Arguments
        // ///
        // /// * `dir_path` - The starting directory `PathBuf`.
        // ///
        // /// # Returns
        // ///
        // /// A `Vec<String>` containing the full paths of all files found. Returns an
        // /// empty vector if the initial path is not a directory or if an error occurs
        // /// when reading the top-level directory. Paths that are not valid UTF-8 will be skipped.
        // fn get_dir_files_paths(dir_path: PathBuf) -> Vec<String> {
        //     let mut results = Vec::new();
        //     let _ = recursive_find_files(&dir_path, &mut results);
        //     results
        // }

        // /// Helper function to perform the recursive search.
        // ///
        // /// Modifies the `results` vector directly. Returns `io::Result<()>` to indicate
        // /// if the read operation *on the current directory* succeeded, allowing the
        // /// caller (or the initial call) to handle top-level errors.
        // fn recursive_find_files(current_path: &Path, results: &mut Vec<String>) -> std::io::Result<()> {
        //     if !current_path.is_dir() {
        //         return Ok(());
        //     }

        //     let entries = std::fs::read_dir(current_path)?;

        //     for entry_result in entries {
        //         let Ok(entry) =  entry_result else{
        //             continue;
        //         };
        //         let path = entry.path();
        //         if path.is_dir() {
        //             let _ = recursive_find_files(&path, results);
        //         } else if path.is_file() && !path.to_str().unwrap().ends_with(":Zone.Identifier") {
        //             if let Some(path_str) = path.to_str() {
        //                 results.push(path_str.to_string());
        //             }
        //         }
        //     }

        //     Ok(())
        // }

<<<<<<< HEAD
        // #[test]
=======
        // //#[test]
>>>>>>> cfd9befd
        // fn format_mdoc() {
        //     let test_dir = PathBuf::from_str("./test_files/mdoc").unwrap();
        //     assert!(test_dir.exists());
            
        //     let dir_paths = get_dir_files_paths(test_dir);
            
        //     for path in dir_paths{
        //         format_mdoc_file(&path);
        //     }
        // }
<<<<<<< HEAD

        

        #[rstest]
        #[case("./test_files/mdoc/chmod.2")]
        //#[case("./test_files/mdoc/cvs.1")]
        #[case("./test_files/mdoc/dc.1")]
        #[case("./test_files/mdoc/flex.1")]
        #[case("./test_files/mdoc/getdents.2")]
        #[case("./test_files/mdoc/getitimer.2")]
        #[case("./test_files/mdoc/getrusage.2")]
        #[case("./test_files/mdoc/getsockopt.2")]
        #[case("./test_files/mdoc/gettimeofday.2")]
        #[case("./test_files/mdoc/ktrace.2")]
        #[case("./test_files/mdoc/msgrcv.2")]
        #[case("./test_files/mdoc/msgsnd.2")]
        #[case("./test_files/mdoc/mv.1")]
        #[case("./test_files/mdoc/poll.2")]
        #[case("./test_files/mdoc/profil.2")]
        #[case("./test_files/mdoc/rcs.1")]
        #[case("./test_files/mdoc/read.2")]
        #[case("./test_files/mdoc/rup.1")]
        #[case("./test_files/mdoc/semget.2")]
        #[case("./test_files/mdoc/shmctl.2")]
        #[case("./test_files/mdoc/signify.1")]
        #[case("./test_files/mdoc/statfs.2")]
        #[case("./test_files/mdoc/t11.2")]
        #[case("./test_files/mdoc/talk.1")]
        #[case("./test_files/mdoc/write.2")]

        // #[case("./test_files/mdoc/access.2")]
=======

        #[rstest]
        // #[case("./test_files/mdoc/access.2")]
        // #[case("./test_files/mdoc/cvs.1")]
>>>>>>> cfd9befd
        // #[case("./test_files/mdoc/getfh.2")]
        // #[case("./test_files/mdoc/ioctl.2")]
        // #[case("./test_files/mdoc/munmap.2")]
        // #[case("./test_files/mdoc/rev.1")]
        // #[case("./test_files/mdoc/shutdown.2")]
<<<<<<< HEAD
        // #[case("./test_files/mdoc/adjfreq.2")]
        // #[case("./test_files/mdoc/getgroups.2")]
        // #[case("./test_files/mdoc/ipcs.1")]
=======
        // #[case("./test_files/mdoc/talk.1")]
        // #[case("./test_files/mdoc/adjfreq.2")]
        // #[case("./test_files/mdoc/dc.1")]
        // #[case("./test_files/mdoc/getgroups.2")]
        // #[case("./test_files/mdoc/ipcs.1")]
        // #[case("./test_files/mdoc/mv.1")]
        // //#[case("./test_files/mdoc/rlog.1")]
        // #[case("./test_files/mdoc/signify.1")]
>>>>>>> cfd9befd
        // #[case("./test_files/mdoc/tmux.1")]
        // #[case("./test_files/mdoc/atq.1")]
        // #[case("./test_files/mdoc/diff.1")]
        // #[case("./test_files/mdoc/getitimer.2")]
<<<<<<< HEAD
        // #[case("./test_files/mdoc/nl.1")]
=======
        // #[case("./test_files/mdoc/ktrace.2")]
        // #[case("./test_files/mdoc/nl.1")]
        // #[case("./test_files/mdoc/rup.1")]
>>>>>>> cfd9befd
        // #[case("./test_files/mdoc/sigreturn.2")]
        // #[case("./test_files/mdoc/top.1")]
        // #[case("./test_files/mdoc/bc.1")]
        // #[case("./test_files/mdoc/dup.2")]
        // #[case("./test_files/mdoc/getpeername.2")]
        // #[case("./test_files/mdoc/lpq.1")]
        // #[case("./test_files/mdoc/nm.1")]
        // #[case("./test_files/mdoc/sched_yield.2")]
        // #[case("./test_files/mdoc/sigsuspend.2")]
        // #[case("./test_files/mdoc/truncate.2")]
        // #[case("./test_files/mdoc/brk.2")]
        // #[case("./test_files/mdoc/execve.2")]
        // #[case("./test_files/mdoc/getpriority.2")]
        // #[case("./test_files/mdoc/mg.1")]
        // #[case("./test_files/mdoc/open.2")]
        // #[case("./test_files/mdoc/scp.1")]
        // #[case("./test_files/mdoc/size.1")]
        // #[case("./test_files/mdoc/umask.2")]
        // #[case("./test_files/mdoc/cal.1")]
        // #[case("./test_files/mdoc/fgen.1")]
        // #[case("./test_files/mdoc/getrtable.2")]
        // #[case("./test_files/mdoc/minherit.2")]
<<<<<<< HEAD
=======
        // #[case("./test_files/mdoc/poll.2")]
>>>>>>> cfd9befd
        // #[case("./test_files/mdoc/select.2")]
        // #[case("./test_files/mdoc/snmp.1")]
        // #[case("./test_files/mdoc/w.1")]
        // #[case("./test_files/mdoc/cat.1")]
        // #[case("./test_files/mdoc/file.1")]
<<<<<<< HEAD
        // #[case("./test_files/mdoc/mkdir.1")]
        // #[case("./test_files/mdoc/socket.2")]
        // #[case("./test_files/mdoc/wall.1")]
        // #[case("./test_files/mdoc/chdir.2")]
=======
        // #[case("./test_files/mdoc/getrusage.2")]
        // #[case("./test_files/mdoc/mkdir.1")]
        // #[case("./test_files/mdoc/profil.2")]
        // #[case("./test_files/mdoc/semget.2")]
        // #[case("./test_files/mdoc/socket.2")]
        // #[case("./test_files/mdoc/wall.1")]
        // #[case("./test_files/mdoc/chdir.2")]
        // #[case("./test_files/mdoc/flex.1")]
>>>>>>> cfd9befd
        // #[case("./test_files/mdoc/getsid.2")]
        // #[case("./test_files/mdoc/mkfifo.2")]
        // #[case("./test_files/mdoc/quotactl.2")]
        // #[case("./test_files/mdoc/send.2")]
        // #[case("./test_files/mdoc/socketpair.2")]
<<<<<<< HEAD
=======
        // #[case("./test_files/mdoc/write.2")]
>>>>>>> cfd9befd
        // #[case("./test_files/mdoc/chflags.2")]
        // #[case("./test_files/mdoc/flock.2")]
        // #[case("./test_files/mdoc/getsockname.2")]
        // #[case("./test_files/mdoc/mlockall.2")]
<<<<<<< HEAD
        // #[case("./test_files/mdoc/setuid.2")]
        // #[case("./test_files/mdoc/ypconnect.2")]
        // #[case("./test_files/mdoc/fork.2")]
        // #[case("./test_files/mdoc/mopa.out.1")]
        // #[case("./test_files/mdoc/symlink.2")]
        // #[case("./test_files/mdoc/closefrom.2")]
        // #[case("./test_files/mdoc/fsync.2")]
        // #[case("./test_files/mdoc/moptrace.1")]
=======
        // //#[case("./test_files/mdoc/rcs.1")]
        // #[case("./test_files/mdoc/setuid.2")]
        // #[case("./test_files/mdoc/statfs.2")]
        // #[case("./test_files/mdoc/ypconnect.2")]
        // #[case("./test_files/mdoc/chmod.2")]
        // #[case("./test_files/mdoc/fork.2")]
        // #[case("./test_files/mdoc/getsockopt.2")]
        // #[case("./test_files/mdoc/mopa.out.1")]
        //#[case("./test_files/mdoc/rdist.1")]
        //#[case("./test_files/mdoc/sftp.1")]
        // #[case("./test_files/mdoc/symlink.2")]
        // #[case("./test_files/mdoc/closefrom.2")]
        // #[case("./test_files/mdoc/fsync.2")]
        // #[case("./test_files/mdoc/gettimeofday.2")]
        // #[case("./test_files/mdoc/moptrace.1")]
        // #[case("./test_files/mdoc/read.2")]
>>>>>>> cfd9befd
        // #[case("./test_files/mdoc/shar.1")]
        // #[case("./test_files/mdoc/sync.2")]
        // #[case("./test_files/mdoc/cu.1")]
        // #[case("./test_files/mdoc/futex.2")]
<<<<<<< HEAD
        // #[case("./test_files/mdoc/reboot.2")]
        // #[case("./test_files/mdoc/sysarch.2")]
        // #[case("./test_files/mdoc/cut.1")]
        // #[case("./test_files/mdoc/id.1")]
        // #[case("./test_files/mdoc/rename.2")]
        // #[case("./test_files/mdoc/shmget.2")]

        // #[case("./test_files/mdoc/cvs.1")]
        // #[case("./test_files/mdoc/rlog.1")]
        // #[case("./test_files/mdoc/rcs.1")]
        // #[case("./test_files/mdoc/rdist.1")]
        // #[case("./test_files/mdoc/sftp.1")]
        // #[case("./test_files/mdoc/grep.1")]
=======
        //#[case("./test_files/mdoc/grep.1")]
        // #[case("./test_files/mdoc/msgrcv.2")]
        // #[case("./test_files/mdoc/reboot.2")]
        // #[case("./test_files/mdoc/shmctl.2")]
        // #[case("./test_files/mdoc/sysarch.2")]
        #[case("./test_files/mdoc/cut.1")]
        // #[case("./test_files/mdoc/getdents.2")]
        // #[case("./test_files/mdoc/id.1")]
        // #[case("./test_files/mdoc/msgsnd.2")]
        // #[case("./test_files/mdoc/rename.2")]
        // #[case("./test_files/mdoc/shmget.2")]
        // #[case("./test_files/mdoc/t11.2")]
>>>>>>> cfd9befd
        fn format_mdoc_file(#[case] path: &str){
            let input = std::fs::read_to_string(path).unwrap();
            let output = Command::new("mandoc")
                .args(["-T", "locale", path])
                .output()
                .unwrap()
                .stdout;
            let output = String::from_utf8(output).unwrap();
            println!("Current path: {}", path);
            test_formatting(&input, &output);
        }
        
    }
}<|MERGE_RESOLUTION|>--- conflicted
+++ resolved
@@ -8,7 +8,7 @@
     parser::{Element, MacroNode, MdocDocument},
 };
 
-const NEW_LINE_ESCAPE: &str = "\\(nl";
+const NEW_LINE_ESCAPE: &str = "\\(nl)";
 
 /// Regex for converting escape sequences to true UTF-8 chars
 static REGEX_UNICODE: once_cell::sync::Lazy<regex::Regex> = once_cell::sync::Lazy::new(|| {
@@ -138,419 +138,6 @@
     }
 }
 
-fn replace_mdoc_escapes(input: &str) -> String{
-    let replacements: HashMap<&str, &str> = [
-        (" \x08", ""),
-        (NEW_LINE_ESCAPE, "\n"),
-        // Spaces:
-        (r"\ ", " "), // unpaddable space
-        (r"\~", " "), // paddable space
-        (r"\0", " "), // digit-width space
-        (r"\|", " "), // one-sixth \(em narrow space
-        (r"\^", " "), // one-twelfth \(em half-narrow space
-        (r"\&", ""),  // zero-width space
-        (r"\)", ""),  // zero-width space (transparent to end-of-sentence detection)
-        (r"\%", ""),  // zero-width space allowing hyphenation
-        (r"\:", ""),  // zero-width space allowing line break
-        // Lines:
-        (r"\(ba", r"|"), // bar
-        (r"\(br", r"│"), // box rule
-        (r"\(ul", r"_"), // underscore
-        (r"\(ru", r"_"), // underscore (width 0.5m)
-        (r"\(rn", r"‾"), // overline
-        (r"\(bb", r"¦"), // broken bar
-        (r"\(sl", r"/"), // forward slash
-        (r"\(rs", r"\"), // backward slash
-        // Text markers:
-        (r"\(ci", r"○"), // circle
-        (r"\(bu", r"•"), // bullet
-        (r"\(dd", r"‡"), // double dagger
-        (r"\(dg", r"†"), // dagger
-        (r"\(lz", r"◊"), // lozenge
-        (r"\(sq", r"□"), // white square
-        (r"\(ps", r"¶"), // paragraph
-        (r"\(sc", r"§"), // section
-        (r"\(lh", r"☜"), // left hand
-        (r"\(rh", r"☞"), // right hand
-        (r"\(at", r"@"), // at
-        (r"\(sh", r"#"), // hash (pound)
-        (r"\(CR", r"↵"), // carriage return
-        (r"\(OK", r"✓"), // check mark
-        (r"\(CL", r"♣"), // club suit
-        (r"\(SP", r"♠"), // spade suit
-        (r"\(HE", r"♥"), // heart suit
-        (r"\(DI", r"♦"), // diamond suit
-        // Legal symbols:
-        (r"\(co", r"©"), // copyright
-        (r"\(rg", r"®"), // registered
-        (r"\(tm", r"™"), // trademarked
-        // Punctuation:
-        (r"\(em", r"—"), // em-dash
-        (r"\(en", r"–"), // en-dash
-        (r"\(hy", r"‐"), // hyphen
-        (r"\e", r"\\"),  // back-slash
-        (r"\(r!", r"¡"), // upside-down exclamation
-        (r"\(r?", r"¿"), // upside-down question
-        // Quotes:
-        (r"\(Bq", r"„"), // right low double-quote
-        (r"\(bq", r"‚"), // right low single-quote
-        (r"\(lq", r"“"), // left double-quote
-        (r"\(rq", r"”"), // right double-quote
-        (r"\(oq", r"‘"), // left single-quote
-        (r"\(cq", r"’"), // right single-quote
-        (r"\(aq", r"'"), // apostrophe quote (ASCII character)
-        (r"\(dq", "\""), // double quote (ASCII character)
-        (r"\(Fo", r"«"), // left guillemet
-        (r"\(Fc", r"»"), // right guillemet
-        (r"\(fo", r"‹"), // left single guillemet
-        (r"\(fc", r"›"), // right single guillemet
-        // Brackets:
-        (r"\(lB", r"["),              // left bracket
-        (r"\(rB", r"]"),              // right bracket
-        (r"\(lC", r"{"),              // left brace
-        (r"\(rC", r"}"),              // right brace
-        (r"\(la", r"⟨"),              // left angle
-        (r"\(ra", r"⟩"),              // right angle
-        (r"\(bv", r"⎪"),              // brace extension (special font)
-        (r"\[braceex]", r"⎪"),        // brace extension
-        (r"\[bracketlefttp]", r"⎡"),  // top-left hooked bracket
-        (r"\[bracketleftbt]", r"⎣"),  // bottom-left hooked bracket
-        (r"\[bracketleftex]", r"⎢"),  // left hooked bracket extension
-        (r"\[bracketrighttp]", r"⎤"), // top-right hooked bracket
-        (r"\[bracketrightbt]", r"⎦"), // bottom-right hooked bracket
-        (r"\[bracketrightex]", r"⎥"), // right hooked bracket extension
-        (r"\(lt", r"⎧"),              // top-left hooked brace
-        (r"\[bracelefttp]", r"⎧"),    // top-left hooked brace
-        (r"\(lk", r"⎨"),              // mid-left hooked brace
-        (r"\[braceleftmid]", r"⎨"),   // mid-left hooked brace
-        (r"\(lb", r"⎩"),              // bottom-left hooked brace
-        (r"\[braceleftbt]", r"⎩"),    // bottom-left hooked brace
-        (r"\[braceleftex]", r"⎪"),    // left hooked brace extension
-        (r"\(rt", r"⎫"),              // top-right hooked brace
-        (r"\[bracerighttp]", r"⎫"),   // top-right hooked brace
-        (r"\(rk", r"⎬"),              // mid-right hooked brace
-        (r"\[bracerightmid]", r"⎬"),  // mid-right hooked brace
-        (r"\(rb", r"⎭"),              // bottom-right hooked brace
-        (r"\[bracerightbt]", r"⎭"),   // bottom-right hooked brace
-        (r"\[bracerightex]", r"⎪"),   // right hooked brace extension
-        (r"\[parenlefttp]", r"⎛"),    // top-left hooked parenthesis
-        (r"\[parenleftbt]", r"⎝"),    // bottom-left hooked parenthesis
-        (r"\[parenleftex]", r"⎜"),    // left hooked parenthesis extension
-        (r"\[parenrighttp]", r"⎞"),   // top-right hooked parenthesis
-        (r"\[parenrightbt]", r"⎠"),   // bottom-right hooked parenthesis
-        (r"\[parenrightex]", r"⎟"),   // right hooked parenthesis extension
-        // Arrows:
-        (r"\(<-", r"←"), // left arrow
-        (r"\(->", r"→"), // right arrow
-        (r"\(<>", r"↔"), // left-right arrow
-        (r"\(da", r"↓"), // down arrow
-        (r"\(ua", r"↑"), // up arrow
-        (r"\(va", r"↕"), // up-down arrow
-        (r"\(lA", r"⇐"), // left double-arrow
-        (r"\(rA", r"⇒"), // right double-arrow
-        (r"\(hA", r"⇔"), // left-right double-arrow
-        (r"\(uA", r"⇑"), // up double-arrow
-        (r"\(dA", r"⇓"), // down double-arrow
-        (r"\(vA", r"⇕"), // up-down double-arrow
-        (r"\(an", r"⎯"), // horizontal arrow extension
-        // Logical:
-        (r"\(AN", r"∧"),   // logical and
-        (r"\(OR", r"∨"),   // logical or
-        (r"\[tno]", r"¬"), // logical not (text font)
-        (r"\(no", r"¬"),   // logical not (special font)
-        (r"\(te", r"∃"),   // existential quantifier
-        (r"\(fa", r"∀"),   // universal quantifier
-        (r"\(st", r"∋"),   // such that
-        (r"\(tf", r"∴"),   // therefore
-        (r"\(3d", r"∴"),   // therefore
-        (r"\(or", r"|"),   // bitwise or
-        // Mathematical:
-        (r"\-", r"-"),           // minus (text font)
-        (r"\(mi", r"−"),         // minus (special font)
-        (r"\+", r"+"),           // plus (text font)
-        (r"\(pl", r"+"),         // plus (special font)
-        (r"\(-+", r"∓"),         // minus-plus
-        (r"\[t+-]", r"±"),       // plus-minus (text font)
-        (r"\(+-", r"±"),         // plus-minus (special font)
-        (r"\(pc", r"·"),         // center-dot
-        (r"\[tmu]", r"×"),       // multiply (text font)
-        (r"\(mu", r"×"),         // multiply (special font)
-        (r"\(c*", r"⊗"),         // circle-multiply
-        (r"\(c+", r"⊕"),         // circle-plus
-        (r"\[tdi]", r"÷"),       // divide (text font)
-        (r"\(di", r"÷"),         // divide (special font)
-        (r"\(f/", r"⁄"),         // fraction
-        (r"\(**", r"∗"),         // asterisk
-        (r"\(<=", r"≤"),         // less-than-equal
-        (r"\(>=", r"≥"),         // greater-than-equal
-        (r"\(<<", r"≪"),         // much less
-        (r"\(>>", r"≫"),         // much greater
-        (r"\(eq", r"="),         // equal
-        (r"\(!=", r"≠"),         // not equal
-        (r"\(==", r"≡"),         // equivalent
-        (r"\(ne", r"≢"),         // not equivalent
-        (r"\(ap", r"∼"),         // tilde operator
-        (r"\(|=", r"≃"),         // asymptotically equal
-        (r"\(=~", r"≅"),         // approximately equal
-        (r"\(~~", r"≈"),         // almost equal
-        (r"\(~=", r"≈"),         // almost equal
-        (r"\(pt", r"∝"),         // proportionate
-        (r"\(es", r"∅"),         // empty set
-        (r"\(mo", r"∈"),         // element
-        (r"\(nm", r"∉"),         // not element
-        (r"\(sb", r"⊂"),         // proper subset
-        (r"\(nb", r"⊄"),         // not subset
-        (r"\(sp", r"⊃"),         // proper superset
-        (r"\(nc", r"⊅"),         // not superset
-        (r"\(ib", r"⊆"),         // reflexive subset
-        (r"\(ip", r"⊇"),         // reflexive superset
-        (r"\(ca", r"∩"),         // intersection
-        (r"\(cu", r"∪"),         // union
-        (r"\(/_", r"∠"),         // angle
-        (r"\(pp", r"⊥"),         // perpendicular
-        (r"\(is", r"∫"),         // integral
-        (r"\[integral]", r"∫"),  // integral
-        (r"\[sum]", r"∑"),       // summation
-        (r"\[product]", r"∏"),   // product
-        (r"\[coproduct]", r"∐"), // coproduct
-        (r"\(gr", r"∇"),         // gradient
-        (r"\(sr", r"√"),         // square root
-        (r"\[sqrt]", r"√"),      // square root
-        (r"\(lc", r"⌈"),         // left-ceiling
-        (r"\(rc", r"⌉"),         // right-ceiling
-        (r"\(lf", r"⌊"),         // left-floor
-        (r"\(rf", r"⌋"),         // right-floor
-        (r"\(if", r"∞"),         // infinity
-        (r"\(Ah", r"ℵ"),         // aleph
-        (r"\(Im", r"ℑ"),         // imaginary
-        (r"\(Re", r"ℜ"),         // real
-        (r"\(wp", r"℘"),         // Weierstrass p
-        (r"\(pd", r"∂"),         // partial differential
-        (r"\(-h", r"ℏ"),         // Planck constant over 2π
-        (r"\[hbar]", r"ℏ"),      // Planck constant over 2π
-        (r"\(12", r"½"),         // one-half
-        (r"\(14", r"¼"),         // one-fourth
-        (r"\(34", r"¾"),         // three-fourths
-        (r"\(18", r"⅛"),         // one-eighth
-        (r"\(38", r"⅜"),         // three-eighths
-        (r"\(58", r"⅝"),         // five-eighths
-        (r"\(78", r"⅞"),         // seven-eighths
-        (r"\(S1", r"¹"),         // superscript 1
-        (r"\(S2", r"²"),         // superscript 2
-        (r"\(S3", r"³"),         // superscript 3
-        // Ligatures:
-        (r"\(ff", r"ﬀ"), // ff ligature
-        (r"\(fi", r"ﬁ"), // fi ligature
-        (r"\(fl", r"ﬂ"), // fl ligature
-        (r"\(Fi", r"ﬃ"), // ffi ligature
-        (r"\(Fl", r"ﬄ"), // ffl ligature
-        (r"\(AE", r"Æ"), // AE
-        (r"\(ae", r"æ"), // ae
-        (r"\(OE", r"Œ"), // OE
-        (r"\(oe", r"œ"), // oe
-        (r"\(ss", r"ß"), // German eszett
-        (r"\(IJ", r"Ĳ"), // IJ ligature
-        (r"\(ij", r"ĳ"), // ij ligature
-        // Accents:
-        ("\\(a\"", r"˝"), // Hungarian umlaut
-        (r"\(a-", r"¯"),  // macron
-        (r"\(a.", r"˙"),  // dotted
-        (r"\(a^", r"^"),  // circumflex
-        (r"\(aa", r"´"),  // acute
-        (r"\'", r"´"),    // acute
-        (r"\(ga", r"`"),  // grave
-        (r"\`", r"`"),    // grave
-        (r"\(ab", r"˘"),  // breve
-        (r"\(ac", r"¸"),  // cedilla
-        (r"\(ad", r"¨"),  // dieresis
-        (r"\(ah", r"ˇ"),  // caron
-        (r"\(ao", r"˚"),  // ring
-        (r"\(a~", r"~"),  // tilde
-        (r"\(ho", r"˛"),  // ogonek
-        (r"\(ha", r"^"),  // hat (ASCII character)
-        (r"\(ti", r"~"),  // tilde (ASCII character)
-        // Accented letters:
-        (r"\('A", r"Á"), // acute A
-        (r"\('E", r"É"), // acute E
-        (r"\('I", r"Í"), // acute I
-        (r"\('O", r"Ó"), // acute O
-        (r"\('U", r"Ú"), // acute U
-        (r"\('Y", r"Ý"), // acute Y
-        (r"\('a", r"á"), // acute a
-        (r"\('e", r"é"), // acute e
-        (r"\('i", r"í"), // acute i
-        (r"\('o", r"ó"), // acute o
-        (r"\('u", r"ú"), // acute u
-        (r"\('y", r"ý"), // acute y
-        (r"\(`A", r"À"), // grave A
-        (r"\(`E", r"È"), // grave E
-        (r"\(`I", r"Ì"), // grave I
-        (r"\(`O", r"Ò"), // grave O
-        (r"\(`U", r"Ù"), // grave U
-        (r"\(`a", r"à"), // grave a
-        (r"\(`e", r"è"), // grave e
-        (r"\(`i", r"ì"), // grave i
-        (r"\(`o", r"ò"), // grave o
-        (r"\(`u", r"ù"), // grave u
-        (r"\(~A", r"Ã"), // tilde A
-        (r"\(~N", r"Ñ"), // tilde N
-        (r"\(~O", r"Õ"), // tilde O
-        (r"\(~a", r"ã"), // tilde a
-        (r"\(~n", r"ñ"), // tilde n
-        (r"\(~o", r"õ"), // tilde o
-        (r"\(:A", r"Ä"), // dieresis A
-        (r"\(:E", r"Ë"), // dieresis E
-        (r"\(:I", r"Ï"), // dieresis I
-        (r"\(:O", r"Ö"), // dieresis O
-        (r"\(:U", r"Ü"), // dieresis U
-        (r"\(:a", r"ä"), // dieresis a
-        (r"\(:e", r"ë"), // dieresis e
-        (r"\(:i", r"ï"), // dieresis i
-        (r"\(:o", r"ö"), // dieresis o
-        (r"\(:u", r"ü"), // dieresis u
-        (r"\(:y", r"ÿ"), // dieresis y
-        (r"\(^A", r"Â"), // circumflex A
-        (r"\(^E", r"Ê"), // circumflex E
-        (r"\(^I", r"Î"), // circumflex I
-        (r"\(^O", r"Ô"), // circumflex O
-        (r"\(^U", r"Û"), // circumflex U
-        (r"\(^a", r"â"), // circumflex a
-        (r"\(^e", r"ê"), // circumflex e
-        (r"\(^i", r"î"), // circumflex i
-        (r"\(^o", r"ô"), // circumflex o
-        (r"\(^u", r"û"), // circumflex u
-        (r"\(,C", r"Ç"), // cedilla C
-        (r"\(,c", r"ç"), // cedilla c
-        (r"\(/L", r"Ł"), // stroke L
-        (r"\(/l", r"ł"), // stroke l
-        (r"\(/O", r"Ø"), // stroke O
-        (r"\(/o", r"ø"), // stroke o
-        (r"\(oA", r"Å"), // ring A
-        (r"\(oa", r"å"), // ring a
-        // Special letters:
-        (r"\(-D", r"Ð"), // Eth
-        (r"\(Sd", r"ð"), // eth
-        (r"\(TP", r"Þ"), // Thorn
-        (r"\(Tp", r"þ"), // thorn
-        (r"\(.i", r"ı"), // dotless i
-        (r"\(.j", r"ȷ"), // dotless j
-        // Currency:
-        (r"\(Do", r"$"), // dollar
-        (r"\(ct", r"¢"), // cent
-        (r"\(Eu", r"€"), // Euro symbol
-        (r"\(eu", r"€"), // Euro symbol
-        (r"\(Ye", r"¥"), // yen
-        (r"\(Po", r"£"), // pound
-        (r"\(Cs", r"¤"), // Scandinavian
-        (r"\(Fn", r"ƒ"), // florin
-        // Units:
-        (r"\(de", r"°"), // degree
-        (r"\(%0", r"‰"), // per-thousand
-        (r"\(fm", r"′"), // minute
-        (r"\(sd", r"″"), // second
-        (r"\(mc", r"µ"), // micro
-        (r"\(Of", r"ª"), // Spanish female ordinal
-        (r"\(Om", r"º"), // Spanish masculine ordinal
-        // Greek letters:
-        (r"\(*A", r"Α"), // Alpha
-        (r"\(*B", r"Β"), // Beta
-        (r"\(*G", r"Γ"), // Gamma
-        (r"\(*D", r"Δ"), // Delta
-        (r"\(*E", r"Ε"), // Epsilon
-        (r"\(*Z", r"Ζ"), // Zeta
-        (r"\(*Y", r"Η"), // Eta
-        (r"\(*H", r"Θ"), // Theta
-        (r"\(*I", r"Ι"), // Iota
-        (r"\(*K", r"Κ"), // Kappa
-        (r"\(*L", r"Λ"), // Lambda
-        (r"\(*M", r"Μ"), // Mu
-        (r"\(*N", r"Ν"), // Nu
-        (r"\(*C", r"Ξ"), // Xi
-        (r"\(*O", r"Ο"), // Omicron
-        (r"\(*P", r"Π"), // Pi
-        (r"\(*R", r"Ρ"), // Rho
-        (r"\(*S", r"Σ"), // Sigma
-        (r"\(*T", r"Τ"), // Tau
-        (r"\(*U", r"Υ"), // Upsilon
-        (r"\(*F", r"Φ"), // Phi
-        (r"\(*X", r"Χ"), // Chi
-        (r"\(*Q", r"Ψ"), // Psi
-        (r"\(*W", r"Ω"), // Omega
-        (r"\(*a", r"α"), // alpha
-        (r"\(*b", r"β"), // beta
-        (r"\(*g", r"γ"), // gamma
-        (r"\(*d", r"δ"), // delta
-        (r"\(*e", r"ε"), // epsilon
-        (r"\(*z", r"ζ"), // zeta
-        (r"\(*y", r"η"), // eta
-        (r"\(*h", r"θ"), // theta
-        (r"\(*i", r"ι"), // iota
-        (r"\(*k", r"κ"), // kappa
-        (r"\(*l", r"λ"), // lambda
-        (r"\(*m", r"μ"), // mu
-        (r"\(*n", r"ν"), // nu
-        (r"\(*c", r"ξ"), // xi
-        (r"\(*o", r"ο"), // omicron
-        (r"\(*p", r"π"), // pi
-        (r"\(*r", r"ρ"), // rho
-        (r"\(*s", r"σ"), // sigma
-        (r"\(*t", r"τ"), // tau
-        (r"\(*u", r"υ"), // upsilon
-        (r"\(*f", r"ϕ"), // phi
-        (r"\(*x", r"χ"), // chi
-        (r"\(*q", r"ψ"), // psi
-        (r"\(*w", r"ω"), // omega
-        (r"\(+h", r"ϑ"), // theta variant
-        (r"\(+f", r"φ"), // phi variant
-        (r"\(+p", r"ϖ"), // pi variant
-        (r"\(+e", r"ϵ"), // epsilon variant
-        (r"\(ts", r"ς"), // sigma terminal
-        // Predefined strings:
-        (r"\*(Ba", r"|"),        // vertical bar
-        (r"\*(Ne", r"≠"),        // not equal
-        (r"\*(Ge", r"≥"),        // greater-than-equal
-        (r"\*(Le", r"≤"),        // less-than-equal
-        (r"\*(Gt", r">"),        // greater-than
-        (r"\*(Lt", r"<"),        // less-than
-        (r"\*(Pm", r"±"),        // plus-minus
-        (r"\*(If", r"infinity"), // infinity
-        (r"\*(Pi", r"pi"),       // pi
-        (r"\*(Na", r"NaN"),      // NaN
-        (r"\*(Am", r"&"),        // ampersand
-        (r"\*R", r"®"),          // restricted mark
-        (r"\*(Tm", r"(Tm)"),     // trade mark
-        (r"\*q", "\""),          // double-quote
-        (r"\*(Rq", r"”"),        // right-double-quote
-        (r"\*(Lq", r"“"),        // left-double-quote
-        (r"\*(lp", r"("),        // right-parenthesis
-        (r"\*(rp", r")"),        // left-parenthesis
-        (r"\*(lq", r"“"),        // left double-quote
-        (r"\*(rq", r"”"),        // right double-quote
-        (r"\*(ua", r"↑"),        // up arrow
-        (r"\*(va", r"↕"),        // up-down arrow
-        (r"\*(<=", r"≤"),        // less-than-equal
-        (r"\*(>=", r"≥"),        // greater-than-equal
-        (r"\*(aa", r"´"),        // acute
-        (r"\*(ga", r"`"),        // grave
-        (r"\*(Px", r"POSIX"),    // POSIX standard name
-        (r"\*(Ai", r"ANSI"),     // ANSI standard name
-    ]
-    .iter()
-    .cloned()
-    .collect();
-
-    let mut result = String::new();
-
-    let ac = AhoCorasick::new(replacements.keys()).expect("Build error");
-
-    ac.replace_all_with(input, &mut result, |_, key, dst| {
-        dst.push_str(replacements[key]);
-        true
-    });
-
-    result
-}
-
 // Base formatting functions.
 impl MdocFormatter {
     /// Append formatted macros on highest mdoc level. 
@@ -644,11 +231,6 @@
 
     /// Format full [`MdocDocument`] and returns UTF-8 binary string 
     pub fn format_mdoc(&mut self, ast: MdocDocument) -> Vec<u8> {
-<<<<<<< HEAD
-=======
-        // println!("Ast tree:\n{:#?}\n------------------", ast);
-
->>>>>>> cfd9befd
         let mut lines = Vec::new();
         let mut current_line = String::new();
 
@@ -715,47 +297,13 @@
 
         lines.push(self.format_footer());
 
-<<<<<<< HEAD
         let mut content = lines
             .join("\n");
 
         content = replace_mdoc_escapes(&content);
 
         content.into_bytes()
-=======
-        self.replace_special_symbols_from_formatted_mdoc(lines.join("\n")).into_bytes()
-        // lines
-        //     .join("\n")
-        //     .replace(" \x08", "")
-        //     .replace("\\(nl)", "")
-        //     .replace("\\(rs) ", "")
-        //     .into_bytes()
->>>>>>> cfd9befd
-    }
-
-    fn replace_special_symbols_from_formatted_mdoc(&self, text: String) -> String {
-        let auth_replace = format!("{}\n", " ".repeat(self.formatting_settings.indent));
-        let replacements: HashMap<&str, &str> = [
-            (" \x08 ", ""),
-            ("\\(nl)", "\n"),
-            ("\\(rs) ", ""),
-            ("\\(authnl)", &auth_replace),
-        ]
-        .iter()
-        .cloned()
-        .collect();
-
-        let mut result = String::new();
-
-        let ac = AhoCorasick::new(replacements.keys()).expect("Build error");
-
-        ac.replace_all_with(&text, &mut result, |_, key, dst| {
-            dst.push_str(replacements[key]);
-            true
-        });
-
-        result
-    } 
+    }
 
     fn format_default_header(&mut self) -> String {
         self.format_dt(None, "", None);
@@ -840,6 +388,423 @@
             },
             Element::Eoi => "".to_string(),
         }
+    }
+
+    fn replace_mdoc_escapes(&self, input: &str) -> String{
+        let auth_replace = format!("{}\n", " ".repeat(self.formatting_settings.indent));
+        let replacements: HashMap<&str, &str> = [
+            (" \x08 ", ""),
+            (NEW_LINE_ESCAPE, "\n"),
+            ("\\(rs) ", ""),
+            ("\\(authnl)", &auth_replace),
+            (" \x08", ""),
+            // Spaces:
+            (r"\ ", " "), // unpaddable space
+            (r"\~", " "), // paddable space
+            (r"\0", " "), // digit-width space
+            (r"\|", " "), // one-sixth \(em narrow space
+            (r"\^", " "), // one-twelfth \(em half-narrow space
+            (r"\&", ""),  // zero-width space
+            (r"\)", ""),  // zero-width space (transparent to end-of-sentence detection)
+            (r"\%", ""),  // zero-width space allowing hyphenation
+            (r"\:", ""),  // zero-width space allowing line break
+            // Lines:
+            (r"\(ba", r"|"), // bar
+            (r"\(br", r"│"), // box rule
+            (r"\(ul", r"_"), // underscore
+            (r"\(ru", r"_"), // underscore (width 0.5m)
+            (r"\(rn", r"‾"), // overline
+            (r"\(bb", r"¦"), // broken bar
+            (r"\(sl", r"/"), // forward slash
+            (r"\(rs", r"\"), // backward slash
+            // Text markers:
+            (r"\(ci", r"○"), // circle
+            (r"\(bu", r"•"), // bullet
+            (r"\(dd", r"‡"), // double dagger
+            (r"\(dg", r"†"), // dagger
+            (r"\(lz", r"◊"), // lozenge
+            (r"\(sq", r"□"), // white square
+            (r"\(ps", r"¶"), // paragraph
+            (r"\(sc", r"§"), // section
+            (r"\(lh", r"☜"), // left hand
+            (r"\(rh", r"☞"), // right hand
+            (r"\(at", r"@"), // at
+            (r"\(sh", r"#"), // hash (pound)
+            (r"\(CR", r"↵"), // carriage return
+            (r"\(OK", r"✓"), // check mark
+            (r"\(CL", r"♣"), // club suit
+            (r"\(SP", r"♠"), // spade suit
+            (r"\(HE", r"♥"), // heart suit
+            (r"\(DI", r"♦"), // diamond suit
+            // Legal symbols:
+            (r"\(co", r"©"), // copyright
+            (r"\(rg", r"®"), // registered
+            (r"\(tm", r"™"), // trademarked
+            // Punctuation:
+            (r"\(em", r"—"), // em-dash
+            (r"\(en", r"–"), // en-dash
+            (r"\(hy", r"‐"), // hyphen
+            (r"\e", r"\\"),  // back-slash
+            (r"\(r!", r"¡"), // upside-down exclamation
+            (r"\(r?", r"¿"), // upside-down question
+            // Quotes:
+            (r"\(Bq", r"„"), // right low double-quote
+            (r"\(bq", r"‚"), // right low single-quote
+            (r"\(lq", r"“"), // left double-quote
+            (r"\(rq", r"”"), // right double-quote
+            (r"\(oq", r"‘"), // left single-quote
+            (r"\(cq", r"’"), // right single-quote
+            (r"\(aq", r"'"), // apostrophe quote (ASCII character)
+            (r"\(dq", "\""), // double quote (ASCII character)
+            (r"\(Fo", r"«"), // left guillemet
+            (r"\(Fc", r"»"), // right guillemet
+            (r"\(fo", r"‹"), // left single guillemet
+            (r"\(fc", r"›"), // right single guillemet
+            // Brackets:
+            (r"\(lB", r"["),              // left bracket
+            (r"\(rB", r"]"),              // right bracket
+            (r"\(lC", r"{"),              // left brace
+            (r"\(rC", r"}"),              // right brace
+            (r"\(la", r"⟨"),              // left angle
+            (r"\(ra", r"⟩"),              // right angle
+            (r"\(bv", r"⎪"),              // brace extension (special font)
+            (r"\[braceex]", r"⎪"),        // brace extension
+            (r"\[bracketlefttp]", r"⎡"),  // top-left hooked bracket
+            (r"\[bracketleftbt]", r"⎣"),  // bottom-left hooked bracket
+            (r"\[bracketleftex]", r"⎢"),  // left hooked bracket extension
+            (r"\[bracketrighttp]", r"⎤"), // top-right hooked bracket
+            (r"\[bracketrightbt]", r"⎦"), // bottom-right hooked bracket
+            (r"\[bracketrightex]", r"⎥"), // right hooked bracket extension
+            (r"\(lt", r"⎧"),              // top-left hooked brace
+            (r"\[bracelefttp]", r"⎧"),    // top-left hooked brace
+            (r"\(lk", r"⎨"),              // mid-left hooked brace
+            (r"\[braceleftmid]", r"⎨"),   // mid-left hooked brace
+            (r"\(lb", r"⎩"),              // bottom-left hooked brace
+            (r"\[braceleftbt]", r"⎩"),    // bottom-left hooked brace
+            (r"\[braceleftex]", r"⎪"),    // left hooked brace extension
+            (r"\(rt", r"⎫"),              // top-right hooked brace
+            (r"\[bracerighttp]", r"⎫"),   // top-right hooked brace
+            (r"\(rk", r"⎬"),              // mid-right hooked brace
+            (r"\[bracerightmid]", r"⎬"),  // mid-right hooked brace
+            (r"\(rb", r"⎭"),              // bottom-right hooked brace
+            (r"\[bracerightbt]", r"⎭"),   // bottom-right hooked brace
+            (r"\[bracerightex]", r"⎪"),   // right hooked brace extension
+            (r"\[parenlefttp]", r"⎛"),    // top-left hooked parenthesis
+            (r"\[parenleftbt]", r"⎝"),    // bottom-left hooked parenthesis
+            (r"\[parenleftex]", r"⎜"),    // left hooked parenthesis extension
+            (r"\[parenrighttp]", r"⎞"),   // top-right hooked parenthesis
+            (r"\[parenrightbt]", r"⎠"),   // bottom-right hooked parenthesis
+            (r"\[parenrightex]", r"⎟"),   // right hooked parenthesis extension
+            // Arrows:
+            (r"\(<-", r"←"), // left arrow
+            (r"\(->", r"→"), // right arrow
+            (r"\(<>", r"↔"), // left-right arrow
+            (r"\(da", r"↓"), // down arrow
+            (r"\(ua", r"↑"), // up arrow
+            (r"\(va", r"↕"), // up-down arrow
+            (r"\(lA", r"⇐"), // left double-arrow
+            (r"\(rA", r"⇒"), // right double-arrow
+            (r"\(hA", r"⇔"), // left-right double-arrow
+            (r"\(uA", r"⇑"), // up double-arrow
+            (r"\(dA", r"⇓"), // down double-arrow
+            (r"\(vA", r"⇕"), // up-down double-arrow
+            (r"\(an", r"⎯"), // horizontal arrow extension
+            // Logical:
+            (r"\(AN", r"∧"),   // logical and
+            (r"\(OR", r"∨"),   // logical or
+            (r"\[tno]", r"¬"), // logical not (text font)
+            (r"\(no", r"¬"),   // logical not (special font)
+            (r"\(te", r"∃"),   // existential quantifier
+            (r"\(fa", r"∀"),   // universal quantifier
+            (r"\(st", r"∋"),   // such that
+            (r"\(tf", r"∴"),   // therefore
+            (r"\(3d", r"∴"),   // therefore
+            (r"\(or", r"|"),   // bitwise or
+            // Mathematical:
+            (r"\-", r"-"),           // minus (text font)
+            (r"\(mi", r"−"),         // minus (special font)
+            (r"\+", r"+"),           // plus (text font)
+            (r"\(pl", r"+"),         // plus (special font)
+            (r"\(-+", r"∓"),         // minus-plus
+            (r"\[t+-]", r"±"),       // plus-minus (text font)
+            (r"\(+-", r"±"),         // plus-minus (special font)
+            (r"\(pc", r"·"),         // center-dot
+            (r"\[tmu]", r"×"),       // multiply (text font)
+            (r"\(mu", r"×"),         // multiply (special font)
+            (r"\(c*", r"⊗"),         // circle-multiply
+            (r"\(c+", r"⊕"),         // circle-plus
+            (r"\[tdi]", r"÷"),       // divide (text font)
+            (r"\(di", r"÷"),         // divide (special font)
+            (r"\(f/", r"⁄"),         // fraction
+            (r"\(**", r"∗"),         // asterisk
+            (r"\(<=", r"≤"),         // less-than-equal
+            (r"\(>=", r"≥"),         // greater-than-equal
+            (r"\(<<", r"≪"),         // much less
+            (r"\(>>", r"≫"),         // much greater
+            (r"\(eq", r"="),         // equal
+            (r"\(!=", r"≠"),         // not equal
+            (r"\(==", r"≡"),         // equivalent
+            (r"\(ne", r"≢"),         // not equivalent
+            (r"\(ap", r"∼"),         // tilde operator
+            (r"\(|=", r"≃"),         // asymptotically equal
+            (r"\(=~", r"≅"),         // approximately equal
+            (r"\(~~", r"≈"),         // almost equal
+            (r"\(~=", r"≈"),         // almost equal
+            (r"\(pt", r"∝"),         // proportionate
+            (r"\(es", r"∅"),         // empty set
+            (r"\(mo", r"∈"),         // element
+            (r"\(nm", r"∉"),         // not element
+            (r"\(sb", r"⊂"),         // proper subset
+            (r"\(nb", r"⊄"),         // not subset
+            (r"\(sp", r"⊃"),         // proper superset
+            (r"\(nc", r"⊅"),         // not superset
+            (r"\(ib", r"⊆"),         // reflexive subset
+            (r"\(ip", r"⊇"),         // reflexive superset
+            (r"\(ca", r"∩"),         // intersection
+            (r"\(cu", r"∪"),         // union
+            (r"\(/_", r"∠"),         // angle
+            (r"\(pp", r"⊥"),         // perpendicular
+            (r"\(is", r"∫"),         // integral
+            (r"\[integral]", r"∫"),  // integral
+            (r"\[sum]", r"∑"),       // summation
+            (r"\[product]", r"∏"),   // product
+            (r"\[coproduct]", r"∐"), // coproduct
+            (r"\(gr", r"∇"),         // gradient
+            (r"\(sr", r"√"),         // square root
+            (r"\[sqrt]", r"√"),      // square root
+            (r"\(lc", r"⌈"),         // left-ceiling
+            (r"\(rc", r"⌉"),         // right-ceiling
+            (r"\(lf", r"⌊"),         // left-floor
+            (r"\(rf", r"⌋"),         // right-floor
+            (r"\(if", r"∞"),         // infinity
+            (r"\(Ah", r"ℵ"),         // aleph
+            (r"\(Im", r"ℑ"),         // imaginary
+            (r"\(Re", r"ℜ"),         // real
+            (r"\(wp", r"℘"),         // Weierstrass p
+            (r"\(pd", r"∂"),         // partial differential
+            (r"\(-h", r"ℏ"),         // Planck constant over 2π
+            (r"\[hbar]", r"ℏ"),      // Planck constant over 2π
+            (r"\(12", r"½"),         // one-half
+            (r"\(14", r"¼"),         // one-fourth
+            (r"\(34", r"¾"),         // three-fourths
+            (r"\(18", r"⅛"),         // one-eighth
+            (r"\(38", r"⅜"),         // three-eighths
+            (r"\(58", r"⅝"),         // five-eighths
+            (r"\(78", r"⅞"),         // seven-eighths
+            (r"\(S1", r"¹"),         // superscript 1
+            (r"\(S2", r"²"),         // superscript 2
+            (r"\(S3", r"³"),         // superscript 3
+            // Ligatures:
+            (r"\(ff", r"ﬀ"), // ff ligature
+            (r"\(fi", r"ﬁ"), // fi ligature
+            (r"\(fl", r"ﬂ"), // fl ligature
+            (r"\(Fi", r"ﬃ"), // ffi ligature
+            (r"\(Fl", r"ﬄ"), // ffl ligature
+            (r"\(AE", r"Æ"), // AE
+            (r"\(ae", r"æ"), // ae
+            (r"\(OE", r"Œ"), // OE
+            (r"\(oe", r"œ"), // oe
+            (r"\(ss", r"ß"), // German eszett
+            (r"\(IJ", r"Ĳ"), // IJ ligature
+            (r"\(ij", r"ĳ"), // ij ligature
+            // Accents:
+            ("\\(a\"", r"˝"), // Hungarian umlaut
+            (r"\(a-", r"¯"),  // macron
+            (r"\(a.", r"˙"),  // dotted
+            (r"\(a^", r"^"),  // circumflex
+            (r"\(aa", r"´"),  // acute
+            (r"\'", r"´"),    // acute
+            (r"\(ga", r"`"),  // grave
+            (r"\`", r"`"),    // grave
+            (r"\(ab", r"˘"),  // breve
+            (r"\(ac", r"¸"),  // cedilla
+            (r"\(ad", r"¨"),  // dieresis
+            (r"\(ah", r"ˇ"),  // caron
+            (r"\(ao", r"˚"),  // ring
+            (r"\(a~", r"~"),  // tilde
+            (r"\(ho", r"˛"),  // ogonek
+            (r"\(ha", r"^"),  // hat (ASCII character)
+            (r"\(ti", r"~"),  // tilde (ASCII character)
+            // Accented letters:
+            (r"\('A", r"Á"), // acute A
+            (r"\('E", r"É"), // acute E
+            (r"\('I", r"Í"), // acute I
+            (r"\('O", r"Ó"), // acute O
+            (r"\('U", r"Ú"), // acute U
+            (r"\('Y", r"Ý"), // acute Y
+            (r"\('a", r"á"), // acute a
+            (r"\('e", r"é"), // acute e
+            (r"\('i", r"í"), // acute i
+            (r"\('o", r"ó"), // acute o
+            (r"\('u", r"ú"), // acute u
+            (r"\('y", r"ý"), // acute y
+            (r"\(`A", r"À"), // grave A
+            (r"\(`E", r"È"), // grave E
+            (r"\(`I", r"Ì"), // grave I
+            (r"\(`O", r"Ò"), // grave O
+            (r"\(`U", r"Ù"), // grave U
+            (r"\(`a", r"à"), // grave a
+            (r"\(`e", r"è"), // grave e
+            (r"\(`i", r"ì"), // grave i
+            (r"\(`o", r"ò"), // grave o
+            (r"\(`u", r"ù"), // grave u
+            (r"\(~A", r"Ã"), // tilde A
+            (r"\(~N", r"Ñ"), // tilde N
+            (r"\(~O", r"Õ"), // tilde O
+            (r"\(~a", r"ã"), // tilde a
+            (r"\(~n", r"ñ"), // tilde n
+            (r"\(~o", r"õ"), // tilde o
+            (r"\(:A", r"Ä"), // dieresis A
+            (r"\(:E", r"Ë"), // dieresis E
+            (r"\(:I", r"Ï"), // dieresis I
+            (r"\(:O", r"Ö"), // dieresis O
+            (r"\(:U", r"Ü"), // dieresis U
+            (r"\(:a", r"ä"), // dieresis a
+            (r"\(:e", r"ë"), // dieresis e
+            (r"\(:i", r"ï"), // dieresis i
+            (r"\(:o", r"ö"), // dieresis o
+            (r"\(:u", r"ü"), // dieresis u
+            (r"\(:y", r"ÿ"), // dieresis y
+            (r"\(^A", r"Â"), // circumflex A
+            (r"\(^E", r"Ê"), // circumflex E
+            (r"\(^I", r"Î"), // circumflex I
+            (r"\(^O", r"Ô"), // circumflex O
+            (r"\(^U", r"Û"), // circumflex U
+            (r"\(^a", r"â"), // circumflex a
+            (r"\(^e", r"ê"), // circumflex e
+            (r"\(^i", r"î"), // circumflex i
+            (r"\(^o", r"ô"), // circumflex o
+            (r"\(^u", r"û"), // circumflex u
+            (r"\(,C", r"Ç"), // cedilla C
+            (r"\(,c", r"ç"), // cedilla c
+            (r"\(/L", r"Ł"), // stroke L
+            (r"\(/l", r"ł"), // stroke l
+            (r"\(/O", r"Ø"), // stroke O
+            (r"\(/o", r"ø"), // stroke o
+            (r"\(oA", r"Å"), // ring A
+            (r"\(oa", r"å"), // ring a
+            // Special letters:
+            (r"\(-D", r"Ð"), // Eth
+            (r"\(Sd", r"ð"), // eth
+            (r"\(TP", r"Þ"), // Thorn
+            (r"\(Tp", r"þ"), // thorn
+            (r"\(.i", r"ı"), // dotless i
+            (r"\(.j", r"ȷ"), // dotless j
+            // Currency:
+            (r"\(Do", r"$"), // dollar
+            (r"\(ct", r"¢"), // cent
+            (r"\(Eu", r"€"), // Euro symbol
+            (r"\(eu", r"€"), // Euro symbol
+            (r"\(Ye", r"¥"), // yen
+            (r"\(Po", r"£"), // pound
+            (r"\(Cs", r"¤"), // Scandinavian
+            (r"\(Fn", r"ƒ"), // florin
+            // Units:
+            (r"\(de", r"°"), // degree
+            (r"\(%0", r"‰"), // per-thousand
+            (r"\(fm", r"′"), // minute
+            (r"\(sd", r"″"), // second
+            (r"\(mc", r"µ"), // micro
+            (r"\(Of", r"ª"), // Spanish female ordinal
+            (r"\(Om", r"º"), // Spanish masculine ordinal
+            // Greek letters:
+            (r"\(*A", r"Α"), // Alpha
+            (r"\(*B", r"Β"), // Beta
+            (r"\(*G", r"Γ"), // Gamma
+            (r"\(*D", r"Δ"), // Delta
+            (r"\(*E", r"Ε"), // Epsilon
+            (r"\(*Z", r"Ζ"), // Zeta
+            (r"\(*Y", r"Η"), // Eta
+            (r"\(*H", r"Θ"), // Theta
+            (r"\(*I", r"Ι"), // Iota
+            (r"\(*K", r"Κ"), // Kappa
+            (r"\(*L", r"Λ"), // Lambda
+            (r"\(*M", r"Μ"), // Mu
+            (r"\(*N", r"Ν"), // Nu
+            (r"\(*C", r"Ξ"), // Xi
+            (r"\(*O", r"Ο"), // Omicron
+            (r"\(*P", r"Π"), // Pi
+            (r"\(*R", r"Ρ"), // Rho
+            (r"\(*S", r"Σ"), // Sigma
+            (r"\(*T", r"Τ"), // Tau
+            (r"\(*U", r"Υ"), // Upsilon
+            (r"\(*F", r"Φ"), // Phi
+            (r"\(*X", r"Χ"), // Chi
+            (r"\(*Q", r"Ψ"), // Psi
+            (r"\(*W", r"Ω"), // Omega
+            (r"\(*a", r"α"), // alpha
+            (r"\(*b", r"β"), // beta
+            (r"\(*g", r"γ"), // gamma
+            (r"\(*d", r"δ"), // delta
+            (r"\(*e", r"ε"), // epsilon
+            (r"\(*z", r"ζ"), // zeta
+            (r"\(*y", r"η"), // eta
+            (r"\(*h", r"θ"), // theta
+            (r"\(*i", r"ι"), // iota
+            (r"\(*k", r"κ"), // kappa
+            (r"\(*l", r"λ"), // lambda
+            (r"\(*m", r"μ"), // mu
+            (r"\(*n", r"ν"), // nu
+            (r"\(*c", r"ξ"), // xi
+            (r"\(*o", r"ο"), // omicron
+            (r"\(*p", r"π"), // pi
+            (r"\(*r", r"ρ"), // rho
+            (r"\(*s", r"σ"), // sigma
+            (r"\(*t", r"τ"), // tau
+            (r"\(*u", r"υ"), // upsilon
+            (r"\(*f", r"ϕ"), // phi
+            (r"\(*x", r"χ"), // chi
+            (r"\(*q", r"ψ"), // psi
+            (r"\(*w", r"ω"), // omega
+            (r"\(+h", r"ϑ"), // theta variant
+            (r"\(+f", r"φ"), // phi variant
+            (r"\(+p", r"ϖ"), // pi variant
+            (r"\(+e", r"ϵ"), // epsilon variant
+            (r"\(ts", r"ς"), // sigma terminal
+            // Predefined strings:
+            (r"\*(Ba", r"|"),        // vertical bar
+            (r"\*(Ne", r"≠"),        // not equal
+            (r"\*(Ge", r"≥"),        // greater-than-equal
+            (r"\*(Le", r"≤"),        // less-than-equal
+            (r"\*(Gt", r">"),        // greater-than
+            (r"\*(Lt", r"<"),        // less-than
+            (r"\*(Pm", r"±"),        // plus-minus
+            (r"\*(If", r"infinity"), // infinity
+            (r"\*(Pi", r"pi"),       // pi
+            (r"\*(Na", r"NaN"),      // NaN
+            (r"\*(Am", r"&"),        // ampersand
+            (r"\*R", r"®"),          // restricted mark
+            (r"\*(Tm", r"(Tm)"),     // trade mark
+            (r"\*q", "\""),          // double-quote
+            (r"\*(Rq", r"”"),        // right-double-quote
+            (r"\*(Lq", r"“"),        // left-double-quote
+            (r"\*(lp", r"("),        // right-parenthesis
+            (r"\*(rp", r")"),        // left-parenthesis
+            (r"\*(lq", r"“"),        // left double-quote
+            (r"\*(rq", r"”"),        // right double-quote
+            (r"\*(ua", r"↑"),        // up arrow
+            (r"\*(va", r"↕"),        // up-down arrow
+            (r"\*(<=", r"≤"),        // less-than-equal
+            (r"\*(>=", r"≥"),        // greater-than-equal
+            (r"\*(aa", r"´"),        // acute
+            (r"\*(ga", r"`"),        // grave
+            (r"\*(Px", r"POSIX"),    // POSIX standard name
+            (r"\*(Ai", r"ANSI"),     // ANSI standard name
+        ]
+        .iter()
+        .cloned()
+        .collect();
+    
+        let mut result = String::new();
+    
+        let ac = AhoCorasick::new(replacements.keys()).expect("Build error");
+    
+        ac.replace_all_with(input, &mut result, |_, key, dst| {
+            dst.push_str(replacements[key]);
+            true
+        });
+    
+        result
     }
 
     /// Convert one [`MacroNode`] AST to [`String`] 
@@ -996,7 +961,7 @@
 
     /// Convert text node to [`String`]. Escape sequences is converted to true UTF-8 chars
     fn format_text_node(&self, text: &str) -> String {
-        let mut result = replace_mdoc_escapes(text);
+        let mut result = self.replace_mdoc_escapes(text);
         result = self.replace_unicode_escapes(&result);
         // result.replace("\r\n", NEW_LINE_ESCAPE)
         //     .replace("\n", NEW_LINE_ESCAPE)
@@ -3177,19 +3142,6 @@
     }
 
     fn format_in(&self, filename: &str, macro_node: MacroNode) -> String {
-<<<<<<< HEAD
-        let mut result = String::new();
-        let mut iter = macro_node.nodes.into_iter();
-        
-        if let Some(node) = iter.next() {
-            match node {
-                Element::Text(open_del) => result.push_str(open_del.as_str()),
-                _=> unreachable!()
-            }
-        }
-
-        result.push_str(&format!("<{filename}>"));
-=======
         let mut result = if is_first_char_delimiter(&filename) {
             let mut filename = filename.to_string();
             let del = filename.remove(0);
@@ -3197,7 +3149,6 @@
         } else {
             format!("<{}>", filename)
         };
->>>>>>> cfd9befd
 
         if let Some(node) = macro_node.nodes.into_iter().next() {
             match node {
@@ -3308,13 +3259,7 @@
     }
 
     fn format_pf(&mut self, prefix: &str, macro_node: MacroNode) -> String {
-<<<<<<< HEAD
-        let c = self.format_inline_macro(macro_node);
-        format!("{}{}", prefix, c)
-        
-=======
         format!("{}\\(rs){}", prefix, &self.format_inline_macro(macro_node))
->>>>>>> cfd9befd
     }
 
     fn format_pp(&self, _macro_node: MacroNode) -> String {
@@ -7121,11 +7066,7 @@
         //     Ok(())
         // }
 
-<<<<<<< HEAD
         // #[test]
-=======
-        // //#[test]
->>>>>>> cfd9befd
         // fn format_mdoc() {
         //     let test_dir = PathBuf::from_str("./test_files/mdoc").unwrap();
         //     assert!(test_dir.exists());
@@ -7136,7 +7077,6 @@
         //         format_mdoc_file(&path);
         //     }
         // }
-<<<<<<< HEAD
 
         
 
@@ -7168,42 +7108,19 @@
         #[case("./test_files/mdoc/write.2")]
 
         // #[case("./test_files/mdoc/access.2")]
-=======
-
-        #[rstest]
-        // #[case("./test_files/mdoc/access.2")]
-        // #[case("./test_files/mdoc/cvs.1")]
->>>>>>> cfd9befd
         // #[case("./test_files/mdoc/getfh.2")]
         // #[case("./test_files/mdoc/ioctl.2")]
         // #[case("./test_files/mdoc/munmap.2")]
         // #[case("./test_files/mdoc/rev.1")]
         // #[case("./test_files/mdoc/shutdown.2")]
-<<<<<<< HEAD
         // #[case("./test_files/mdoc/adjfreq.2")]
         // #[case("./test_files/mdoc/getgroups.2")]
         // #[case("./test_files/mdoc/ipcs.1")]
-=======
-        // #[case("./test_files/mdoc/talk.1")]
-        // #[case("./test_files/mdoc/adjfreq.2")]
-        // #[case("./test_files/mdoc/dc.1")]
-        // #[case("./test_files/mdoc/getgroups.2")]
-        // #[case("./test_files/mdoc/ipcs.1")]
-        // #[case("./test_files/mdoc/mv.1")]
-        // //#[case("./test_files/mdoc/rlog.1")]
-        // #[case("./test_files/mdoc/signify.1")]
->>>>>>> cfd9befd
         // #[case("./test_files/mdoc/tmux.1")]
         // #[case("./test_files/mdoc/atq.1")]
         // #[case("./test_files/mdoc/diff.1")]
         // #[case("./test_files/mdoc/getitimer.2")]
-<<<<<<< HEAD
         // #[case("./test_files/mdoc/nl.1")]
-=======
-        // #[case("./test_files/mdoc/ktrace.2")]
-        // #[case("./test_files/mdoc/nl.1")]
-        // #[case("./test_files/mdoc/rup.1")]
->>>>>>> cfd9befd
         // #[case("./test_files/mdoc/sigreturn.2")]
         // #[case("./test_files/mdoc/top.1")]
         // #[case("./test_files/mdoc/bc.1")]
@@ -7226,44 +7143,24 @@
         // #[case("./test_files/mdoc/fgen.1")]
         // #[case("./test_files/mdoc/getrtable.2")]
         // #[case("./test_files/mdoc/minherit.2")]
-<<<<<<< HEAD
-=======
-        // #[case("./test_files/mdoc/poll.2")]
->>>>>>> cfd9befd
         // #[case("./test_files/mdoc/select.2")]
         // #[case("./test_files/mdoc/snmp.1")]
         // #[case("./test_files/mdoc/w.1")]
         // #[case("./test_files/mdoc/cat.1")]
         // #[case("./test_files/mdoc/file.1")]
-<<<<<<< HEAD
         // #[case("./test_files/mdoc/mkdir.1")]
         // #[case("./test_files/mdoc/socket.2")]
         // #[case("./test_files/mdoc/wall.1")]
         // #[case("./test_files/mdoc/chdir.2")]
-=======
-        // #[case("./test_files/mdoc/getrusage.2")]
-        // #[case("./test_files/mdoc/mkdir.1")]
-        // #[case("./test_files/mdoc/profil.2")]
-        // #[case("./test_files/mdoc/semget.2")]
-        // #[case("./test_files/mdoc/socket.2")]
-        // #[case("./test_files/mdoc/wall.1")]
-        // #[case("./test_files/mdoc/chdir.2")]
-        // #[case("./test_files/mdoc/flex.1")]
->>>>>>> cfd9befd
         // #[case("./test_files/mdoc/getsid.2")]
         // #[case("./test_files/mdoc/mkfifo.2")]
         // #[case("./test_files/mdoc/quotactl.2")]
         // #[case("./test_files/mdoc/send.2")]
         // #[case("./test_files/mdoc/socketpair.2")]
-<<<<<<< HEAD
-=======
-        // #[case("./test_files/mdoc/write.2")]
->>>>>>> cfd9befd
         // #[case("./test_files/mdoc/chflags.2")]
         // #[case("./test_files/mdoc/flock.2")]
         // #[case("./test_files/mdoc/getsockname.2")]
         // #[case("./test_files/mdoc/mlockall.2")]
-<<<<<<< HEAD
         // #[case("./test_files/mdoc/setuid.2")]
         // #[case("./test_files/mdoc/ypconnect.2")]
         // #[case("./test_files/mdoc/fork.2")]
@@ -7272,29 +7169,10 @@
         // #[case("./test_files/mdoc/closefrom.2")]
         // #[case("./test_files/mdoc/fsync.2")]
         // #[case("./test_files/mdoc/moptrace.1")]
-=======
-        // //#[case("./test_files/mdoc/rcs.1")]
-        // #[case("./test_files/mdoc/setuid.2")]
-        // #[case("./test_files/mdoc/statfs.2")]
-        // #[case("./test_files/mdoc/ypconnect.2")]
-        // #[case("./test_files/mdoc/chmod.2")]
-        // #[case("./test_files/mdoc/fork.2")]
-        // #[case("./test_files/mdoc/getsockopt.2")]
-        // #[case("./test_files/mdoc/mopa.out.1")]
-        //#[case("./test_files/mdoc/rdist.1")]
-        //#[case("./test_files/mdoc/sftp.1")]
-        // #[case("./test_files/mdoc/symlink.2")]
-        // #[case("./test_files/mdoc/closefrom.2")]
-        // #[case("./test_files/mdoc/fsync.2")]
-        // #[case("./test_files/mdoc/gettimeofday.2")]
-        // #[case("./test_files/mdoc/moptrace.1")]
-        // #[case("./test_files/mdoc/read.2")]
->>>>>>> cfd9befd
         // #[case("./test_files/mdoc/shar.1")]
         // #[case("./test_files/mdoc/sync.2")]
         // #[case("./test_files/mdoc/cu.1")]
         // #[case("./test_files/mdoc/futex.2")]
-<<<<<<< HEAD
         // #[case("./test_files/mdoc/reboot.2")]
         // #[case("./test_files/mdoc/sysarch.2")]
         // #[case("./test_files/mdoc/cut.1")]
@@ -7308,20 +7186,6 @@
         // #[case("./test_files/mdoc/rdist.1")]
         // #[case("./test_files/mdoc/sftp.1")]
         // #[case("./test_files/mdoc/grep.1")]
-=======
-        //#[case("./test_files/mdoc/grep.1")]
-        // #[case("./test_files/mdoc/msgrcv.2")]
-        // #[case("./test_files/mdoc/reboot.2")]
-        // #[case("./test_files/mdoc/shmctl.2")]
-        // #[case("./test_files/mdoc/sysarch.2")]
-        #[case("./test_files/mdoc/cut.1")]
-        // #[case("./test_files/mdoc/getdents.2")]
-        // #[case("./test_files/mdoc/id.1")]
-        // #[case("./test_files/mdoc/msgsnd.2")]
-        // #[case("./test_files/mdoc/rename.2")]
-        // #[case("./test_files/mdoc/shmget.2")]
-        // #[case("./test_files/mdoc/t11.2")]
->>>>>>> cfd9befd
         fn format_mdoc_file(#[case] path: &str){
             let input = std::fs::read_to_string(path).unwrap();
             let output = Command::new("mandoc")
