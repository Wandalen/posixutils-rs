--- conflicted
+++ resolved
@@ -1237,19 +1237,6 @@
         let mut symbol = get_symbol("", &list_type);
         let mut content = String::new();
         for (_, body) in items{
-<<<<<<< HEAD
-            let body = body.join(" ");
-            let mut body = split_by_width(
-                body.split_whitespace()                    
-                .map(|s| s.to_string())
-                .collect::<Vec<_>>(), 
-                line_width
-            );
-            body = add_indent_to_lines(body, line_width, &offset);
-            for line in body.iter_mut(){
-                *line = indent_str.clone() + line;
-            }
-=======
             let multilined = get_multilined(&body);
             let onelined = get_onelined(&body, line_width, &indent_str, &offset);   
             let mut body = interleave(onelined, multilined)
@@ -1257,7 +1244,6 @@
                 .flatten()
                 .collect::<Vec<_>>();  
             
->>>>>>> 6f329ab6
             if let Some(first_line) = body.get_mut(0){
                 if !first_line.chars().all(|ch| ch.is_whitespace()){
                     symbol = get_symbol(symbol.as_str(), &list_type);
@@ -1495,26 +1481,14 @@
         let indent_str = " ".repeat(origin_indent + indent);
         let origin_indent_str = " ".repeat(origin_indent);
 
-        let items = items.into_iter()
-            .map(|(head, body)|{
-                (head, body.join(" "))    
-            })
-            .collect::<Vec<_>>();
+        // let items = items.into_iter()
+        //     .map(|(head, body)|{
+        //         (head, body.join(" "))    
+        //     })
+        //     .collect::<Vec<_>>();
 
         let mut content = String::new();
         for (head, body) in items{
-<<<<<<< HEAD
-            let mut body = split_by_width(
-                body.split_whitespace()                    
-                .map(|s| s.to_string())
-                .collect::<Vec<_>>(), 
-                line_width
-            );
-            body = add_indent_to_lines(body, line_width, &offset);
-            for line in body.iter_mut(){
-                *line = indent_str.clone() + line;
-            }
-=======
             let multilined = get_multilined(&body);
             let onelined = get_onelined(&body, line_width, &indent_str, &offset);   
             let mut body = interleave(onelined, multilined)
@@ -1522,7 +1496,6 @@
                 .flatten()
                 .collect::<Vec<_>>(); 
 
->>>>>>> 6f329ab6
             let space = if head.len() < indent.saturating_sub(2){
                 if let Some(line) = body.first_mut(){
                     line.replace_range(0..indent, "");
@@ -1687,7 +1660,7 @@
             .zip(bodies.clone())
             .collect::<Vec<_>>();
 
-        match list_type {
+        let content = match list_type {
             BlType::Bullet | BlType::Dash | BlType::Enum => self.format_bl_symbol_block(items, offset, list_type, compact),
             BlType::Item => self.format_bl_item_block(items, offset, compact),
             BlType::Ohang => self.format_bl_ohang_block(items, offset, compact),
@@ -1695,13 +1668,9 @@
             BlType::Column => self.format_bl_column_block(bodies, columns, compact),
             BlType::Tag => self.format_bl_tag_block(items, offset, compact),
             BlType::Hang => self.format_bl_hang_block(items, offset, compact)
-<<<<<<< HEAD
-        }
-=======
         };
 
         "\n".to_string() + &content
->>>>>>> 6f329ab6
     }
 }
 
@@ -3745,11 +3714,7 @@
             }
 
             #[test]
-<<<<<<< HEAD
-            fn bl_nested_list() {
-=======
             fn bl_symbol_nested_lists() {
->>>>>>> 6f329ab6
                 let input = ".Dd January 1, 1970
 .Dt PROGNAME 1
 .Os footer text
@@ -6402,7 +6367,7 @@
 
         #[rstest]
         #[case("./test_files/mdoc/access.2")]
-        #[case("./test_files/mdoc/cvs.1")]
+        // #[case("./test_files/mdoc/cvs.1")]
         #[case("./test_files/mdoc/getfh.2")]
         #[case("./test_files/mdoc/ioctl.2")]
         #[case("./test_files/mdoc/munmap.2")]
