--- conflicted
+++ resolved
@@ -20,8 +20,8 @@
 // -- Macro name separator to not allow merging macro name with arguments
 
 expr_arg = @{ (!("\"" | ws | NEWLINE) ~ ANY)+ }
-<<<<<<< HEAD
-text_arg = @{ (!(ws | NEWLINE | macro_arg) ~ ANY)+ }
+word     = @{ (!(ws | NEWLINE) ~ ANY)+ }
+text_arg = @{ ("\"" ~ (!("\"" | NEWLINE) ~ ANY)+ ~ "\"") | (!(ws | NEWLINE | macro_arg | comment_start) ~ ANY)+ }
 
 // -- List of Callable macros
 macro_arg = { 
@@ -32,23 +32,6 @@
     bt | st | db | dd | dt | ex | fd | hf | 
     lb | lp | os | pp | rv | sm | tg | ud | 
     rs_block
-=======
-word     = @{ (!(ws | NEWLINE) ~ ANY)+ }
-text_arg = @{ ("\"" ~ (!("\"" | NEWLINE) ~ ANY)+ ~ "\"") | (!(ws | NEWLINE | macro_arg | comment_start) ~ ANY)+ }
-
-// -- List of Callable macros
-
-macro_arg = {
-  !(
-    d1_block     | 
-    dl_block     | 
-    it_block     |
-    rs_submacro  | 
-    bt | st | db | 
-    dd | dt | ex | 
-    fd | hf | lb | 
-    lp
->>>>>>> 94856eba
   ) 
   ~ 
   (
@@ -100,9 +83,6 @@
   vt_block 
 }
 
-<<<<<<< HEAD
-block_partial_explicit = { a_block | b_block | br_block | d_block | o_block | p_block | q_block | rs_block | s_block | x_block }
-=======
 block_partial_explicit = {
   ao_block  |
   ac        |
@@ -115,9 +95,20 @@
   eo_block  |
   ec        | 
   fo_block  |
-  fc
-}
->>>>>>> 94856eba
+  fc        |
+  oo_block  |
+  oc        | 
+  po_block  |
+  pc        | 
+  qo_block  |
+  qc        | 
+  rs_block  |
+  re        | 
+  so_block  |
+  sc        | 
+  xo_block  |
+  xc     
+}
 
 rs_submacro = { 
   a | 
@@ -136,21 +127,7 @@
   v 
 }
 
-<<<<<<< HEAD
 text_production = { at | bsx | bx | dx | ex | fx | nx | ox | st | rv }
-=======
-text_production = { 
-  at  | 
-  bsx | 
-  bx  | 
-  dx  | 
-  ex  | 
-  fx  | 
-  nx  | 
-  ox  | 
-  st 
-}
->>>>>>> 94856eba
 
 inline = { 
     rs_submacro 
@@ -177,16 +154,9 @@
 
 // ----- Mdoc document
 
-<<<<<<< HEAD
-element = { 
-  _COMMENT 
-  | ("."? ~ (block_full_explicit | block_full_implicit | block_partial_implicit | block_partial_explicit | inline))
-  | text_line
-=======
 element = {
   ("."? ~ ( ta | block_full_explicit | block_full_implicit | block_partial_implicit | block_partial_explicit | inline)) | 
   text_line
->>>>>>> 94856eba
 }
 
 mdoc = { SOI ~ (("." ~ comment_macro ~ NEWLINE)* ~ element)* ~ EOI }
