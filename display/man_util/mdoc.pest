--- conflicted
+++ resolved
@@ -256,11 +256,6 @@
   | bl_tag
 }
 
-<<<<<<< HEAD
-bl_columns = { text_arg+ }
-
-bl_open  = ${ "Bl" ~ ws+ ~ bl_type ~ (ws+ ~ ("-width" | "-offset") ~ ws+ ~ offset)? ~ (ws+ ~ compact)? ~ (ws+ ~ bl_columns)* ~ ws* ~ NEWLINE }
-=======
 bl_width = { ws+ ~ "-width" ~ ws+ ~ text_arg }
 bl_offset = { ws+ ~ "-offset" ~ ws+ ~ offset }
 bl_compact = { ws+ ~ compact }
@@ -269,7 +264,6 @@
 bl_columns = { text_arg+ }
 
 bl_open  = ${ "Bl" ~ ws+ ~ bl_type ~ bl_param{, 3} ~ (ws+ ~ bl_columns)* ~ ws* ~ NEWLINE }
->>>>>>> 9584aec6
 el_close =  { ".El" ~ NEWLINE? }
 bl_block =  { bl_open ~ it_block* ~ el_close }
 
