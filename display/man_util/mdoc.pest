--- conflicted
+++ resolved
@@ -268,13 +268,8 @@
 ta_head  = @{ ta | (ws ~ ws ~ ws ~ ws) | "\t" }
 ta_body  = ${ "."? ~ "Ta" ~ !text_arg ~ ws* ~ NEWLINE? }
 
-<<<<<<< HEAD
 it_head  = ${ ".It" ~ !text_arg ~ (ws+ ~ (ta_head | arg))* ~ ws* ~ NEWLINE? }
 it_body  = ${ (!(".It") ~ !(".El") ~ (ta_body | element))* }
-=======
-it_head  = ${ ".It" ~ !text_arg ~ (ws+ ~ text_arg)* ~ ws* ~ NEWLINE? }
-it_body  = ${ (!(".It") ~ !(".El") ~ element)* }
->>>>>>> 8b5aeb2c
 it_block = ${ it_head ~ it_body }
 
 // -- Nd
