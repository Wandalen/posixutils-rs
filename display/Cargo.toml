--- conflicted
+++ resolved
@@ -16,14 +16,7 @@
 pest_derive = "2.7"
 termion = "4.0"
 thiserror = "1.0"
-<<<<<<< HEAD
-chrono = { version = "0.4", features = ["unstable-locales"] }
 regex.workspace = true
-terminfo = "0.9.0"
-lazy_static = "1.4"
-=======
-regex.workspace = true
->>>>>>> 3fef22cd
 
 [dev-dependencies]
 plib = { path = "../plib" }
